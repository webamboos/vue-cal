<template lang="pug">
.documentation
  .text-center.todo(style="margin: 0 auto 7em;max-width: 900px")
    h2.title.mt-12.mb-2.todo To do...
    p.mb-2 Here is my ongoing to do list.

    div Earlier
    div(style="transform: scale(0.85);opacity: 0.8")
      v-chip.ma-1.pl-0.pr-1(color="green" outlined small)
        v-icon.mr-1(size="20") check
        | default active view
      v-chip.ma-1.pl-0.pr-1(color="green" outlined small)
        v-icon.mr-1(size="20") check
        | Enable / disable views
      v-chip.ma-1.pl-0.pr-1(color="green" outlined small)
        v-icon.mr-1(size="20") check
        | Hide / show weekends
      v-chip.ma-1.pl-0.pr-1(color="green" outlined small)
        v-icon.mr-1(size="20") check
        | Add timeline w/ timerange &amp; increment
      v-chip.ma-1.pl-0.pr-1(color="green" outlined small)
        v-icon.mr-1(size="20") check
        | Add timeline
      v-chip.ma-1.pl-0.pr-1(color="green" outlined small)
        v-icon.mr-1(size="20") check
        | time format 12/24 h
      v-chip.ma-1.pl-0.pr-1(color="green" outlined small)
        v-icon.mr-1(size="20") check
        | Support for i18n
      v-chip.ma-1.pl-0.pr-1(color="green" outlined small)
        v-icon.mr-1(size="20") check
        | Split days
      v-chip.ma-1.pl-0.pr-1(color="green" outlined small)
        v-icon.mr-1(size="20") check
        | Support events
      v-chip.ma-1.pl-0.pr-1(color="green" outlined small)
        v-icon.mr-1(size="20") check
        | Background events
      v-chip.ma-1.pl-0.pr-1(color="green" outlined small)
        v-icon.mr-1(size="20") check
        | Overlap events
      v-chip.ma-1.pl-0.pr-1(color="green" outlined small)
        v-icon.mr-1(size="20") check
        | Keep only default style in CSS
      v-chip.ma-1.pl-0.pr-1(color="green" outlined small)
        v-icon.mr-1(size="20") check
        | Allow custom arrows
      v-chip.ma-1.pl-0.pr-1(color="green" outlined small)
        v-icon.mr-1(size="20") check
        | Default active date
      v-chip.ma-1.pl-0.pr-1(color="green" outlined small)
        v-icon.mr-1(size="20") check
        | Double tap on touch devices
      v-chip.ma-1.pl-0.pr-1(color="green" outlined small)
        v-icon.mr-1(size="20") check
        strong 1st NPM Release!
      v-chip.ma-1.pl-0.pr-1(color="green" outlined small)
        v-icon.mr-1(size="20") check
        | Built-in themes
      v-chip.ma-1.pl-0.pr-1(color="green" outlined small)
        v-icon.mr-1(size="20") check
        | Resize events
      v-chip.ma-1.pl-0.pr-1(color="green" outlined small)
        v-icon.mr-1(size="20") check
        | Delete events
      v-chip.ma-1.pl-0.pr-1(color="green" outlined small)
        v-icon.mr-1(size="20") check
        | Emit DOM events
      v-chip.ma-1.pl-0.pr-1(color="green" outlined small)
        v-icon.mr-1(size="20") check
        | Event indicator on month view
      v-chip.ma-1.pl-0.pr-1(color="green" outlined small)
        v-icon.mr-1(size="20") check
        | Custom time format
      v-chip.ma-1.pl-0.pr-1(color="green" outlined small)
        v-icon.mr-1(size="20") check
        | Highlight current time
      v-chip.ma-1.pl-0.pr-1(color="green" outlined small)
        v-icon.mr-1(size="20") check
        | Show events on month view
      v-chip.ma-1.pl-0.pr-1(color="green" outlined small)
        v-icon.mr-1(size="20") check
        | sync 2 vue-cal instances
      v-chip.ma-1.pl-0.pr-1(color="green" outlined small)
        v-icon.mr-1(size="20") check
        | Add CSS transitions
      v-chip.ma-1.pl-0.pr-1(color="green" outlined small)
        v-icon.mr-1(size="20") check
        | Multiple day events
      v-chip.ma-1.pl-0.pr-1(color="green" outlined small)
        v-icon.mr-1(size="20") check
        | Custom events rendering
      v-chip.ma-1.pl-0.pr-1(color="green" outlined small)
        v-icon.mr-1(size="20") check
        | Custom callback on event click
      v-chip.ma-1.pl-0.pr-1(color="green" outlined small)
        v-icon.mr-1(size="20") check
        | Option to start week on Sunday
      v-chip.ma-1.pl-0.pr-1(color="green" outlined small)
        v-icon.mr-1(size="20") check
        | All day events in top bar
      v-chip.ma-1.pl-0.pr-1(color="green" outlined small)
        v-icon.mr-1(size="20") check
        | Custom cell rendering
      v-chip.ma-1.pl-0.pr-1(color="green" outlined small)
        v-icon.mr-1(size="20") check
        | Events count on year(s) views
      v-chip.ma-1.pl-0.pr-1(color="green" outlined small)
        v-icon.mr-1(size="20") check
        | Create new event
      v-chip.ma-1.pl-0.pr-1(color="green" outlined small)
        v-icon.mr-1(size="20") check
        | min &amp; max dates
      v-chip.ma-1.pl-0.pr-1(color="green" outlined small)
        v-icon.mr-1(size="20") check
        | Today button

    .mb-2 Current backlog
    v-chip.ma-1.pl-0.pr-1(color="green" outlined small)
      v-icon.mr-1(size="20") check
      | Externalize locales
    v-chip.ma-1.pl-0.pr-1(color="green" outlined small)
      v-icon.mr-1(size="20") check
      | Support more simultaneous events
    v-chip.ma-1.pl-0.pr-1(color="green" outlined small)
      v-icon.mr-1(size="20") check
      | Sticky day splits labels
    v-chip.ma-1.pl-0.pr-1(color="green" outlined small)
      v-icon.mr-1(size="20") check
      | Hide particular weekdays
    v-chip.ma-1.pl-0.pr-1(color="amber darken-1" outlined small)
      v-icon.mr-1(size="20") timer
      | Recurring events
    v-chip.ma-1.pl-0.pr-1(color="deep-orange" outlined small)
      v-icon.mr-1(size="20") access_time
      | Drag events
    v-chip.ma-1.pl-0.pr-1(color="deep-orange" outlined small)
      v-icon.mr-1(size="20") access_time
      | Optional week number
    v-chip.ma-1.pl-0.pr-1(color="deep-orange" outlined small)
      v-icon.mr-1(size="20") access_time
      | Improve multiple day events Month view
    v-chip.ma-1.pl-0.pr-1(color="deep-orange" outlined small)
      v-icon.mr-1(size="20") access_time
      | Resize events snap to time
    v-chip.ma-1.pl-0.pr-1(color="deep-orange" outlined small)
      v-icon.mr-1(size="20") access_time
      | Drag events snap to time
    v-chip.ma-1.pl-0.pr-1(color="deep-orange" outlined small)
      v-icon.mr-1(size="20") access_time
      | Prevent event intersect. on drag/resize
    v-chip.ma-1.pl-0.pr-1(color="deep-orange" outlined small)
      v-icon.mr-1(size="20") access_time
      | Horizontal timeline
    //- TODO:
      General
      - do all the @todo
      - cleanup mutableEvents
      - check event returned from all emitted events / always return view events not mutable ones
      - add recurring events
      - check overlaps only on the cell that has changed on event create/drag/background change
      Multiple-day events:
      - Fix event segments when dragging too fast on x axis.
      - multiple days on month view like google calendar
      - if more than 24 hour duration, consider as all-day

  h2.headline.mt-12.mb-3.title Github project
  v-layout.mb-3(align-center shrink)
    v-icon.pr-4.lightgrey--text(x-large) fab fa-github
    a(href="https://github.com/antoniandre/vue-cal" target="_blank") //github.com/antoniandre/vue-cal #[v-icon(small color="primary") open_in_new]

  v-layout.mb-12(justify-center style="max-width: 700px;margin: auto")
    v-icon.flame(size="100").mr-3 whatshot
    highlight-message(type="tips" no-icon)
      .headline.mt-2.mb-3 #[span.code.mr-1 vue-cal@2.0] is out! &nbsp; 🎉🎉
      .subtitle-1.font-weight-medium.
        Big changes. Check all the new features and changes in the #[a(href="#release-notes") Release Notes]!#[br]
      | The example menu will also help you spot the new stuff.
      .mt-6.layout.flex.align-center.subtitle-1.font-weight-medium
        v-icon.mr-2(size="20") favorite_border
        span.mr-4 Thank you to all the supporters!
        v-spacer
        v-icon.mr-1(size="18" color="primary") attach_money
        a(href="https://www.paypal.me/antoniandre1" target="_blank") #[strong Support the project]

  highlight-message(type="info")
    p.mb-2
      strong Important Notes: Always check the #[a(href="#release-notes") Release Notes] when you upgrade!
    strong Philosophy:&nbsp;
    | Vue Cal tries to separate logic &amp; styles.#[br]
    | For performance, simplified logic, readability, structure &amp; maintenance of your own code,
    | what can be done via CSS should be done via CSS. CSS classes will help you style your events, cells, splits, etc.

  h2.headline.mt-12
    a(href="#installation") Installation
    a#installation(name="installation")
  highlight-message(type="warning") Vue.js 2.6.1 or later is required.
  p You have 2 options: #[em NPM] #[strong.mx-2 or] #[span.code &lt;script&gt;] tag.
  h3 Via NPM
  sshpre.mt-2(language="shell" label="Shell") npm i --S vue-cal
  p Then import the component and use it:
  sshpre.mt-2(language="js" label="Javascript").
    // In your Vue.js component.
    import VueCal from 'vue-cal'
    import 'vue-cal/dist/vuecal.css'
    ...

    export default {
      components: { VueCal },
      data: () => ({
        ...
      }),
      ...
    }

  h3 Via #[span.code &lt;script&gt;] tag
  p Include the Vue Cal script in your document #[span.code &lt;head&gt;] as follows:
  sshpre.mt-6(language="html" label="HTML").
    &lt;head&gt;
      ...
      &lt;script src="https://unpkg.com/vue"&gt;&lt;/script&gt;
      &lt;script src="https://unpkg.com/vue-cal"&gt;&lt;/script&gt;
      &lt;link href="https://unpkg.com/vue-cal/dist/vuecal.css" rel="stylesheet"&gt;
    &lt;/head&gt;
  p Then define the component to use in your template:
  sshpre.mt-6(language="js" label="Javascript").
    // In your Vue.js component.
    export default {
      components: { 'vue-cal': vuecal },
      ...
    }

  h2.headline.mt-12.pt-12
    a(href="#how-to-use") How to use
    a#how-to-use(name="how-to-use")
  highlight-message(type="warning")
    p.
      Wait! Before you dive in, make sure you place Vue Cal in a container that #[strong has a set height]! (not auto or initial)#[br]
      By default Vue Cal will take the full width &amp; height of its container if it has a set height.
    sshpre.mt-2(language="html-vue").
      &lt;!-- If the container has no height, set a height on vue-cal --&gt;
      &lt;vue-cal style="height: 250px"&gt;&lt;/vue-cal&gt;
    vue-cal(small :time="false" hide-view-selector style="height: 250px")

  h2.headline.mt-12.pt-12
    a(href="#examples") Examples
    a#examples(name="examples")
  highlight-message.mt-3(type="success" no-icon)
    v-layout(align-center)
      v-icon.ml-1.mr-3(color="green lighten-2") fab fa-codepen
      div
        | Try it yourself:
        | #[a.ml-2(href="https://codepen.io/antoniandre/pen/pGJWjL" target="_blank") Basic calendar],
        | #[a.ml-2(href="https://codepen.io/antoniandre/pen/rPzWOJ" target="_blank") Calendar with events],
        | #[a.ml-2(href="https://codepen.io/antoniandre/pen/jJbygw?editors=1010" target="_blank") Calendar with custom events on month view],
        | #[a.ml-2(href="https://codepen.io/antoniandre/pen/WWRLgG?editors=1010" target="_blank") Calendar with custom cells],
        | #[a.ml-2(href="https://codepen.io/antoniandre/pen/rbpPab?editors=1010" target="_blank") How to fetch events from a back-end].

  h3.title
    a(href="#ex--basic")
      v-icon.mr-2 done
      | Basic
  //- Example.
  h4.title
    a(href="#ex--basic") # Basic with no timeline &amp; hidden weekends
    a#ex--basic(name="ex--basic")
  p
    | Double click cell to go to a narrower view and click the title to go to a broader view.#[br]
    | By default the calendar theme is grey to match with most of web pages.#[br]
    | You can easily change the color theme (#[a(href="#css-notes") learn how]): try this
    v-btn.ma-1(dark small :color="example1theme === 'green' ? 'rgba(66, 163, 185, 0.8)' : 'primary'" @click="example1theme = example1theme === 'green' ? 'blue' : 'green'") {{ example1theme === "green" ? 'blue theme' : 'green theme' }}
  v-card.my-2.ma-auto.main-content(style="height: 450px")
    vue-cal(:class="`vuecal--${example1theme}-theme`" :time="false" hide-weekends)
  sshpre(language="html-vue" label="Vue Template").
    &lt;vue-cal :time="false" hide-weekends&gt;&lt;/vue-cal&gt;
  highlight-message For all the options details, refer to the #[a(href="#api") API] section.

  //- Example.
  h4.title
    a(href="#ex--small-cal") # Small calendar, no time, hidden view selector &amp; custom arrows
    a#ex--small-cal(name="ex--small-cal")
  p.
    Extra-small, no timeline, hidden view selector &amp; custom arrows (using the reserved slots #[span.code arrow-prev] &amp; #[span.code arrow-next]).#[br]
    With a hidden view selector, you can still navigate between the different views: double click cell to go to a narrower view, click title to go to a broader view.
  v-card.my-2.ma-auto.main-content(style="width: 250px;height: 260px")
    vue-cal.vuecal--green-theme(hide-view-selector :time="false" default-view="month" xsmall)
      template(v-slot:arrow-prev)
        v-icon arrow_back
      template(v-slot:arrow-next)
        v-icon arrow_forward
  sshpre(language="html-vue" label="Vue Template").
    &lt;vue-cal hide-view-selector :time="false" default-view="month" xsmall&gt;
      &lt;i v-slot:arrow-prev aria-hidden="true" class="v-icon material-icons"&gt;arrow_back&lt;/i&gt;
      &lt;i v-slot:arrow-next aria-hidden="true" class="v-icon material-icons"&gt;arrow_forward&lt;/i&gt;
    &lt;/vue-cal&gt;

  highlight-message For all the options details, refer to the #[a(href="#api") API] section.

  //- Example.
  h4.title
    a(href="#ex--min-max-dates") # Minimum / maximum dates &amp; single click to navigate
    a#ex--min-max-dates(name="ex--min-max-dates")
  p.
    With the options #[span.code minDate] &amp; #[span.code maxDate], you can set a
    time range of selectable cells. All the cells before and after are still visible but
    will be disabled and not selectable.#[br]
    You can still navigate through them with arrows.#[br]
    In this example, the minimum date is set to 15 days behind and the maximum date to
    15 days ahead.#[br]
  highlight-message(type="tips")
    strong.ml-2 Notes:
    ul
      li the min and max options accept a formatted string or plain Javascript Date object.
      li.
        2 different CSS class are available on out of range cells: #[span.code .before-min]
        &amp; #[span.code .after-max].
  v-card.my-2.ma-auto.main-content(style="width: 250px;height: 260px")
    vue-cal.vuecal--green-theme.ex--min-max-dates(
      xsmall
      hide-view-selector
      click-to-navigate
      :time="false"
      default-view="month"
      :min-date="minDate"
      :max-date="maxDate")
  sshpre(language="html-vue" label="Vue Template").
    &lt;vue-cal
      xsmall
      hide-view-selector
      click-to-navigate
      :time="false"
      default-view="month"
      :min-date="minDate"
      :max-date="maxDate"&gt;
    &lt;/vue-cal&gt;

  sshpre(language="js" label="Javascript").
    computed: {
      minDate () {
        let now = new Date()
        let date = new Date(now)
        date.setDate(now.getDate() - 15)
        return date
      },
      maxDate () {
        let now = new Date()
        let date = new Date(now)
        date.setDate(now.getDate() + 15)
        return date
      }
    }

  sshpre(language="css" label="CSS").
    .vuecal__cell.disabled {text-decoration: line-through;}
    .vuecal__cell.disabled.before-min {color: #b6d6c7;}
    .vuecal__cell.disabled.after-max {color: #008b8b;}

  highlight-message For all the options details, refer to the #[a(href="#api") API] section.

  //- Example.
  h4.title
    a(href="#ex--calendar-themes") # Calendar themes - Rounded cells
    a#ex--calendar-themes(name="ex--calendar-themes")
  p.
    You can easily change the calendar color theme or use the rounded-cells theme
    by applying the corresponding CSS class on the #[span.code &lt;vuecal&gt;] tag.#[br]
    E.g. #[span.code vuecal--rounded-theme], #[span.code vuecal--green-theme], #[span.code vuecal--blue-theme].
    Read more about calendar themes in the
    #[a(href="#css-notes") CSS Notes] section.

  v-layout.ma-auto(row justify-center wrap)
    v-card.ma-2.main-content(style="width: 270px;height: 300px")
      vue-cal.vuecal--rounded-theme.vuecal--blue-theme(
        xsmall
        hide-view-selector
        :time="false"
        default-view="month"
        :disable-views="['week']")
    v-card.ma-2.main-content(style="width: 270px;height: 300px")
      vue-cal.vuecal--rounded-theme.vuecal--green-theme(
        xsmall
        hide-view-selector
        :time="false"
        default-view="month"
        :disable-views="['week']")
  sshpre(language="html-vue" label="Vue Template").
    &lt;vue-cal class="vuecal--rounded-theme vuecal--green-theme"
             xsmall
             hide-view-selector
             :time="false"
             default-view="month"
             :disable-views="['week']"&gt;
    &lt;/vue-cal&gt;
  highlight-message Refer to the #[span.code disableViews] option in the #[a(href="#api") API] section.

  //- Example.
  h4.title
    a(href="#ex--hiding-particular-week-days") # Hiding particular week days
    a#ex--hiding-particular-week-days(name="ex--hiding-particular-week-days")
  p.
    If you want to hide particular days of the week, you can use the #[span.code hide-weekdays]
    option.#[br]It accepts an array of days to hide (day numbers),
    #[strong starting at #[span.code 1] for Monday, to #[span.code 7] for Sunday].#[br]
    This option will apply on month &amp; week views.#[br]#[br]
    If you want to hide Saturday and Sunday you can put #[span.code 6, 7] in the array or use
    #[span.code hide-weekends] in supplement of #[span.code hide-weekdays].

  v-card.mx-auto.main-content(style="height: 350px")
    vue-cal.vuecal--green-theme(
      :hide-weekdays="[2, 3, 5]"
      :time="false"
      :disable-views="['years', 'year']")
  sshpre(language="html-vue" label="Vue Template").
    &lt;vue-cal :hide-weekdays="[2, 3, 5]" :time="false" :disable-views="['years', 'year']"&gt;&lt;/vue-cal&gt;
  highlight-message Refer to the #[span.code disableViews] option in the #[a(href="#api") API] section.

  //- Example.
  h3.title
    a(href="#ex--internationalization")
      v-icon.mr-2 translate
      | Internationalization (i18n)
  v-layout(row align-end wrap)
    h4.title.mt-6
      a(href="#ex--internationalization") # Internationalization
    v-spacer
    v-layout.shrink(row align-center)
      v-icon.mr-2(color="primary") translate
      span.mr-2 Current language:
      v-select.pa-0.ma-0.shrink(
        :items="localesList"
        item-value="code"
        item-text="label"
        v-model="locale"
        hide-details single-line
        style="width: 250px")
        template(v-slot:selection="{ item }")
          span.mr-2 {{ item.label }}
          v-chip.code.ma-0(small color="#ddd") {{ item.code }}
  a#ex--internationalization(name="ex--internationalization")
  p.
    Let you translate the calendar texts into your own language (#[span.code locale]).#[br]
    Refer to the #[span.code locale] option in the #[a(href="#api") API] section to know more or if you want to provide a translation.
  v-card.my-2.ma-auto.main-content(style="width: 500px;height: 340px;max-width: 100%")
    vue-cal.vuecal--green-theme(:time="false" small default-view="year" :locale="locale")
  sshpre(language="html-vue" label="Vue Template").
    &lt;v-select :items="localesList" v-model="locale"&gt;&lt;/v-select&gt;
    &lt;vue-cal hide-view-selector :time="false" small default-view="year" :locale="locale"&gt;&lt;/vue-cal&gt;
  sshpre(language="js" label="Javascript").
    // In your Vue.js component import the language file you want.
    import VueCal from 'vue-cal'
    import 'vue-cal/dist/i18n/{{locale}}.js'
    import 'vue-cal/dist/vuecal.css'

  h3.title
    a(href="#ex--timeline")
      v-icon.mr-2 access_time
      | Timeline &amp; Today

  //- Example.
  h4.title
    a(href="#ex--timeline") # Timeline
    a#ex--timeline(name="ex--timeline")
  p.
    Timelines are visible on week view and day view.#[br]
    This examples has a set time range from 08:00 to 19:00, time step of 30 minutes (1 hour by default), 24-hour format, and hidden weekends.
  v-card.my-2.ma-auto.main-content(style="height: 450px")
    vue-cal.vuecal--green-theme(:time-from="8 * 60" :time-to="19 * 60" :time-step="30" hide-weekends)
  sshpre(language="html-vue" label="Vue Template").
    &lt;!-- Time-start time-end &amp; time-step are expected in minutes. --&gt;
    &lt;vue-cal :time-from="8 * 60" :time-to="19 * 60" :time-step="30" hide-weekends&gt;&lt;/vue-cal&gt;
  highlight-message For all the options details, refer to the #[a(href="#api") API] section.

  //- Example.
  h4.title
    a(href="#ex--today-current-time-and-disabled-views") # Today's current time &amp; disabled views
    a#ex--today-current-time-and-disabled-views(name="ex--today-current-time-and-disabled-views")
  p.mb-0.
    When you choose to show the time in vue-cal, the current time of today's date will
    be marked with a line (scroll to the current time to see it).#[br]
    The line position will be updated every time the calendar current view is re-rendered (by interacting).#[br]
    You can easily customize the now-line as you wish via CSS.
    Changing the line and arrow color is as easy as:#[br]
  sshpre.mt-6(language="css" label="CSS").
    .vuecal__now-line {color: #06c;}
  p.
    If you don't want this feature you can simply hide it: #[span.code .vuecal__now-line {display: none}].#[br]
    This feature has no impact on performance.
  v-card.my-2.ma-auto.main-content(style="width: 360px;height: 360px;max-width: 100%")
    vue-cal.vuecal--green-theme.ex--today-current-time-and-disabled-views(
      xsmall
      :time-cell-height="26"
      default-view="day"
      :disable-views="['years', 'year', 'month']")
  sshpre(language="html-vue" label="Vue Template").
    &lt;vue-cal xsmall
             default-view="day"
             :disable-views="['years', 'year', 'month']"&gt;
    &lt;/vue-cal&gt;

  //- Example.
  h4.title
    a(href="#ex--adding-a-today-button") # Adding a Today button
    a#ex--adding-a-today-button(name="ex--adding-a-today-button")
  p.
    By default the selected date is today. But if you get lost in time travel, you can add
    a Today button to select Today's date with the option #[span.code today-button].#[br]
    Like navigation arrows, there is also a slot to customize as you want.#[br]
    Bellow are the default Today button on the left and a custom one with icon and tooltip on the right.
  p.ex--adding-a-today-button
    | If you are not satisfied with the position of this button, you can also place it
    | outside of Vue Cal like so:
    v-btn.ma-1.today-button(small color="primary" outlined rounded @click="selectedDate = new Date()") Another Today Button
    | #[br]You might want to change view as well when going to Today's date, here is an example how:
    a.mx-1(href="https://codepen.io/antoniandre/pen/yrREOL?editors=1010" target="_blank") Today Button
    v-icon(small color="green lighten-2") fab fa-codepen
  v-layout(justify-center)
    v-card.my-2.mr-3.main-content(style="max-width: 280px;height: 250px")
      vue-cal.vuecal--green-theme.ex--adding-a-today-button(
        ref="vuecal2"
        xsmall
        hide-weekends
        :disable-views="['years']"
        :time="false"
        today-button
        default-view="month"
        :selected-date="selectedDate || new Date(new Date().getFullYear(), 11, 31)")
    v-card.my-2.main-content(style="max-width: 280px;height: 250px")
      vue-cal.vuecal--green-theme.ex--adding-a-today-button(
        ref="vuecal2"
        xsmall
        hide-weekends
        :disable-views="['years']"
        :time="false"
        today-button
        default-view="month"
        :selected-date="selectedDate || new Date(new Date().getFullYear(), 11, 31)")
        template(v-slot:today-button)
          v-tooltip(bottom)
            template(v-slot:activator="{ on }")
              v-btn(x-Programmatically small fab text v-on="on")
                v-icon(color="primary" size="20") my_location
            span Go to Today's date
  sshpre(language="html-vue" label="Vue Template").
    &lt;vue-cal ref="vuecal"
             xsmall
             hide-weekends
             :disable-views="['years']"
             :time="false"
             today-button
             default-view="month"
             :selected-date="selectedDate"&gt;
      &lt;!-- Optional slot for the custom button. --&gt;
      &lt;template v-slot:today-button&gt;
        &lt;!-- Using Vuetify --&gt;
        &lt;v-tooltip&gt;
          &lt;template v-slot:activator="{ on }"&gt;
            &lt;v-btn v-on="on"&gt;
              &lt;v-icon&gt;my_location&lt;/v-icon&gt;
            &lt;/v-btn&gt;
            &lt;span&gt;Go to Today's date&lt;/span&gt;
          &lt;/template&gt;
        &lt;/v-tooltip&gt;
      &lt;/template&gt;
    &lt;/vue-cal&gt;

    &lt;button @click="selectedDate = new Date()"&gt;ANOTHER TODAY BUTTON&lt;/button&gt;
  sshpre(language="js" label="Javascript").
    data: () => ({
      // Default to next new year eve.
      selectedDate: new Date(new Date().getFullYear(), 11, 31)
    })

  h3.title
    a(href="#ex--timeless-events")
      v-icon.mr-2 event
      | Events

  //- Example.
  h4.title
    a(href="#ex--timeless-events") # Timeless events
    a#ex--timeless-events(name="ex--timeless-events")
  p.
    The events have associated dates but no time information.#[br]
    Timeless events cannot be resized as they have no time or duration information.#[br]
    Refer to the #[span.code events] option in the #[a(href="#api") API] section.
  v-card.my-2.ma-auto.main-content(style="height: 350px")
    vue-cal.vuecal--green-theme(
      selected-date="2018-11-19"
      :time="false"
      :disable-views="['years', 'year', 'month']"
      hide-weekends
      :events="timelessEvents")
  sshpre(language="html-vue" label="Vue Template").
    &lt;vue-cal selected-date="2018-11-19"
             :time="false"
             :disable-views="['years', 'year', 'month']"
             hide-weekends
             :events="events"&gt;
    &lt;/vue-cal&gt;

  sshpre(language="js" label="Javascript").
    data: () => ({
      events: [
        {
          start: '2018-11-21',
          end: '2018-11-21',
          title: 'Need to go shopping',
          content: '&lt;i class="v-icon material-icons"&gt;shopping_cart&lt;/i&gt;',
          class: 'leisure'
        },
        {
          start: '2018-11-21',
          end: '2018-11-21',
          title: 'Golf with John',
          content: '&lt;i class="v-icon material-icons"&gt;golf_course&lt;/i&gt;',
          class: 'sport'
        },
        {
          start: '2018-11-22',
          end: '2018-11-22',
          title: 'Dad\'s birthday!',
          content: '&lt;i class="v-icon material-icons"&gt;cake&lt;/i&gt;',
          class: 'sport'
        }
      ]
  sshpre(language="css" label="CSS").
    /* Different color for different event types. */
    .vuecal__event.leisure {background-color: rgba(253, 156, 66, 0.9);border: 1px solid rgb(233, 136, 46);color: #fff;}
    .vuecal__event.sport {background-color: rgba(255, 102, 102, 0.9);border: 1px solid rgb(235, 82, 82);color: #fff;}

  //- Example.
  h4.title
    a(href="#ex--events-with-time") # Events with time information
    a#ex--events-with-time(name="ex--events-with-time")
  p.
    Read-only events (by default events are not editable) with custom HTML content and css class (for event types).#[br]
    Note that the events are always selectable (drop shadow and higher z-index), even when uneditable.
    The difference with timeless events is that a time is set in the #[span.code start] and #[span.code end] attributes of the events.

  highlight-message.mt-3(type="tips").
    Important Note: If you want to end an event at #[span.code 00:00], you have to set
    #[span.code 24:00] instead, to keep it to the same day you intended.

  v-card.my-2.ma-auto.main-content
    vue-cal.vuecal--green-theme(
      selected-date="2018-11-19"
      :time-from="9 * 60"
      :time-to="23 * 60"
      :disable-views="['years', 'year', 'month']"
      hide-weekends
      :events="events")
  sshpre(language="html-vue" label="Vue Template").
    &lt;vue-cal selected-date="2018-11-19"
             :time-from="9 * 60"
             :time-to="23 * 60"
             :disable-views="['years', 'year', 'month']"
             hide-weekends
             :events="events"&gt;
    &lt;/vue-cal&gt;
  sshpre(language="js" label="Javascript").
    events: [
    {
      start: '2018-11-16 10:30',
      end: '2018-11-16 11:30',
      // You can also define event dates with Javascript Date objects:
      // startDate: new Date('2018-11-16 10:30'),
      // endDate: new Date('2018-11-16 11:30'),
      title: 'Doctor appointment',
      content: '&lt;i class="v-icon material-icons"&gt;local_hospital&lt;/i&gt;',
      class: 'health'
    },
    ...

  //- Example.
  h4.title
    a(href="#ex--open-dialog-on-event-click") # Open a dialog box on event click / dblclick
    a#ex--open-dialog-on-event-click(name="ex--open-dialog-on-event-click")
  p.mb-2.
    By passing a function to the option #[span.code on-event-click] or #[span.code on-event-dblclick],
    you can control what happens when you click or double click an event - on any view where the events are displayed.#[br]
    The callback function you provide will receive 2 arguments:
  ul
    li #[span.code event]: the clicked calendar event's object
    li #[span.code e]: the associated javascript DOM event
  highlight-message.mt-3(type="tips") You can set any custom attribute you want on an event, you will then be able to access it in the dialog box!#[br]
  v-card.my-2.ma-auto.main-content(style="height: 523px")
    vue-cal.vuecal--green-theme.ex--open-dialog-on-event-click(
      selected-date="2018-11-19"
      :time-from="9 * 60"
      :time-to="19 * 60"
      :disable-views="['years', 'year']"
      hide-weekends
      :events="eventsToPop"
      :on-event-click="onEventClick")
  sshpre(language="html-vue" label="Vue Template").
    &lt;vue-cal selected-date="2018-11-19"
             :time-from="9 * 60"
             :time-to="19 * 60"
             :disable-views="['years', 'year']"
             hide-weekends
             :events="events"
             :on-event-click="onEventClick"&gt;
    &lt;/vue-cal&gt;
    ...
    &lt;!-- Using Vuetify --&gt;
    &lt;v-dialog v-model="showDialog"&gt;
      &lt;v-card&gt;
        &lt;v-card-title&gt;
          &lt;v-icon&gt;{{ '\{\{ selectedEvent.icon \}\}' }}&lt;/v-icon&gt;
          &lt;span&gt;{{ '\{\{ selectedEvent.title \}\}' }}&lt;/span&gt;
          &lt;v-spacer/&gt;
          &lt;strong&gt;{{ '\{\{ (selectedEvent.start || \'\').substr(0, 10) \}\}' }}&lt;/strong&gt;
        &lt;/v-card-title&gt;
        &lt;v-card-text&gt;
          &lt;p v-html="selectedEvent.contentFull"/&gt;
          &lt;strong&gt;Event details:&lt;/strong&gt;
          &lt;ul&gt;
            &lt;!-- You can also manipulate the Date objects `startDate` &amp; `endDate`. --&gt;
            &lt;li&gt;Event starts at: {{ '\{\{ (selectedEvent.start || \'\').substr(11) \}\}' }}&lt;/li&gt;
            &lt;li&gt;Event ends at: {{ '\{\{ (selectedEvent.end || \'\').substr(11) \}\}' }}&lt;/li&gt;
          &lt;/ul&gt;
        &lt;/v-card-text&gt;
      &lt;/v-card&gt;
    &lt;/v-dialog&gt;

  sshpre(language="js" label="Javascript").
    data: () => ({
      selectedEvent: {},
      showDialog: false,
      events: [
        {
          start: '2018-11-20 14:00',
          end: '2018-11-20 18:00',
          title: 'Need to go shopping',
          icon: 'shopping_cart', // Custom attribute.
          content: 'Click to see my shopping list',
          contentFull: 'My shopping list is rather long:&lt;br&gt;&lt;ul&gt;&lt;li&gt;Avocadoes&lt;/li&gt;&lt;li&gt;Tomatoes&lt;/li&gt;&lt;li&gt;Potatoes&lt;/li&gt;&lt;li&gt;Mangoes&lt;/li&gt;&lt;/ul&gt;', // Custom attribute.
          class: 'leisure'
        },
        {
          start: '2018-11-22 10:00',
          end: '2018-11-22 15:00',
          title: 'Golf with John',
          icon: 'golf_course', // Custom attribute.
          content: 'Do I need to tell how many holes?',
          contentFull: 'Okay.&lt;br&gt;It will be a 18 hole golf course.', // Custom attribute.
          class: 'sport'
        }
      ]
    }),
    methods: {
      onEventClick (event, e) {
        this.selectedEvent = event
        this.showDialog = true

        // Prevent navigating to narrower view (default vue-cal behavior).
        e.stopPropagation()
      }
    }

  sshpre(language="css" label="CSS").
    .vuecal__event {cursor: pointer;}

    .vuecal__event-title {
      font-size: 1.2em;
      font-weight: bold;
      margin: 4px 0 8px;
    }

    .vuecal__event-time {
      display: inline-block;
      margin-bottom: 12px;
      padding-bottom: 12px;
      border-bottom: 1px solid rgba(0, 0, 0, 0.2);
    }

    .vuecal__event-content {
      font-style: italic;
    }

  //- Example.
  h4.title
    a(href="#ex--events-indicators") # Events indicators - #[span.code years], #[span.code year] &amp; #[span.code month] views
    a#ex--events-indicators(name="ex--events-indicators")
  p.mb-0.
    When you define events the #[span.code month] view will display an events count per day.#[br]
    You can use the option #[span.code eventsCountOnYearView] to show the events count on
    #[span.code years] &amp; #[span.code year] views as well.#[br]
    You can customize the events count as you wish via CSS.
  p.mt-3.layout.align-center
    span.mr-2 Choose an indicator style:
    v-radio-group.ma-0.pt-0.d-inline-block(v-model="indicatorStyle" hide-details row)
      v-radio(label="count (default)" value="count" color="primary")
      v-radio(label="dash" value="dash" color="primary")
      v-radio(label="dot" value="dot" color="primary")
      v-radio(label="cell background" value="cell" color="primary")
  v-layout.ma-auto(row justify-center wrap)
    v-card.ma-2.my-2.ma-auto.main-content(style="width: 300px;height: 360px")
      vue-cal.vuecal--green-theme(
        :class="'event-indicator--' + indicatorStyle"
        selected-date="2018-11-19"
        xsmall
        :time-from="10 * 60"
        default-view="month"
        :disable-views="['day']"
        events-count-on-year-view
        :events="events")
    v-card.ma-2.my-2.ma-auto.main-content(style="width: 300px;height: 360px")
      vue-cal.vuecal--yellow-theme(
        :class="'event-indicator--' + indicatorStyle"
        selected-date="2018-11-19"
        xsmall
        :time-from="10 * 60"
        :disable-views="['day']"
        events-count-on-year-view
        default-view="month"
        :events="events")
  sshpre(language="html-vue" label="Vue Template").
    &lt;vue-cal selected-date="2018-11-19"
             xsmall
             :time-from="10 * 60"
             :disable-views="['day']"
             events-count-on-year-view
             default-view="month"
             :events="events"&gt;
    &lt;/vue-cal&gt;

  sshpre(language="css" label="CSS").
    /* Default indicator is count, but you can override it with one of the following rules. */

    /* Dash indicator */
    .vuecal__cell-events-count {
      width: 18px;
      height: 2px;
      color: transparent;
    }

    /* Dot indicator */
    .vuecal__cell-events-count {
      width: 4px;
      min-width: 0;
      height: 4px;
      padding: 0;
      color: transparent;
    }

    /* Cell background indicator */
    .vuecal__cell--has-events {background-color: #fffacd;}
    .vuecal__cell-events-count {display: none;}

  //- Example.
  h4.title
    a(href="#ex--events-on-month-view") # Display events on month view
    a#ex--events-on-month-view(name="ex--events-on-month-view")
  p.
    With the option #[span.code events-on-month-view], you can choose whether to display the events on the month view or not.#[br]
    #[span.code events-on-month-view] accepts a Boolean to show or hide, or the string '#[span.code short]' to show only the event's title.#[br]
    If #[span.code events-on-month-view] is set to #[span.code true], all the informations are displayed, you can then hide
    any event information via CSS.#[br]
    If you want all the cells to have the same height on this view, this is also your call, you can do it via CSS.
  v-card.my-2.ma-auto.main-content
    vue-cal.vuecal--green-theme.vuecal--full-height-delete.ex--events-on-month-view(
      selected-date="2018-11-19"
      :time-from="9 * 60"
      :disable-views="['years', 'year']"
      default-view="month"
      hide-weekends
      events-on-month-view="short"
      :events="events"
      style="height: 600px")
  sshpre(language="html-vue" label="Vue Template").
    &lt;vue-cal selected-date="2018-11-19"
             :time-from="9 * 60"
             :disable-views="['years', 'year']"
             default-view="month"
             hide-weekends
             events-on-month-view="short"
             :events="events"
             style="height: 600px"&gt;
    &lt;/vue-cal&gt;
  sshpre(language="css" label="CSS").
    .vuecal--month-view .vuecal__cell {height: 80px;}

    .vuecal--month-view .vuecal__cell-content {
      justify-content: flex-start;
      height: 100%;
      align-items: flex-end;
    }

    .vuecal--month-view .vuecal__cell-date {padding: 4px;}
    .vuecal--month-view .vuecal__no-event {display: none;}

  //- Example.
  h4.title
    a(href="#ex--edit-delete-create-events") # Edit, delete &amp; create events
    a#ex--edit-delete-create-events(name="ex--edit-delete-create-events")
  p
    | The option #[span.code editable-events] Allows editing event title, deleting
    | (by clicking and holding an event), resizing (by dragging handle) and creating
    | new event (by clicking and holding a cell).#[br]#[br]
    | Event creation is only possible on a day cell, so not on years &amp; year views.#[br]
    em Learn more about event creation in the #[a(href="#ex--more-advanced-event-creation") more advanced event creation] example.
    | #[br]#[br]
    | Vue Cal emits events on calendar event change, read more about it in the
    | #[a(href="#ex--emitted-events") emitted events] example.

  v-card.my-2.ma-auto.main-content
    vue-cal.vuecal--green-theme.vuecal--full-height-delete(
      selected-date="2018-11-19"
      :time-from="10 * 60"
      :time-to="23 * 60"
      :disable-views="['years', 'year']"
      hide-view-selector
      hide-weekends
      editable-events
      :events="editableEvents")
  sshpre(language="html-vue" label="Vue Template").
    &lt;vue-cal selected-date="2018-11-19"
             :time-from="10 * 60"
             :time-to="23 * 60"
             :disable-views="['years', 'year']"
             hide-view-selector
             hide-weekends
             editable-events
             :events="events"
             class="vuecal--full-height-delete"&gt;
    &lt;/vue-cal&gt;
  highlight-message(type="tips")
    ul
      li.
        You can override the #[span.code editable-events] ability in each events with the event
        attributes #[span.code deletable: false] &amp; #[span.code resizable: false].
      li.
        By default the delete button only appears at the top of the event with a set height (1.4em).
        If you want a full-height delete button like in this example, you can apply the CSS class
        #[span.code .vuecal--full-height-delete] to your &lt;vue-cal&gt; tag.
  highlight-message Refer to the #[span.code editableEvents] option in the #[a(href="#api") API] section.

  //- Example.
  h4.title
    a(href="#ex--more-advanced-event-creation") # More advanced event creation
    a#ex--more-advanced-event-creation(name="ex--more-advanced-event-creation")
  p.
    There are 3 ways to create an event: on cell click  &amp; hold (default), on cell single/double click,
    or programmatically.
  highlight-message Event creation will not trigger with a single/double click or click &amp; hold #[strong if your cursor is on an event].
  p Let's see the 3 cases in order of complexity:

  ol.pl-3
    li.mt-3
      h5.subtitle-1.font-weight-bold On cell single or double click
      p.
        As the #[span.code cell-click] &amp; #[span.code cell-dblclick] emitted
        events return a date and time at cursor position (refer to the
        #[a(href="#ex--emitted-events") emitted events example]),
        you simply need to call the #[span.code createEvent()] function straight
        away from #[span.code cell-dblclick]:
      v-layout(row wrap)
        v-card.flex.my-2.mr-3.main-content(style="height: 280px")
          vue-cal.vuecal--green-theme.vuecal--full-height-delete(
            ref="vuecal3"
            selected-date="2018-11-19"
            small
            :time-from="10 * 60"
            :time-to="16 * 60"
            :disable-views="['years', 'year', 'month', 'day']"
            hide-view-selector
            hide-title-bar
            hide-weekends
            :cell-click-hold="false"
            editable-events
            :events="events"
            @cell-dblclick="$refs.vuecal3.createEvent($event, { title: 'New Event', classes: ['blue-event'] })")
        sshpre.my-2.caption(language="html-vue").
          &lt;vue-cal ref="vuecal"
                   selected-date="2018-11-19"
                   small
                   :time-from="10 * 60"
                   :time-to="16 * 60"
                   :disable-views="['years', 'year']"
                   hide-view-selector
                   hide-weekends
                   hide-title-bar
                   :cell-click-hold="false"
                   editable-events
                   :events="events"
                   @cell-dblclick="$refs.vuecal.createEvent($event, { title: 'New Event', classes: ['blue-event'] })"&gt;
          &lt;/vue-cal&gt;
      p You may then want to disable the default event creation on cell click &amp; hold by setting #[span.code :cell-click-hold="false"]
    li.mt-12
      h5.subtitle-1.font-weight-bold Programmatically &amp; externally
      p.my-2.
        To allow an external button to create events, you will need to call the
        vue-cal #[span.code createEvent()] function from a Vue ref.
      v-layout.mb-3(row align-center)
        | This
        v-btn.mx-1(x-small color="primary" @click="customEventCreation") button
        | will prompt you to choose a date and time as the event start.

      v-layout(row align-top wrap)
        v-card.flex.my-2.mr-3.main-content(style="height: 280px")
          vue-cal.vuecal--green-theme.vuecal--full-height-delete(
            ref="vuecal"
            selected-date="2018-11-19"
            small
            :time-from="10 * 60"
            :time-to="16 * 60"
            :disable-views="['years', 'year']"
            hide-view-selector
            hide-title-bar
            hide-weekends
            editable-events
            :events="events")
        sshpre.my-2.caption(language="html-vue").
          &lt;button @click="customEventCreation"&gt;
              button
          &lt;/button&gt;

          &lt;vue-cal ref="vuecal"
                   selected-date="2018-11-19"
                   small
                   :time-from="10 * 60"
                   :time-to="16 * 60"
                   :disable-views="['years', 'year']"
                   hide-view-selector
                   hide-title-bar
                   hide-weekends
                   editable-events
                   :events="events"&gt;
          &lt;/vue-cal&gt;
      p Then you can give custom event attributes as you wish:
      sshpre.mt-3(language="js" label="Javascript").
        // In methods.
        customEventCreation () {
            const dateTime = prompt('Create event on (yyyy-mm-dd hh:mm)', '2018-11-20 13:15')

            // Check if date format is correct before creating event.
            if (/^\d{4}-\d{2}-\d{2} \d{2}:\d{2}$/.test(date)) {
              this.$refs.vuecal.createEvent(
                // Formatted start date and time or JavaScript Date object.
                dateTime,
                // Custom event props (optional).
                { title: 'New Event', content: 'yay! 🎉', classes: ['leisure'] }
              )
            } else if (date) alert('Wrong date format.')
        }

    li.mt-12
      h5.subtitle-1.font-weight-bold Adding a dialog box to the default #[strong cell click &amp; hold] behavior
      p.mt-3.
        By default, event will be created with these attributes:
      sshpre.mt-0(language="js" label="Javascript").
        {
            start: {String}, // (Formatted date) starting from your cursor position in the day cell you clicked.
            end: {String}, // (Formatted date) Event start + 2 hours
            title: '',
            content: '',
            split /* if any */: {Integer} // The current day split you clicked.
        }

      p.
        If you want to customize those attributes you can modify the event directly through
        the callback function that you provide to #[span.code :on-event-create] as follows:#[br]
      sshpre.mt-6(language="js" label="Javascript").
        // :on-event-create="onEventCreate", in template.

        /**
        * @param event {Object} The newly created event that you can override.
        * @param deleteEventFunction {Function} Allows you to delete this event programmatically.
        * @return {Object} The event to be passed back to Vue Cal.
        */
        onEventCreate (event, deleteEventFunction) {
            // You can modify event here and return it.
            // You can also return false to reject the event creation.
            return event
          }

      p.
        In this example, we are adding a dialog box to the default simple click &amp; hold.#[br]
        The dialog box will allow you to set all the event attributes.
      v-layout(row wrap)
        v-card.flex.my-2.mr-3.main-content(style="height: 280px")
          vue-cal.vuecal--green-theme.vuecal--full-height-delete(
            selected-date="2018-11-19"
            small
            :time-from="10 * 60"
            :time-to="16 * 60"
            :disable-views="['years', 'year']"
            hide-view-selector
            hide-title-bar
            hide-weekends
            editable-events
            :events="events"
            :on-event-create="onEventCreate")
        sshpre.my-2.caption(language="html-vue").
          &lt;vue-cal selected-date="2018-11-19"
                   small
                   :time-from="10 * 60"
                   :time-to="16 * 60"
                   :disable-views="['years', 'year']"
                   hide-view-selector
                   hide-weekends
                   hide-title-bar
                   editable-events
                   :events="events"
                   :on-event-create="onEventCreate"&gt;
          &lt;/vue-cal&gt;
    sshpre(language="html-vue" label="Vue Template - dialog box").
      &lt;!-- Using Vuetify --&gt;
      &lt;v-dialog v-model="showEventCreationDialog" :persistent="true" max-width="420"&gt;
        &lt;v-card&gt;
          &lt;v-card-title&gt;
            &lt;v-text-field v-model="selectedEvent.title" placeholder="Event Title"/&gt;
          &lt;/v-card-title&gt;
          &lt;v-card-text&gt;
            &lt;v-textarea v-model="selectedEvent.content" placeholder="Event Content"/&gt;
            &lt;v-layout&gt;
              &lt;v-select
                :items="eventsCssClasses"
                placeholder="Event CSS Class"
                @change="selectedEvent.classes = [$event]"/&gt;
              &lt;v-switch v-model="selectedEvent.background" label="background Event"/&gt;
            &lt;/v-layout&gt;
            &lt;v-layout&gt;
              &lt;v-btn @click="cancelEventCreation()"&gt;Cancel&lt;/v-btn&gt;
              &lt;v-btn @click="closeCreationDialog()"&gt;Save&lt;/v-btn&gt;
            &lt;/v-layout&gt;
          &lt;/v-card-text&gt;
        &lt;/v-card&gt;

    sshpre(language="js" label="Javascript").
      data: () => ({
        selectedEvent: null,
        showEventCreationDialog: false,
        eventsCssClasses: ['leisure', 'sport', 'health']
      }),
      methods: {
        onEventCreate (event, deleteEventFunction) {
          this.selectedEvent = event
          this.showEventCreationDialog = true
          this.deleteEventFunction = deleteEventFunction

          return event
        },
        cancelEventCreation () {
          this.closeCreationDialog()
          this.deleteEventFunction()
        },
        closeCreationDialog () {
          this.showEventCreationDialog = false
          this.selectedEvent = {}
        }
      }

  //- Example.
  h4.title
    a(href="#ex--multiple-day-events") # Multiple day events
    a#ex--multiple-day-events(name="ex--multiple-day-events")
  p.
    Multiple day events work like a set of single day events linked together.#[br]
    Deleting one of the day of a multiple day event, will also delete all the other days.#[br]
    Updating the duration by dragging or changing the title will also update on all the days.#[br]
    Try to resize, rename and delete the events.#[br]You can also resize horizontally thanks to
    the option #[span.code resize-x].
  highlight-message(type="tips").
    3 CSS classes are available to target the event first day, the last day and all the days in between:
    #[span.code event-start], #[span.code event-middle], #[span.code event-end].
  v-card.my-2.ma-auto.main-content
    vue-cal.vuecal--green-theme.ex--multiple-day-events.vuecal--full-height-delete(
      selected-date="2018-11-19"
      :time-from="8 * 60"
      :time-to="23 * 60"
      hide-weekends
      events-count-on-year-view
      editable-events
      resize-x
      :events="multipleDayEvents")
  sshpre(language="html-vue" label="Vue Template").
    &lt;vue-cal selected-date="2018-11-19"
             :time-from="8 * 60"
             :time-to="23 * 60"
             :disable-views="['years', 'year', 'month']"
             hide-weekends
             editable-events
             resize-x
             :events="events"&gt;
    &lt;/vue-cal&gt;

  sshpre(language="js" label="Javascript").
    data: () => ({
      events: [
        {
          start: '2018-11-16 10:00',
          end: '2018-11-20 12:37',
          title: 'Running Marathon',
          content: '&lt;i class="v-icon material-icons"&gt;directions_run&lt;/i&gt;',
          class: 'sport'
        },
        {
          start: '2018-11-20 10:00',
          end: '2018-11-20 10:25',
          title: 'Drink water!',
          content: '&lt;i class="v-icon material-icons"&gt;local_drink&lt;/i&gt;',
          class: 'health'
        },
        {
          start: '2018-11-21 19:00',
          end: '2018-11-23 11:30',
          title: 'Trip to India',
          content: '&lt;i class="v-icon material-icons"&gt;flight&lt;/i&gt;',
          class: 'leisure'
        }
      ]
    })

  //- Example.
  h4.title
    a(href="#ex--overlapping-events") # Overlapping events
    a#ex--overlapping-events(name="ex--overlapping-events")
  p.
    Overlapping, editable &amp; deletable events.#[br]
    Overlapping now supports more than 3 simultaneous events.#[br]
    Try to resize &amp; delete events to see the overlapping redrawn.

  v-card.my-2.ma-auto.main-content
    vue-cal.vuecal--green-theme.vuecal--full-height-delete(
      selected-date="2018-11-19"
      :time-from="10 * 60"
      :time-to="23 * 60"
      :disable-views="['years', 'year', 'month']"
      hide-weekends
      editable-events
      :events="overlappingEvents")
  sshpre(language="html-vue" label="Vue Template").
    &lt;vue-cal selected-date="2018-11-19"
             :time-from="10 * 60"
             :time-to="23 * 60"
             :disable-views="['years', 'year', 'month']"
             hide-weekends
             editable-events
             :events="events"&gt;
    &lt;/vue-cal&gt;

  sshpre(language="js" label="Javascript").
    data: () => ({
      events: [
        {
          start: '2018-11-21 14:00',
          end: '2018-11-21 22:00',
          title: 'A big thing',
          content: '&lt;i class="v-icon material-icons"&gt;sentiment_satisfied_alt&lt;/i&gt;',
          class: 'health'
        },
        {
          start: '2018-11-21 16:00',
          end: '2018-11-21 19:00',
          title: 'Another thing',
          content: '&lt;i class="v-icon material-icons"&gt;thumb_up&lt;/i&gt;',
          class: 'blue-event'
        },
        {
          start: '2018-11-20 18:30',
          end: '2018-11-20 20:30',
          title: 'Crossfit',
          content: '&lt;i class="v-icon material-icons"&gt;fitness_center&lt;/i&gt;',
          class: 'sport'
        },
        ...
      ]
    })

  //- Example.
  h4.title
    a(href="#ex--background-events") # Background events
    a#ex--background-events(name="ex--background-events")
  p.
    Just add the property #[span.code background: true] to your events.#[br]
    The particularity of background events is that they can fully be overlapped but not overlapping.#[br]
    And they don't overlap like other events: when overlapping both events won't change width.#[br]
    Note that you can still select a background event to put it on top of others and see it.
    Refer to the #[span.code events] option in the #[a(href="#api") API] section.
  v-card.my-2.ma-auto.main-content
    vue-cal.vuecal--green-theme(
      selected-date="2018-11-19"
      :time-from="7 * 60"
      :time-to="23 * 60"
      :disable-views="['years', 'year', 'month']"
      hide-weekends
      :events="backgroundEvents")
  sshpre(language="html-vue" label="Vue Template").
    &lt;vue-cal selected-date="2018-11-19"
             :time-from="7 * 60"
             :time-to="23 * 60"
             :disable-views="['years', 'year', 'month']"
             hide-weekends
             :events="events"&gt;
    &lt;/vue-cal&gt;

  sshpre(language="js" label="Javascript").
    data: () => ({
      events: [
        {
          start: '2018-11-19 12:00',
          end: '2018-11-19 14:00',
          title: 'LUNCH',
          class: 'lunch',
          background: true
        },
        {
          start: '2018-11-20 12:00',
          end: '2018-11-20 14:00',
          title: 'LUNCH',
          class: 'lunch',
          background: true
        },
        ...
      ]
    })

  sshpre(language="css" label="CSS").
    .vuecal__event.lunch {
      background: repeating-linear-gradient(45deg, transparent, transparent 10px, #f2f2f2 10px, #f2f2f2 20px);/* IE 10+ */
      color: #999;
      display: flex;
      justify-content: center;
      align-items: center;
    }
    .vuecal__event.lunch .vuecal__event-time {display: none;align-items: center;}

  //- Example.
  h4.title
    a(href="#ex--all-day-events") # All day events
    a#ex--all-day-events(name="ex--all-day-events")

  ul
    li.mb-2.
      When the #[span.code showAllDayEvents] is set to #[span.code true] the events with an
      #[span.code allDay] attribute set to #[span.code true] will be displayed in a fixed top
      bar on the #[span.code week] &amp; #[span.code day] views.#[br]
      The all day events bar will only show up if the options #[span.code showAllDayEvents] &amp;
      #[span.code time] are set to #[span.code true].#[br]
      #[span.code time] is important since without time information every event is an all-day
      event there is no point in separating them then.
    li.mb-2.
      When #[span.code showAllDayEvents] is set to #[span.code false], all the all day events
      (#[span.code allDay] attribute set to #[span.code true]), will show up as a normal
      #[strong background event].
    li.mb-2.
      On month view, switching #[span.code showAllDayEvents] on and off will not have any impact
      since both should display the all day events.
    li.mb-2.
      #[span.code showAllDayEvents] accepts a #[span.code Boolean] or the string
      #[span.code 'short'], to display only the event title.

  highlight-message.
    Multiple-day events feature will be improved in a future version to display across
    multiple cells in the all day bar.

  v-btn.ma-1(small color="primary" @click="showAllDayEvents = (showAllDayEvents + 1) % 3")
    span.code :show-all-day-events="{{ ["'short'", 'true', 'false'][showAllDayEvents] }}"
  v-btn.ma-1(small color="primary" @click="shortEventsOnMonthView = !shortEventsOnMonthView")
    span.code :events-on-month-views="{{ ['true', "'short'"][shortEventsOnMonthView * 1] }}"

  v-card.my-2.ma-auto.main-content
    vue-cal.vuecal--green-theme.ex--all-day-events(
      selected-date="2019-02-11"
      :time-from="7 * 60"
      :disable-views="['years', 'year']"
      hide-weekends
      :show-all-day-events="['short', true, false][showAllDayEvents]"
      :events-on-month-view="[true, 'short'][shortEventsOnMonthView * 1]"
      :events="allDayEvents")
  sshpre(language="html-vue" label="Vue Template").
    &lt;button @click="showAllDayEvents = (showAllDayEvents + 1) % 3"&gt;
      :show-all-day-events="{{ "\{\{ [\"'short'\", 'true', 'false'][showAllDayEvents] \}\}" }}"
    &lt;/button&gt;
    &lt;button @click="shortEventsOnMonthView = !shortEventsOnMonthView"&gt;
      :events-on-month-views="{{ "\{\{ ['true', \"'short'\"][shortEventsOnMonthView * 1] \}\}" }}"
    &lt;/button&gt;

    &lt;vue-cal selected-date="2019-02-11"
             :time-from="7 * 60"
             :disable-views="['years', 'year']"
             hide-weekends
             :show-all-day-events="['short', true, false][showAllDayEvents]"
             :events-on-month-view="[true, 'short'][shortEventsOnMonthView * 1]"
             :events="events"&gt;
    &lt;/vue-cal&gt;
  sshpre(language="js" label="Javascript").
    showAllDayEvents: 0,
    shortEventsOnMonthView: false,
    events: [
      {
        start: '2019-02-12',
        end: '2019-02-12',
        title: 'Day off!',
        content: '&lt;i class="v-icon material-icons"&gt;beach_access&lt;/i&gt;',
        class: 'beach',
        allDay: true
      },
      {
        start: '2019-02-14',
        end: '2019-02-14',
        title: 'Valentine\'s day',
        content: '&lt;i class="v-icon material-icons"&gt;favorite_outline&lt;/i&gt;',
        class: 'love',
        allDay: true
      },
      ...
    ]

  sshpre(language="css" label="CSS").
    .vuecal__cell-content {align-self: flex-start;}
    .vuecal__cell-date {text-align: right;padding: 4px;}

    .vuecal--week-view .vuecal__bg .vuecal__event--all-day.love,
    .vuecal--day-view .vuecal__bg .vuecal__event--all-day.love {right: 50%;}
    .vuecal--week-view .vuecal__bg .vuecal__event--all-day.leisure,
    .vuecal--day-view .vuecal__bg .vuecal__event--all-day.leisure {left: 50%;}

  //- Example.
  h4.title
    a(href="#ex--splitting-days") # Splitting days &amp; split events
    a#ex--splitting-days(name="ex--splitting-days")
  p.mb-6
    | Split each day into multiple containers passing a CSS class &amp; a label per split, and allow split-specific events.#[br]
    | disabled views: years, year, month.#[br]
    | On week view you can also overflow your content using a min-width on cells, like in this example, or fit to container:
    v-btn.ma-1(small color="primary" @click="splitsExampleMinCellWidth = splitsExampleMinCellWidth ? 0 : 400")
      v-icon.mr-2 {{ splitsExampleMinCellWidth ? 'remove' : 'add' }}
      | {{ splitsExampleMinCellWidth ? ' fit to container ' : 'min cell width 400px' }}
    | #[br]You can also use the option #[span.code sticky-split-labels] to place the split labels in the header:
    v-btn.ma-1(small color="primary" @click="stickySplitLabels = !stickySplitLabels")
      v-icon.mr-2 {{ stickySplitLabels ? 'close' : 'add' }}
      | Sticky Split Labels
    | #[br]Refer to the #[span.code splitDays] option in the #[a(href="#api") API] section.
  v-card.my-2.ma-auto.main-content
    vue-cal.vuecal--green-theme(
      selected-date="2018-11-19"
      :time-from="8 * 60"
      :time-step="30"
      :disable-views="['years', 'year', 'month']"
      :split-days="[{ class: 'him', label: 'Him' }, { class: 'her', label: 'Her' }]"
      :sticky-split-labels="stickySplitLabels"
      editable-events
      :events="splitEvents"
      :min-cell-width="splitsExampleMinCellWidth")
      template(v-slot:no-event) Nothing here.
  sshpre(language="html-vue" label="Vue Template").
    &lt;button @click="minCellWidth = minCellWidth ? 0 : 400"&gt;
      {{ '\{\{ minCellWidth ? \'fit to container\' : \'min cell width 400px\' \}\}' }}
    &lt;/button&gt;
    &lt;button @click="stickySplitLabels = !stickySplitLabels"&gt;
      Sticky Split Labels
    &lt;/button&gt;
    &lt;vue-cal selected-date="2018-11-19"
             :time-from="8 * 60"
             :time-step="30"
             :disable-views="['years', 'year', 'month']"
             :split-days="[{ class: 'him', label: 'Him' }, { class: 'her', label: 'Her' }]"
             :sticky-split-labels="stickySplitLabels"
             editable-events
             :events="events"
             :min-cell-width="minCellWidth"&gt;
    &lt;/vue-cal&gt;

  sshpre(language="js" label="Javascript").
    data: () => ({
      stickySplitLabels: false,
      minCellWidth: 400,
      events: [
        {
          start: '2018-11-19 10:35',
          end: '2018-11-19 11:30',
          title: 'Doctor appointment',
          content: '&lt;i class="v-icon material-icons"&gt;local_hospital&lt;/i&gt;',
          class: 'health',
          split: 1
        },
        {
          start: '2018-11-19 18:30',
          end: '2018-11-19 19:15',
          title: 'Dentist appointment',
          content: '&lt;i class="v-icon material-icons"&gt;local_hospital&lt;/i&gt;',
          class: 'health',
          split: 2
        },
        {
          start: '2018-11-20 18:30',
          end: '2018-11-20 20:30',
          title: 'Crossfit',
          content: '&lt;i class="v-icon material-icons"&gt;fitness_center&lt;/i&gt;',
          class: 'sport',
          split: 2
        },
        ...
      ]
    })

  sshpre(language="css" label="CSS").
    /* You can easily set a different style for each split of your days. */
    .vuecal__cell-split.him {background-color: rgba(221, 238, 255, 0.6);}
    .vuecal__cell-split.him .split-label {color: rgba(0, 84, 194, 0.1);font-size: 30px;}
    .vuecal__cell-split.her {background-color: rgba(255, 232, 251, 0.6);}
    .vuecal__cell-split.her .split-label {color: rgba(255, 0, 106, 0.1);font-size: 30px;}

    /* Different color for different event types. */
    .vuecal__event.leisure {background-color: rgba(253, 156, 66, 0.9);border: 1px solid rgb(233, 136, 46);color: #fff;}
    .vuecal__event.health {background-color: rgba(164, 230, 210, 0.9);border: 1px solid rgb(144, 210, 190);}
    .vuecal__event.sport {background-color: rgba(255, 102, 102, 0.9);border: 1px solid rgb(235, 82, 82);color: #fff;}

  h3.title
    a(href="#ex--emitted-events")
      v-icon.mr-2(medium) swap_horiz
      | Communicating with Vue Cal

  //- Example.
  h4.title
    a(href="#ex--emitted-events") # Vue Cal emitted events
    a#ex--emitted-events(name="ex--emitted-events")
  p.mb-0.
    Vue Cal emits events that you can listen to, to trigger an action outside of Vue Cal.#[br]
    If you are not familiar with Vue JS events, you should read about it here:
    #[a(href="https://vuejs.org/v2/guide/events.html" target="_blank") vuejs.org/v2/guide/events.html #[v-icon(small color="primary") open_in_new]]#[br]#[br]
    Here is the list of emitted events:
  h4.mt-2 View-related
  ul
    li #[span.code ready]
    li #[span.code view-change]
    li #[span.code cell-click] - returns a JS native #[span.code Date] object
    li #[span.code cell-dblclick] - returns a JS native #[span.code Date] object
    li #[span.code cell-focus] - returns a JS native #[span.code Date] object
  highlight-message(type="tips")
    ul
      li.
        #[span.code cell-click] is fired every time you click a day, whereas
        #[span.code cell-focus] is fired only when the selected day changes.
      li.
        #[span.code cell-click], #[span.code cell-dblclick] and #[span.code cell-focus]
        return the time at cursor position, unless the cell was focused from tab key.
        It would then return the cell start date (at midnight).
      li.
        If split-days is provided, #[span.code cell-click], #[span.code cell-dblclick] and #[span.code cell-focus]
        emitted events will return an object containing the date and the clicked split id.

  highlight-message
    | The emitted events #[span.code ready] &amp; #[span.code view-change] return an object:#[br]
    sshpre.mt-2(language="js").
      {
        view: [String],
        startDate: [Date], // View start - JS native Date object.
        endDate: [Date], // View end - JS native Date object.
        firstCellDate: [Date], // Month view only, in case cell is out of current month - JS native Date object.
        lastCellDate: [Date], // Month view only, in case cell is out of current month - JS native Date object.
        outOfScopeEvents: [Array], // Month view only, all the events that are out of the current month.
        events: [Array], // All the events in the current view.
        week: [Integer] // Week number. Only returned if view is 'week'.
      }
    strong.
      Note that on a month view, the events from the out of scope days
      (cells before and after the current month) are also returned in the array.

  h4.mt-2 Events-related
  p.mb-0 In all events, properties #[span.code startDate] &amp; #[span.code endDate] are JS native #[span.code Date] objects:
  ul
    li #[span.code event-focus]
    li #[span.code event-mouse-enter]
    li #[span.code event-mouse-leave]
    li #[span.code event-create]
    li #[span.code event-delete]
    li #[span.code event-change]
    li #[span.code event-title-change]
    li #[span.code event-content-change]
    li #[span.code event-duration-change] &nbsp;#[span.code.grey--text // Only fired at the end of event resizing.]
  highlight-message(type="tips")
    ul
      li.
        The #[span.code event-change] emitted event groups all the events triggered on a calendar event property change:
        #[span.code event-title-change], #[span.code event-content-change],
        #[span.code event-duration-change]. So you have the choice to listen to
        #[span.code event-change] to cover any calendar event change or listen to a specific action emitted event.
      li.mt-3.
        To help you manipulate an event's date, vue-cal returns native #[span.code Date]
        objects in the event properties #[span.code startDate] &amp; #[span.code endDate].#[br]
        So for instance, you can easily access the day of the week of an event with #[span.code event.startDate.getDay()].
  p.mb-0 Watch the list of emitted events (latest on top) as you play with Vue Cal:
  pre.mt-2.ssh-pre.mb-2
    v-layout(wrap align-center)
      div.grey--text //&nbsp;
        strong event-name:&nbsp;
        span arguments-list
      v-spacer
      v-btn.ma-1.ma-0(color="primary" outlined small @click="clearEventsLog")
        v-icon(small).mr-1 clear
        | Clear log
      v-btn.ma-1.my-0.mr-0.ml-2(color="primary" outlined small @click="logMouseEvents = !logMouseEvents")
        v-icon(small).mr-1 {{ logMouseEvents ? 'remove' : 'add' }}
        | {{ logMouseEvents ? 'Hide' : 'Track' }} mouse hover events
    div.scrollable
      div.mt-2.pt-2(v-for="(l, i) in logs" :key="i" :style="i && 'border-top: 1px solid #ddd'")
        strong.mr-1 {{ l.name }}:
        span {{ l.args }}
  v-card.mt-6.mb-2.ma-auto.main-content
    vue-cal.vuecal--green-theme(
      selected-date="2018-11-19"
      :time-from="7 * 60"
      :time-to="23 * 60"
      :disable-views="['years', 'year']"
      hide-weekends
      editable-events
      :events="eventsCopy3"
      @ready="logEvents('ready', $event)"
      @view-change="logEvents('view-change', $event)"
      @cell-click="logEvents('cell-click', $event)"
      @cell-dblclick="logEvents('cell-dblclick', $event)"
      @cell-focus="logEvents('cell-focus', $event)"
      @event-focus="logEvents('event-focus', $event)"
      @event-mouse-enter="logEvents('event-mouse-enter', $event)"
      @event-mouse-leave="logEvents('event-mouse-leave', $event)"
      @event-title-change="logEvents('event-title-change', $event)"
      @event-content-change="logEvents('event-content-change', $event)"
      @event-duration-change="logEvents('event-duration-change', $event)"
      @event-create="logEvents('event-create', $event)"
      @event-delete="logEvents('event-delete', $event)")

  sshpre(language="html-vue" label="Vue Template").
    &lt;vue-cal selected-date="2018-11-19"
             :time-from="7 * 60"
             :time-to="23 * 60"
             :disable-views="['years', 'year']"
             hide-weekends
             editable-events
             :events="events"
             @ready="logEvents('ready', $event)"
             @view-change="logEvents('view-change', $event)"
             @cell-click="logEvents('cell-click', $event)"
             @cell-dblclick="logEvents('cell-dblclick', $event)"
             @cell-focus="logEvents('cell-focus', $event)"
             @event-focus="logEvents('event-focus', $event)"
             @event-mouse-enter="logEvents('event-mouse-enter', $event)"
             @event-mouse-leave="logEvents('event-mouse-leave', $event)"
             @event-title-change="logEvents('event-title-change', $event)"
             @event-content-change="logEvents('event-content-change', $event)"
             @event-duration-change="logEvents('event-duration-change', $event)"
             @event-create="logEvents('event-create', $event)"
             @event-delete="logEvents('event-delete', $event)"&gt;
    &lt;/vue-cal&gt;

  //- Example.
  h4.title
    a(href="#ex--external-controls") # External controls
    a#ex--external-controls(name="ex--external-controls")
  p.
    You can access any #[strong.code vue-cal] internal method through Vue refs.#[br]
    This example shows how to control the Previous, Next and Today functions and the view selections
    from external buttons.

  v-layout.my-2.mx-auto(align-center style="max-width: 500px")
    v-btn.mx-1.flex(small color="primary darken-1" @click="$refs.vuecal4.switchView('day')") Day
    v-btn.mx-1.flex(small color="primary darken-1" @click="$refs.vuecal4.switchView('week')") Week
    v-btn.mx-1.flex(small color="primary darken-1" @click="$refs.vuecal4.switchView('month')") Month
    v-btn.mx-1.flex(small color="primary darken-1" @click="$refs.vuecal4.switchView('year')") Year
    v-btn.mx-1.flex(small color="primary darken-1" @click="$refs.vuecal4.switchView('years')") Years

  v-layout.mt-2.mb-6.mx-auto(justify-center style="max-width: 500px")
    v-btn.mx-1.flex(small color="primary lighten-1" @click="$refs.vuecal4.previous()")
      v-icon.mr-1 keyboard_arrow_left
      | Previous
    v-btn.mx-1.flex(small color="primary lighten-1" @click="$refs.vuecal4.switchView('day', new Date())")
      v-icon.mr-1(small) my_location
      | Today
    v-btn.mx-1.flex(small color="primary lighten-1" @click="$refs.vuecal4.next()")
      | Next
      v-icon.ml-1 keyboard_arrow_right

  v-layout(align-center justify-center)
    vue-cal.vuecal--green-theme(
      small
      ref="vuecal4"
      :time="false"
      hide-view-selector
      :selected-date="selectedDate"
      style="max-width: 500px;height: 260px")
  sshpre(language="html-vue" label="Vue Template").
    &lt;button @click="$refs.vuecal.switchView('day')"&gt;Day&lt;/button&gt;
    &lt;button @click="$refs.vuecal.switchView('week')"&gt;Week&lt;/button&gt;
    &lt;button @click="$refs.vuecal.switchView('month')"&gt;Month&lt;/button&gt;
    &lt;button @click="$refs.vuecal.switchView('year')"&gt;Year&lt;/button&gt;
    &lt;button @click="$refs.vuecal.switchView('years')"&gt;Years&lt;/button&gt;
    &lt;br /&gt;
    &lt;button @click="$refs.vuecal.previous()"&gt;Previous&lt;/button&gt;
    &lt;button @click="$refs.vuecal.switchView('day', new Date())"&gt;Today&lt;/button&gt;
    &lt;button @click="$refs.vuecal.next()"&gt;Next&lt;/button&gt;

    &lt;vue-cal small
      ref="vuecal"
      :time="false"
      hide-view-selector
      :selected-date="selectedDate"&gt;
    &lt;/vue-cal&gt;

  //- Example.
  h4.title
    a(href="#ex--sync-two-calendars") # Sync two vue-cal instances
    a#ex--sync-two-calendars(name="ex--sync-two-calendars")
  p.
    In this example the right calendar is used as a date picker and the selected date is
    updated on the left calendar via the #[span.code @cell-focus] event listener.#[br]
    To know more about emitted events refer to the
    #[a(href="#ex--emitted-events") emitted events example].

  v-layout(align-center justify-center)
    vue-cal.vuecal--blue-theme(
      small
      :time="false"
      hide-view-selector
      default-view="week"
      :disable-views="['years', 'year', 'month']"
      :selected-date="selectedDate"
      style="max-width: 360px;height: 260px")
    vue-cal.vuecal--blue-theme.vuecal--rounded-theme(
      xsmall
      :time="false"
      hide-view-selector
      default-view="month"
      :disable-views="['years', 'year', 'week', 'day']"
      @cell-focus="selectedDate = $event"
      style="max-width: 270px;height: 290px;transform: scale(0.9)")
  sshpre(language="html-vue" label="Vue Template").
    &lt;vue-cal small
      :time="false"
      hide-view-selector
      default-view="week"
      :disable-views="['years', 'year', 'month']"
      :selected-date="selectedDate"
      class="vuecal--blue-theme"
      style="max-width: 360px;height: 260px"&gt;
    &lt;/vue-cal&gt;
    &lt;vue-cal xsmall
      :time="false"
      hide-view-selector
      default-view="month"
      :disable-views="['years', 'year', 'week', 'day']"
      @cell-focus="selectedDate = $event"
      class="vuecal--blue-theme vuecal--rounded-theme"
      style="max-width: 270px;height: 290px"&gt;
    &lt;/vue-cal&gt;

  sshpre(language="js" label="Javascript").
    data: () => ({
      selectedDate: null
    })

  //- Example.
  h4.title
    a(href="#ex--modifying-events-from-outside") # Modifying the array of events outside of Vue Cal
    a#ex--modifying-events-from-outside(name="ex--modifying-events-from-outside")
  highlight-message(type="tips").
    It is possible to modify the array of events like adding or removing an event
    after the first load, but be aware that by doing so all the events in Vue Cal
    will be replaced by the new array of events. You may lose your changes if you
    modified events within Vue Cal.
  v-btn.ma-1(color="primary" small @click="eventsCopy.push({ start: '2018-11-20 12:00', end: '2018-11-20 17:00', title: 'A new event', class: 'blue-event' })")
    v-icon.mr-2 add
    | Add an event
  v-btn.ma-1(color="primary" small @click="eventsCopy.pop()")
    v-icon.mr-2 remove
    | Remove last event
  p.mb-0 Here is the live array of event titles:
  pre {{ eventsCopy.map(e => e.title) }}

  v-card.my-2.ma-auto.main-content
    vue-cal.vuecal--green-theme(
      selected-date="2018-11-19"
      :time-from="7 * 60"
      :time-to="23 * 60"
      :disable-views="['years', 'year', 'month']"
      hide-weekends
      :events="eventsCopy")
  sshpre(language="html-vue" label="Vue Template").
    &lt;button @click="events.push({
           start: '2018-11-20 12:00',
           end: '2018-11-20 17:00',
           title: 'A new event',
           class: 'blue-event'
    })"&gt;Add an event&lt;/button&gt;
    &lt;button @click="events.pop()"&gt;Remove last event&lt;/button&gt;

    &lt;vue-cal selected-date="2018-11-19"
             :time-from="7 * 60"
             :time-to="23 * 60"
             :disable-views="['years', 'year', 'month']"
             hide-weekends
             :events="events"&gt;
    &lt;/vue-cal&gt;

  sshpre(language="js" label="Javascript").
    data: () => ({
      events: [
        {
          start: '2018-11-19 10:35',
          end: '2018-11-19 11:30',
          title: 'Doctor appointment',
          content: '&lt;i class="v-icon material-icons"&gt;local_hospital&lt;/i&gt;',
          class: 'health'
        },
        ...
      ]
    })

  h3.title
    a(href="#ex--timeline-tweaking")
      v-icon.mr-2 tune
      | Advanced Vue Cal customization
      small.ml-2 #[em="- when CSS won't do it"]

  highlight-message.mt-6
    | Here is the list of available slots:
    ul
      li #[span.code title]
      li #[span.code arrow-prev]
      li #[span.code arrow-next]
      li #[span.code today-button]
      li #[span.code time-cell]
      li #[span.code cell-content]
      li #[span.code no-event]
      li #[span.code events-count]
      li #[span.code event-renderer]

  //- Example.
  h4.title
    a(href="#ex--timeline-tweaking") # Timeline tweaking
    a#ex--timeline-tweaking(name="ex--timeline-tweaking")
  p.mb-0.
    If you want to have more fancy time cells, you can override them with the
    #[span.code time-cell-height] option (in pixels) and scoped slots.#[br]
    For even more flexibility, the horizontal lines are painted when you set the CSS class #[span.code line] on the tag you choose.
    So if you don't set this class you are free to paint the lines yourself or not.
  v-card.my-2.ma-auto.main-content(style="width: 360px;height: 360px;max-width: 100%")
    vue-cal.vuecal--green-theme(
      small
      :time-from="5 * 60"
      :time-step="15"
      :time-cell-height="18"
      default-view="day"
      :disable-views="['years', 'year', 'month']"
      hide-weekends)
      .line(:class="{ hours: !minutes }" slot="time-cell" slot-scope="{ hours, minutes }")
        strong.primary--text(v-if="!minutes" style="font-size: 15px;line-height: 18px") {{hours}}
        span(v-else style="font-size: 11px;line-height: 18px") {{ minutes }}
  highlight-message.mt-6(type="tips").
    If you are not familiar with scoped slots and destructuring slot-scope, you should first read about it:
    #[a(href="https://vuejs.org/v2/guide/components-slots.html#Scoped-Slots" target="_blank") vuejs.org/v2/guide/components-slots.html #[v-icon(small color="primary") open_in_new]]
  sshpre(language="html-vue" label="Vue Template").
    &lt;vue-cal small
             :time-from="5 * 60"
             :time-step="15"
             :time-cell-height="18"
             default-view="day"
             :disable-views="['years', 'year', 'month']"
             hide-weekends&gt;
      &lt;div class="{ line: true, hours: !minutes }"
           slot="time-cell"
           slot-scope="{ hours, minutes }"&gt;
        &lt;strong v-if="!minutes" style="font-size: 15px"&gt;{{ '\{\{ hours \}\}' }}&lt;/strong&gt;
        &lt;span v-else style="font-size: 11px"&gt;{{ '\{\{ minutes \}\}' }}&lt;/span&gt;
      &lt;/div&gt;
    &lt;/vue-cal&gt;

  sshpre.mt-6(language="css" label="CSS").
    .vuecal__time-cell .hours.line:before {border-color: #42b983;}

  //- Example.
  h4.title
    a(href="#ex--custom-events-count") # Custom events count
    a#ex--custom-events-count(name="ex--custom-events-count")

  highlight-message(type="tips").
    Using Vue.js scoped slots, you can also override the counting events method if you need.#[br]
    If you are not familiar with scoped slots and destructuring slot-scope, you should first read about it:
    #[a(href="https://vuejs.org/v2/guide/components-slots.html#Scoped-Slots" target="_blank") vuejs.org/v2/guide/components-slots.html #[v-icon(small color="primary") open_in_new]]
  p.
    In the following example, we only count the events which have the custom
    #[span.code leisure] CSS class.

  v-card.my-2.ma-auto.main-content(style="width: 300px;height: 360px;max-width: 100%")
    vue-cal.vuecal--green-theme.ex--custom-events-count(
      selected-date="2018-11-19"
      xsmall
      :time-from="10 * 60"
      :time-step="2 * 60"
      default-view="month"
      :disable-views="['day']"
      events-count-on-year-view
      :events="events")
      template(v-slot:events-count="{ events, view }")
        span(v-if="customEventsCount(events)") {{ customEventsCount(events) }}

  sshpre(language="html-vue" label="Vue Template").
    &lt;vue-cal selected-date="2018-11-19"
             xsmall
             :time-from="10 * 60"
             :time-step="2 * 60"
             :disable-views="['day']"
             default-view="month"
             events-count-on-year-view
             :events="events"&gt;
        &lt;template v-slot:events-count="{ events, view }"&gt;
          &lt;span v-if="customEventsCount(events)"&gt;
            {{ '\{\{ customEventsCount(events) \}\}' }}
          &lt;/span&gt;
        &lt;/template&gt;
    &lt;/vue-cal&gt;

  p.
    Alternatively, you could also use the #[span.code cell-content] slot
    instead of the #[span.code events-count] slot to perform the same task:#[br]
    (Refer to the next example to know more:
    #[a(href="#ex--custom-title-and-cells" v-scroll-to="'#ex--custom-title-and-cells'") Custom title &amp; cells])
  sshpre.mt-2(language="html-vue" label="Vue Template").
    &lt;template v-slot:cell-content="{ cell, view, events }"&gt;
      &lt;span class="vuecal__cell-date"&gt;{{ '\{\{ cell.content \}\}' }}&lt;/span&gt;
      &lt;span class="vuecal__cell-events-count" v-if="['years', 'year', 'month'].includes(view.id) &amp;&amp; customEventsCount(events)"&gt;
        {{ '\{\{ customEventsCount(events) \}\}' }}
      &lt;/span&gt;
    &lt;/template&gt;

  sshpre(language="js" label="Javascript").
    // In your Vue component.
    methods: {
      customEventsCount: events => {
        return events ? events.filter(e => e.class === 'leisure').length : 0
      }
    }

  sshpre(language="css" label="CSS").
    .vuecal__cell-events-count {background: transparent;}
    .vuecal__cell-events-count span {
      background: #42b983;
      height: 100%;
      min-width: 12px;
      padding: 0 3px;
      border-radius: 12px;
      display: block;
    }

  //- Example.
  h4.title
    a(href="#ex--custom-title-and-cells") # Custom title &amp; cells
    a#ex--custom-title-and-cells(name="ex--custom-title-and-cells")
  highlight-message(type="tips").
    Using Vue.js scoped slots, you can override the calendar main date title and calendar cells.#[br]
    If you are not familiar with scoped slots and destructuring slot-scope, you should first read about it:
    #[a(href="https://vuejs.org/v2/guide/components-slots.html#Scoped-Slots" target="_blank") vuejs.org/v2/guide/components-slots.html #[v-icon(small color="primary") open_in_new]]
  h5.mt-6.subtitle-1.font-weight-medium
    v-icon(size="22") keyboard_arrow_right
    | Custom title
  p.ml-2.mb-2.
    2 arguments are available through the scoped slot: #[span.code v-slot:title="{ title, view }"]
  ul
    li
      | #[span.code title], the formatted title (different on all the views). E.g.
      em.ml-2 "Week 2 (January 2019)"
    li
      | #[span.code view], an object containing the active view info.
      sshpre(language="js").mt-2.mb-3.
        {
          id: {String}, // Current view, one of: years, year, month, week, day.
          startDate: {Date}, // JavaScript Date object.
          endDate: {Date}, // JavaScript Date object.
          selectedDate: {Date} // JavaScript Date object.
        }
  p.
    You can use one or the other to format the title as you wish.#[br]
    Using the pre-formatted #[span.code title] will be easy but not very flexible.#[br]
    If you render the date yourself from #[span.code view.startDate], don't forget
    the different formats for all the views: years, year, month, week, day.

  h5.mt-6.subtitle-1.font-weight-medium
    v-icon(size="22") keyboard_arrow_right
    | Custom cells
  p.ml-2.mb-2.
    In this example, only the cell number is clickable on month view.#[br]
    5 arguments are available through the scoped slot:#[br]
    #[span.code v-slot:cell-content="{ cell, view, split, events, goNarrower }"]
  ul
    li #[span.code cell], object containing the cell date.
      sshpre(language="js").mt-2.mb-2.
        {
          content: {String}, // Pre-formatted cell content if any.
          startDate: {Date}, // JavaScript Date object.
          endDate: {Date}, // JavaScript Date object.
          formattedDate: {String}, // formatted start date. E.g. "2019-04-05".
          today: {Boolean}
        }
    li #[span.code view], object containing the active view info.
      sshpre(language="js").mt-2.mb-2.
        {
          id: {String}, // Current view, one of: years, year, month, week, day.
          startDate: {Date}, // JavaScript Date object.
          endDate: {Date}, // JavaScript Date object.
          selectedDate: {Date} // JavaScript Date object.
        }
    li #[span.code split], when splitting days, object containing the current split info.
    li #[span.code events], array containing all the events of the current cell or split.
    li #[span.code goNarrower], function to navigate to narrower view if possible.
  highlight-message.my-3(type="info")
    | By default a cell is rendered as follows.#[br]
    | It is a good idea to reuse the same CSS classes as the different elements have associated styles:#[br]
    sshpre.mt-3.mb-1(language="html-vue").
      &lt;div class="vuecal__flex vuecal__cell-content"&gt;
    sshpre.my-2.ml-5(language="html-vue").
      Now this is the part you can customize:

      &lt;!-- Will be added if splitting days and split labels are set --&gt;
      &lt;div class="split-label" /&gt;
      &lt;!-- Will be added on years, year &amp; month view --&gt;
      &lt;div class="vuecal__cell-date" /&gt;
      &lt;!-- Will be added on month view --&gt;
      &lt;div class="vuecal__cell-events-count" /&gt;
      &lt;!-- Will be added on week and day view if no event --&gt;
      &lt;div class="vuecal__no-event" /&gt;
    sshpre.my-1(language="html-vue").
          &lt;div class="vuecal__cell-events" /&gt;
      &lt;/div&gt;

  v-card.my-2.ma-auto.main-content(style="height: 400px")
    vue-cal.vuecal--green-theme.ex--custom-title-and-cells(
      :time="false"
      :dblclick-to-navigate="false"
      default-view="month"
      :events="events")
      template(v-slot:title="{ title, view }")
        | 🎉&nbsp;{{ view.startDate.getFullYear() }}-{{ (view.startDate.getMonth() + 1) < 10 ? '0' : '' }}{{ view.startDate.getMonth() + 1 }}
        span(v-if="view.id === 'week'") &nbsp;—&nbsp;w{{ view.startDate.getWeek() }}
        span(v-else-if="view.id === 'day'") -{{ view.startDate.getDate() < 10 ? '0' : '' }}{{ view.startDate.getDate() }}
        | &nbsp;🎉
      template(v-slot:cell-content="{ cell, view, events, goNarrower }")
        span.vuecal__cell-date.clickable(v-if="view.id !== 'day'" :class="view.id" @click="goNarrower") {{ cell.content }}
        .vuecal__cell-events-count(v-if="['years', 'year', 'month'].includes(view.id) && events.length") {{ events.length }}
        .vuecal__no-event(v-if="['week', 'day'].includes(view.id) && !events.length") Nothing here 👌

  sshpre(language="html-vue" label="Vue Template").
    &lt;vue-cal :time="false"
             :dblclick-to-navigate="false"
             default-view="month"
             :events="events"&gt;

      &lt;!-- Custom title --&gt;
      &lt;template v-slot:title="{ title, view }"&gt;
        🎉 {{ '\{\{ view.startDate.getFullYear() \}\}' }}-{{ '\{\{ (view.startDate.getMonth() + 1) < 10 ? \'0\' : \'\' \}\}' }}{{ '\{\{ view.startDate.getMonth() + 1 \}\}' }}
        &lt;!-- Print week number on week view --&gt;
        &lt;span v-if="view.id === 'week'"&gt;— w{{ '\{\{ view.startDate.getWeek() \}\}' }}&lt;/span&gt;
        &lt;!-- Print current day on day view --&gt;
        &lt;span v-else-if="view.id === 'day'"&gt;-{{ '\{\{ view.startDate.getDate() < 10 ? \'0\' : \'\' \}\}' }}{{ '\{\{ view.startDate.getDate() \}\}' }}&lt;/span&gt;
        🎉
      &lt;/template&gt;

      &lt;!-- Custom cells --&gt;
      &lt;template v-slot:cell-content="{ cell, view, events, goNarrower }"&gt;
        &lt;span class="vuecal__cell-date" :class="view.id" v-if="view.id === 'day'" @click="goNarrower"&gt;
          {{ '\{\{ cell.date.getDate() \}\}' }}
        &lt;/span&gt;
        &lt;span class="vuecal__cell-events-count" v-if="view.id === 'month' &amp;&amp; events.length"&gt;{{ '\{\{ events.length \}\}' }}&lt;/span&gt;
        &lt;span class="vuecal__no-event" v-if="['week', 'day'].includes(view.id) &amp;&amp; !events.length"&gt;Nothing here 👌&lt;/span&gt;
      &lt;/template&gt;

      &lt;!-- Alternatively to custom cells if you just want custom no-event text: --&gt;
      &lt;!-- &lt;template v-slot:no-event&gt;Nothing here 👌&lt;/template&gt; --&gt;
    &lt;/vue-cal&gt;

  //- Example.
  h4.title
    a(href="#ex--custom-event-rendering") # Custom event rendering
    a#ex--custom-event-rendering(name="ex--custom-event-rendering")
  p.mb-2 Using Vue.js scoped slots, you can override the events rendering.

  highlight-message.my-2(type="tips").
    If you are not familiar with scoped slots and destructuring slot-scope, you should first read about it:
    #[a(href="https://vuejs.org/v2/guide/components-slots.html#Scoped-Slots" target="_blank") vuejs.org/v2/guide/components-slots.html #[v-icon(small color="primary") open_in_new]].
  highlight-message.my-3(type="info")
    | By default an event is rendered as follows.#[br]
    | It is a good idea to reuse the same CSS classes as the different elements have associated styles:#[br]
    sshpre.mt-3.mb-1(language="html-vue").
      &lt;div class="vuecal__event"&gt;
          &lt;!-- Will be added if `editable-events` option is set to `true` --&gt;
          &lt;div class="vuecal__event-delete" /&gt;
    sshpre.my-2.ml-5(language="html-vue").
      Now this is the part you can customize:

      &lt;!-- Will be added if a title is set --&gt;
      &lt;div class="vuecal__event-title" /&gt;
      &lt;!-- or if title is set and `editable-events` option is set to `true` --&gt;
      &lt;div class="vuecal__event-title vuecal__event-title--edit" contenteditable /&gt;

      &lt;!-- Will be added if `time` option is set to `true` --&gt;
      &lt;div class="vuecal__event-time" /&gt;

      &lt;!-- Will be added if a content is set --&gt;
      &lt;div class="vuecal__event-content" /&gt;
    sshpre.my-1(language="html-vue").
          &lt;!-- Will be added if `editable-events` option is set to `true` --&gt;
          &lt;div class="vuecal__event-resize-handle" /&gt;
      &lt;/div&gt;
  p.mb-2.
    Two parameters are passed through the scoped slot:
  ul
    li #[span.code event]: The event full object containing dates, time, title, content and custom attributes.
    li #[span.code view]: The current selected view id.
  p.mt-2.
    You can set any custom attribute you want on an event, they will then be accessible in your custom event renderer!#[br]
    Note that #[span.code _eid] is a reserved keyword.

  v-card.my-2.ma-auto.main-content(style="height: 523px")
    vue-cal.vuecal--green-theme.ex--custom-event-rendering(
      selected-date="2018-11-19"
      :time-from="9 * 60"
      :time-to="19 * 60"
      hide-weekends
      :events="eventsToPop")
      template(v-slot:event-renderer="{ event, view }")
        v-icon.mt-2(color="white" x-large) {{ event.icon }}
        .vuecal__event-title.mb-6(v-html="event.title")
        small.vuecal__event-time
          strong.mr-1 Event start:
          span {{ event.start.substr(11) }}
          br
          strong.mr-1 Event end:
          span {{ event.end.substr(11) }}
  sshpre(language="html-vue" label="Vue Template").
    &lt;vue-cal selected-date="2018-11-19"
             :time-from="9 * 60"
             :time-to="19 * 60"
             hide-weekends
             :events="events"&gt;
      &lt;template v-slot:event-renderer="{ event, view }"&gt;
        &lt;v-icon&gt;{{ '\{\{ event.icon \}\}' }}&lt;/v-icon&gt;

        &lt;div class="vuecal__event-title" v-html="event.title" /&gt;
        &lt;!-- Or if your events are editable: --&gt;
        &lt;div class="vuecal__event-title vuecal__event-title--edit"
             contenteditable
             @blur="event.title = $event.target.innerHTML"
             v-html="event.title" /&gt;

        &lt;small class="vuecal__event-time"&gt;
          &lt;strong&gt;Event start:&lt;/strong&gt; &lt;span&gt;{{ '\{\{ event.start.substr(11) \}\}' }}&lt;/span&gt;&lt;br/&gt;
          &lt;strong&gt;Event end:&lt;/strong&gt; &lt;span&gt;{{ '\{\{ event.end.substr(11) \}\}' }}&lt;/span&gt;
        &lt;/small&gt;
      &lt;/template&gt;
    &lt;/vue-cal&gt;

  sshpre(language="js" label="Javascript").
    events: [
      {
        start: '2018-11-20 14:00',
        end: '2018-11-20 18:00',
        title: 'Need to go shopping',
        icon: 'shopping_cart', // Custom attribute.
        class: 'leisure'
      },
      {
        start: '2018-11-22 10:00',
        end: '2018-11-22 15:00',
        title: 'Golf with John',
        icon: 'golf_course', // Custom attribute.
        class: 'sport'
      }
    ]

  //- API
  h2.headline.mt-12.pt-12
    a(href="#api") API
    a#api(name="api")
  p Here is the list of all the available views.
  sshpre.mt-2(language="js").
    ['years', 'year', 'month', 'week', 'day']
  p Here is the list of all the parameters available and their decription bellow this table.
  sshpre.mt-2(language="js").
    locale:                 [String],          default: 'en'
    hideViewSelector:       [Boolean],         default: false
    hideTitleBar:           [Boolean],         default: false
    hideBody:               [Boolean],         default: false
    hideWeekends:           [Boolean],         default: false
    hideWeekdays:           [Array],           default: []
    disableViews:           [Array],           default: []
    defaultView:            [String],          default: 'week'
    todayButton:            [Boolean],         default: false
    selectedDate:           [String, Date],    default: ''
    minDate:                [String, Date],    default: ''
    maxDate:                [String, Date],    default: ''
    startWeekOnSunday:      [Boolean],         default: false
    small:                  [Boolean],         default: false
    xsmall:                 [Boolean],         default: false
    transitions:            [Boolean],         default: true
    clickToNavigate:        [Boolean],         default: false
    dblclickToNavigate:     [Boolean],         default: true
    cellClickHold:          [Boolean],         default: true
    time:                   [Boolean],         default: true
    timeFrom:               [Number],          default: 0 // In minutes.
    timeTo:                 [Number],          default: 24 * 60 // In minutes.
    timeStep:               [Number],          default: 30 // In minutes.
    timeCellHeight:         [Number],          default: 40 // In pixels.
    twelveHour:             [Boolean],         default: false
    timeFormat:             [String],          default: ''
    minCellWidth:           [Number],          default: 0 // In pixels.
    splitDays:              [Array],           default: []
    stickySplitLabels:      [Boolean],         default: false
    events:                 [Array],           default: []
    editableEvents:         [Boolean],         default: false
    resizeX:                [Boolean],         default: false
    eventsOnMonthView:      [Boolean, String], default: false
    eventsCountOnYearView:  [Boolean],         default: false
    showAllDayEvents:       [Boolean, String], default: false
    onEventClick:           [Function],        default: null
    onEventDblclick:        [Function],        default: null
    onEventCreate:          [Function],        default: null

  ul.pl-0.api-options
    li
      code.mr-2 locale
      span.code [String], default: 'en'
      p.
        Allows you to translate the calendar texts in a given language.#[br]
        Use a 2 letter locale code
        (#[a(href="https://en.wikipedia.org/wiki/List_of_ISO_639-1_codes" target="_blank") ISO 639-1])
        unless a distinction is needed. E.g. #[span.code 'pt-br'] for Portuguese-Brasilian.
      highlight-message(type="info")
        | Currently available languages are {{ localesList.map(l => l.label).join(', ') }}.#[br]
        | If you are interested in providing a language support please do a pull request with a json file into the i18n directory.#[br]
        | this is what a language json looks like.

        sshpre.my-2(language="json").
          {
            "weekDays": ["Monday", "Tuesday", "Wednesday", "Thursday", "Friday", "Saturday", "Sunday"],
            "months": ["January", "February", "March", "April", "May", "June", "July", "August", "September", "October", "November", "December"],
            "years": "Years",
            "year": "Year",
            "month": "Month",
            "week": "Week",
            "day": "Day",
            "today": "Today",
            "noEvent": "No Event",
            "allDay": "All day",
            "deleteEvent": "Delete",
            "createEvent": "Create an event",
            "dateFormat": "DDDD d mmmm yyyy"
          }
        p.
          Regarding the #[span.code dateFormat] translation, this is the format of the full
          date you can see in a single day view title.#[br]
          #[span.code DDDD] stands for the full-letter day of week, #[span.code mmmm] stands for
          full-letter month, #[span.code d] stands for the date of the month (0-31),
          #[span.code yyyy] stands for full year, #[span.code {S}] stands for st/nd/rd/th and only in English.

      highlight-message(type="tips").
        Note that 2 media queries will shorten the days of the week to 3 letters then 1 letter when it does not fit.#[br]
        You can read more about it in the # Responsiveness &amp; Media Queries section in the #[a(href="#css-notes") CSS Notes].
    li
      code.mr-2 hideViewSelector
      span.code [Boolean], default: false
      p.
        When set to #[span.code true], the top view selector will disappear.#[br]
        You can still navigate from a view to another by clicking a cell (narrower view) or
        the view title (broader view).
    li
      code.mr-2 hideTitleBar
      span.code [Boolean], default: false
      p.
        When set to #[span.code true], the title bar with navigating arrows will disappear.#[br]
        You can still navigate from a view to another with the view selector and clicking
        a cell (narrower view).
    li
      code.mr-2 hideBody
      span.code [Boolean], default: false
      p.
        When set to #[span.code true], the whole calendar body will disappear - cells and timeline.#[br]
        Also means that all the logic usually triggered from the calendar's body won't run at all.
    li
      code.mr-2 hideWeekends
      span.code [Boolean], default: false
      p.
        Hide the weekend and shows only Monday to Friday on month view and week view.#[br]
        The weekend are still visible in day view not to break the behavior of the arrows.#[br]
        Note that by hiding the arrows you won't be able to see a weekend day in day view if hideWeekends is true.
    li
      code.mr-2 hideWeekdays
      span.code [Array], default: []
      p.
        Hide particular days of the week. This option accepts an array of days (day numbers) to hide,
        #[strong starting at #[span.code 1] for Monday, to #[span.code 7] for Sunday].#[br]
        This option will apply on month &amp; week views.#[br]#[br]
        If you want to hide Saturday and Sunday you can put #[span.code 6, 7] in the array or use
        #[span.code hideWeekends] in supplement of #[span.code hideWeekdays].
    li
      code.mr-2 disableViews
      span.code [Array], default: []
      p.
        Allows you to totally disable one or more of the available views.#[br]
        Accepted view names are 'years', 'year', 'month', 'week', 'day'.#[br]
        Note that the navigation between views via cells click or title click won't
        break and will only navigate to views you have allowed.
    li
      code.mr-2 defaultView
      span.code [String], default: 'week'
      p.
        Allows you to set a default view, for the first time you load the calendar.#[br]
        Accepts one of 'years', 'year', 'month', 'week', 'day'.
    li
      code.mr-2 todayButton
      span.code [Boolean], default: false
      p Adds a Today button in the title bar to quickly go to Today's date.#[br]
    li
      code.mr-2 selectedDate
      span.code [String, Date], default: ''
      p.
        Accepts a formatted string or plain JS Date object.#[br]
        Set a selected date, for the first time you load the calendar.#[br]
        This day will be highlighted and the first view will naturally show this date.#[br]
        E.g. setting a date in year 2000 with a defaultView of week, will show you that week of year 2000.#[br]#[br]
        Updating the #[span.code selectedDate] programmatically after the first calendar load,
        will update the view if needed to show this date.#[br]Refer to the #[a(href="#ex--sync-two-calendars") Sync two vue-cal instances] example.
      highlight-message(type="warning").
        A correct string date format is #[code {{ currentDateFormatted }}] or
        #[code="{{ currentDateFormatted.split(' ')[0] }}"] if you don't need the time.
        Only these formats will work as a string. You can also provide a native Javascript Date object.
    li
      code.mr-2 minDate
      span.code [String, Date], default: ''
      p.
        Accepts a formatted string or plain JS Date object.#[br]
        Set a minimum date for the cells to be selectable.#[br]
        By default the cell will be grayed out when out of range but CSS classes let you customize this.
    li
      code.mr-2 maxDate
      span.code [String, Date], default: ''
      p.
        Accepts a formatted string or plain JS Date object.#[br]
        Set a maximum date for the cells to be selectable.#[br]
        By default the cell will be grayed out when out of range but CSS classes let you customize this.
    li
      code.mr-2 startWeekOnSunday
      span.code [Boolean], default: false
      p.
        By default weeks start on Monday but with this option you can start the week on Sunday.
    li
      code.mr-2 small
      span.code [Boolean], default: false
      p.
        When set to #[span.code true], the days of the week headings will be truncated to 3 letters.#[br]
        Does not apply to the title of the day view.#[br]
        2 media queries are truncating the days of the week bellow 450px,
        read on in the #[a(href="#css-notes") CSS Notes].
    li
      code.mr-2 xsmall
      span.code [Boolean], default: false
      p.
        When set to #[span.code true], the days of the week headings will be truncated to 1 letter.#[br]
        Does not apply to the title of the day view.#[br]
        In Addition, the whole calendar gets applied a smaller font size of 0.9em,
        and the current view title is also reduced.#[br]
        2 media queries are truncating the days of the week bellow 450px,
        read on in the #[a(href="#css-notes") CSS Notes].
    li
      code.mr-2 transitions
      span.code [Boolean], default: true
      p Enable / disable the CSS transitions between all the views and view states.
    li
      code.mr-2 clickToNavigate
      span.code [Boolean], default: false
      p.
        When set to #[span.code true] a single click (or tap for touch devices) will take you to a narrower view if available.#[br]
        You can always go back to a broader view by clicking the view title or selecting another view from the view selector if enabled.#[br]
        The navigation to narrower view can be disabled by setting both #[span.code clickToNavigate] and #[span.code dblclickToNavigate] to false.
    li
      code.mr-2 dblclickToNavigate
      span.code [Boolean], default: true
      p.
        When set to #[span.code true] a double click (or double tap for touch devices) will take you to a narrower view if available.#[br]
        You can always go back to a broader view by clicking the view title or selecting another view from the view selector if enabled.#[br]
        The navigation to narrower view can be disabled by setting both #[span.code clickToNavigate] and #[span.code dblclickToNavigate] to false.
    li
      code.mr-2 cellClickHold
      span.code [Boolean], default: true
      p.
        Allows you to disable the default event creation on cell click &amp; hold which only
        happens if #[span.code editableEvents] is set to #[span.code true].
    li
      code.mr-2 time
      span.code [Boolean], default: true
      p.
        Whether you want to display the timeline and handle events with time or only date.#[br]
        Note that time is made of #[span.code hours:minutes] #[strong.ml-2 and no second].
    li
      code.mr-2 timeFrom
      span.code [Number], default: 0
      p.
        If #[span.code time] is enabled, set the start of the timeline in minutes.
        By default it starts at midnight.
    li
      code.mr-2 timeTo
      span.code [Number], default: 24 * 60
      p.
        If #[span.code time] is enabled, set the end of the timeline in minutes.
        By default it ends at 23.59.
    li
      code.mr-2 timeStep
      span.code [Number], default: 30
      p.
        If #[span.code time] is enabled, set the time increment in minutes.
    li
      code.mr-2 timeCellHeight
      span.code [Number], default: 40
      p.
        If #[span.code time] is enabled, set the time cell height in pixels.#[br]
        this is very important as it is used to calculate the events position in the day.
    li
      code.mr-2 twelveHour
      span.code [Boolean], default: false
      p.
        If #[span.code time] is enabled, the default time format is 24hour.#[br]
        With #[span.code twelveHour] set to #[span.code true] (use #[span.code twelve-hour] in template),
        the time format will show 12 hours suffixed with am/pm.
    li
      code.mr-2 timeFormat
      span.code [String], default: ''
      p.mb-2.
        When defined, overrides the default time format in time cells and events.#[br]
        Formatted time can contain any character but the following characters will be replaced:
      ul.ml-3
        li #[strong.code H]: Hours no leading zero, 24-hour format
        li #[strong.code HH]: Hours with leading zero, 24-hour format
        li #[strong.code h]: Hours no leading zero, 12-hour format
        li #[strong.code hh]: Hours with leading zero, 12-hour format
        li #[strong.code m]: Minutes no leading zero
        li #[strong.code mm]: Minutes with leading zero
        li #[strong.code {am}]: am or pm
        li.
          The characters #[strong.code {], #[strong.code }] are removed and used only to
          separate characters with no space.#[br]
          E.g. #[span.code "h:mm{am}"].
    li
      code.mr-2 minCellWidth
      span.code [Number], default: 0
      p.
        In the current version, this is for day splits only.#[br]
        When a number is set, in pixels, the calendar body will have a horizontal
        scrollbar if the cells don't fit naturally in the calendar container.
    li
      code.mr-2 splitDays
      span.code [Array], default: []
      p.
        Split each day into multiple vertical splits.#[br]
        Accepts an array of split objects with attributes.#[br]
        Each split object can have these attributes: #[span.code { class: 'string', label: 'string' }]
    li
      code.mr-2 stickySplitLabels
      span.code [Boolean], default: false
      p.
        When set to #[span.code true], the day splits labels will be displayed in the header
        instead of in-cell.
    li
      code.mr-2 editableEvents
      span.code [Boolean], default: false
      p
        | When #[span.code editableEvents] is set to #[span.code true], allows:
        ul
          li Dragging events (this feature is coming soon)
          li Resizing events by dragging the handle showing at the bottom of each event if #[span.code time] is set to #[span.code true],
          li Deleting events by click and hold an event.
          li Editing events title
      highlight-message You can still force an event to be undeletable or unresizable from the #[span.code deletable] &amp; #[span.code resizable] event attributes.
    li
      code.mr-2 resizeX
      span.code [Boolean], default: false
      p.
        When set to #[span.code true], allows resizing an event across multiple days.#[br]
        Resizing on the X axis is only available on #[span.code week] view.
    li
      code.mr-2 eventsOnMonthView
      span.code [Boolean, String], default: false
      p.
        When set to #[span.code true], the events will also be displayed on month view
        (including events from visible out of scope days).#[br]
        When set to the string '#[span.code short]', only the event's title will be displayed.
    li
      code.mr-2 eventsCountOnYearView
      span.code [Boolean], default: false
      p.
        When set to #[span.code true], the events count will also be displayed on #[span.code years]
        &amp; #[span.code year] views.
    li
      code.mr-2 showAllDayEvents
      span.code [Boolean, String], default: false
      ul
        li.mb-2.
          When the #[span.code showAllDayEvents] is set to #[span.code true] the events with an
          #[span.code allDay] attribute set to #[span.code true] will be displayed in a fixed top
          bar on the #[span.code week] &amp; #[span.code day] views.#[br]
          The all day events bar will only show up if the options #[span.code showAllDayEvents] &amp;
          #[span.code time] are set to #[span.code true].#[br]
          #[span.code time] is important since without time information every event is an all-day
          event there is no point in separating them then.
        li.mb-2.
          When #[span.code showAllDayEvents] is set to #[span.code false], all the all day events
          (#[span.code allDay] attribute set to #[span.code true]), will show up as a normal
          background event.
        li.mb-2.
          On month view, switching #[span.code showAllDayEvents] on and off will not have any impact
          since both should display the all day events.
        li.mb-2.
          #[span.code showAllDayEvents] accepts a #[span.code Boolean] or the string
          #[span.code 'short'], to display only the event title.
    li
      code.mr-2 onEventClick
      span.code [Function], default: null
      p.
        A callback function to execute when an event is clicked.#[br]
        this function receives 2 parameters: #[span.code event], the clicked calendar event,
        and #[span.code e], the associated JavaScript DOM event.
    li
      code.mr-2 onEventDblclick
      span.code [Function], default: null
      p.
        A callback function to execute when an event is double clicked.#[br]
        this function receives 2 parameters: #[span.code event], the double clicked calendar event,
        and #[span.code e], the associated JavaScript DOM event.
    li
      code.mr-2 onEventCreate
      span.code [Function], default: null
      p.
        A callback function to execute when an event is created.#[br]
        This function receives 2 parameters: #[span.code event], the created event,
        and #[span.code deleteEvent], a function to delete the created event.#[br]
        You can modify and override the received #[span.code event] and return it to vue-cal.#[br]
        If this function returns #[span.code false], the event creation will be cancelled.
    li
      code.mr-2 events
      span.code [Array], default: []
      p.
        Allows you to place events in the calendar.#[br]
        Accepts an array of event objects.#[br]
        This is what an event object must look like:
      p
        sshpre.mt-2(language="js").
          {
            start: '2018-11-19 12:00', // Required.
            end: '2018-11-19 14:00', // Required.
            // Instead of formatted dates, you can also provide Javascript Date objects:
            // startDate: new Date('2018-11-16 10:30'),
            // endDate: new Date('2018-11-16 11:30'),
            title: 'String', // Optional.
            content: 'String', // Optional.
            class: 'String', // Optional - space-separated css classes.
            background: [Boolean] // Optional. (Event type not CSS property)
            split: [Number] // Optional.
            allDay: [Boolean] // Optional.
            deletable: false // optional - force undeletable when events are editable.
            resizable: false // optional - force unresizable when events are editable.
          }
        ul
          li If no #[span.code title] is provided, no title will be displayed.
          li.
            #[span.code content] accepts free HTML, for instance:
            '&lt;i class="v-icon material-icons"&gt;local_hospital&lt;/i&gt;'.#[br]
            If no #[span.code content] is provided, no content will be displayed.
          li.
            You may need an event CSS #[span.code class] to handle different event types
            for instance. With different classes you can apply different styles to the events.#[br]
            E.g. backgrounds, images, borders, etc.
          li.
            The #[span.code background] attribute sets an event as a background event,
            which allows overlapping and disable the ability to drag &amp; resize.
          li.
            When using #[span.code splitDays], the #[span.code split] attribute accepts a number,
            starting from 1, corresponding to the split you want the event to appear in.
          li.
            When the #[span.code showAllDayEvents] and #[span.code time] options are set to true,
            all the events with an attribute #[span.code allDay] set to true will show up in a
            fixed bar (week &amp; day views).

      highlight-message(type="warning")
        p.title.mt-0.ml-1 Important notes
        ul
          li The events are internally identified by the key #[span.code `_eid`]. #[strong This is a reserved keyword.]
          li.mt-2
            | Correct date formats are #[code {{ currentDateFormatted }}],
            | #[code="{{ currentDateFormatted.split(' ')[0] }}"] if you don't want any time in the whole calendar,
            | or a JavaScript #[code Date] object. Only these formats will work.#[br]
            strong You can't mix events with time and events without, and you can only remove time if the time option is set to false.
          li.mt-2.
            You can set an event end at #[span.code 24:00] if for some reasons that's what you want,
            #[strong but internally the date will be set at #[span.code 23:59:59]] so the date stays the same instead
            of natural behavior of taking the next day at #[span.code 00:00:00].#[br]
            When returned from emitted events, this event #[span.code endDate] will contain a date ending at #[span.code 23:59:59].
          li.mt-2.
            If you want to end an event at #[span.code 00:00], you have to set
            #[span.code 24:00] instead, to keep it to the same day you intended.

  h2.headline.mt-12.pt-12
    a(href="#css-notes") CSS Notes
    a#css-notes(name="css-notes")
  p You can easily change the calendar design with CSS.

  h3.mt-12 # Color &amp; rounded Themes
  p.
    Currently 2 color themes (green &amp; blue) are available, in addition to the standard grey theme.#[br]
    You can apply a green or blue theme by using the CSS class #[span.code vuecal--green-theme] or  #[span.code vuecal--blue-theme].
  p.
    If you want another color theme, you can define your own easily.#[br]
    This is what a standard color theme looks like.
    You can copy and change any color to quickly get a nice render.#[br]
    If that is still not doing what you want you can change even more in your own CSS.

  sshpre(language="css" label="CSS").
    /* Green-theme. */
    .vuecal__menu, .vuecal__cell-events-count {background-color: #42b983;}
    .vuecal__menu button {border-bottom-color: #fff;color: #fff;}
    .vuecal__menu button.active {background-color: rgba(255, 255, 255, 0.15);}
    .vuecal__title-bar {background-color: #e4f5ef;}
    .vuecal__cell.today, .vuecal__cell.current {background-color: rgba(240, 240, 255, 0.4);}
    .vuecal:not(.vuecal--day-view) .vuecal__cell.selected {background-color: rgba(235, 255, 245, 0.4);}
    .vuecal__cell.selected:before {border-color: rgba(66, 185, 131, 0.5);}

  p
    strong Rounded Theme#[br]
    | You can use the rounded cells theme like in the Example #[a(href="#ex--calendar-themes") Calendar themes - Rounded cells],
    | by applying the CSS class #[span.code vuecal--rounded-theme] to the Vue Cal wrapper.

  h3.mt-12 # Responsiveness &amp; Media Queries
  p.
    This calendar is fully responsive.#[br]
    To help you in making the calendar always look perfect,
    2 media queries (to keep it simple) are in place for small screens.#[br]
    The media queries operate downward from 550px &amp; 450px, to truncate the text
    of the days of the week from full day name to 3 letters and to 1 letter according to the available space.#[br]#[br]

    If this is not enough for your particular use, you can add your own in your CSS.#[br]
    Additionally, you can use the options #[span.code small] &amp; #[span.code xsmall]
    to truncate week days at any size.

  h3.mt-12 # Disabled Text Selection
  p.
    By default the selection is disabled in the whole calendar except in the events.
    you can override this by CSS.

  h2.headline.mt-12.pt-12.mb-2
    a(href="#release-notes") Release Notes
    a#release-notes(name="release-notes")

<<<<<<< HEAD
=======
  div #[strong Version 2.6.0] Added Bangla language
>>>>>>> 73c15980
  div #[strong Version 2.5.0] Control Previous &amp; Next externally
  div #[strong Version 2.4.0] Added Korean language
  div #[strong Version 2.3.0] Added Turkish language
  div #[strong Version 2.2.0] Allow rejecting event creation through #[span.code on-event-create]
  div #[strong Version 2.1.0] Added clicked split id in #[span.code cell-click], #[span.code cell-dblclick] &amp; #[span.code cell-focus] emitted events
  div #[strong Version 2.0.0]
    highlight-message(type="warning") Due to the new scoped slots syntax, Vue Cal now requires Vue@2.6.0+
    highlight-message(type="success")
      h3.mt-0.pt-0 New features
      ul
        li
          | Added an option to hide particular days of the week
          em.grey--text.ml-1 (ref. #[span.code hideWeekdays] in the #[a(href="#api") API] section)
        li
          | Added new emitted event #[span.code cell-dblclick]
          em.grey--text.ml-1 (ref. #[a(href="#ex--emitted-events") Emitted events] example)
        li
          | Added ability to resize horizontally
          em.grey--text.ml-1 (ref. #[span.code resizeX] in the #[a(href="#api") API] section)
        li
          | Added ability to create events on cell single/double click
          em.grey--text.ml-1 (ref. #[a(href="#ex--more-advanced-event-creation") More advanced event creation] example)
        li
          | Added function to get minutes at cursor (on click of a cell)
          em.grey--text.ml-1 (ref. #[a(href="#ex--emitted-events") Emitted events] example)
        li
          | Now support displaying more than 3 overlapping events!
        li
          | Events start &amp; end can now also be defined with Date objects through #[span.code startDate] &amp; #[span.code endDate]
          em.grey--text.ml-1 (ref. #[span.code events] in the #[a(href="#api") API] section)
        li
          | Added an option to display day splits labels in the header
          em.grey--text.ml-1 (ref. #[span.code stickySplitLabels] in the #[a(href="#api") API] section)
        li
          | Added #[span.code deletable], #[span.code resizable] attributes on events to override globals
          em.grey--text.ml-1 (ref. #[a(href="#ex--edit-delete-create-events") Edit, delete &amp; create events] example)
        li.
          Vue Cal is now more accessible (WAI-ARIA). You can now navigate through the calendar with the keyboard.#[br]
          Select or focus a cell or an event with the #[kbd tab] key.#[br]
          Pressing #[kbd enter] on a cell will go to a narrower view if any, and pressing
          #[kbd enter] on an event will act like a click.

      h3.mt-3 Big changes
      ul
        li New scoped slots syntax #[em.grey--text.ml-1 (internal change - requires Vue 2.6+)]
        li the #[span.code no-event-overlaps] option is now useless and removed
        li.
          Externalize all locales from main library
          #[em.grey--text.ml-1 (ref. #[a(href="#ex--internationalization") Internationalization] example)]#[br]
          Now, only the locale you need will be loaded on demand (as a separate request).#[br]
          This will ensure Vue Cal keeps its file size as light as possible.
        li.
          If you have a custom color theme, you need to edit #[span.code .vuecal__menu li] to
          #[span.code .vuecal__menu button]. #[em.grey--text.ml-1 (ref. #[a(href="#css-notes") CSS Notes])].#[br]
          This is for accessibility purpose.

      h3.mt-3 Other noticeable changes
      ul
        li #[span.code event-duration-change] is now only fired after resizing an event
        li Added a resizing class on events being resized
        li A click on a cell (outside of events) removes the focus state of event
        li Cancel event deletion with escape key
        li Focus a multiple day event highlights all the segments
        li Calculate event segments within current view only (great performance gain on long events)
        li Improve rendering performances on event resizing
        li Improve resizing events logic
        li Week view returned date range (through emitted events) takes #[span.code hideWeekends] in consideration
        li.
          Renamed the option #[span.code dblClickToNavigate] to #[span.code dblclickToNavigate]
          for consistency.
        li.
          Renamed the option #[span.code 12-hour] (invalid HTML attribute) to
          #[span.code twelve-hour] and the corresponding css class to
          #[span.code .vuecal--twelve-hour].
        li Fix bug: allow date selection before the Epoch time!
        li Fix bug: days count calculation when multiple-day event crosses a daylight saving change
        li.
          On month view, out of scope events returned by emitted events don't include
          events that are already in the events array of the current month.
          (may happen with multiple-day events)
        li
          | Internal events structure has changed:
          ul
            li Refactored multiple day events &amp; save 'segments' inside events
            li.
              #[span.code startDate]/#[span.code endDate] previously containing strings are now Date Objects.#[br]
              If you want formatted strings, use #[span.code start]/#[span.code end] instead
            li.
              #[span.code startTime] &amp; #[span.code endTime] are removed as redundant,
              use #[span.code start]/#[span.code end] or #[span.code startDate]/#[span.code endDate] instead
            li.
              Due to accessibility, multiple elements of the headers are converted to #[span.code button]#[br]
            li Few nesting levels were removed from html markup by using #[span.code &lt;template&gt;] tags
  div #[strong Version 1.63.0] Added Japanese language
  div #[strong Version 1.62.0] Added Arabic &amp; Farsi languages
  div #[strong Version 1.61.0] Added Traditional Chinese language
  div #[strong Version 1.60.0] Added Danish language
  div #[strong Version 1.59.0] Added Czech language
  div #[strong Version 1.58.0] Added Ukrainian language
  div #[strong Version 1.57.0] Added an option to display a Today button
    highlight-message(type="success").
      The CSS class of the title bar has changed from #[span.code .vuecal__title] to #[span.code .vuecal__title-bar].#[br]
      The class #[span.code .vuecal__title] is now only wrapping the title, inside the #[span.code .vuecal__title-bar].#[br]
    highlight-message(type="tips").
      If you have a custom theme, you will need to update it as per the theme example in the #[a(href="#css-notes") CSS Notes].
  div #[strong Version 1.56.0] Allow #[span.code minCellWidth] independently of #[span.code splitDays]
  div #[strong Version 1.55.0] Set view and cells end dates to 23:59:59
    highlight-message(type="success")
      ul
        li This update ensures the coverage of the full range of days when fetching your events from an AJAX call.
        li.
          The #[span.code day-click] &amp; #[span.code day-focus] emitted events are renamed to
          #[span.code cell-click] &amp; #[span.code cell-focus] as they are also triggered on
          #[span.code years] &amp; #[span.code year] views.
        li Adaptive width on events-count (for count numbers on more than 1 digit)
        li On month view, removed redundant css classes from events (classes related to event overlaps)
  div #[strong Version 1.54.0] Added min &amp; max dates for cell selection
    highlight-message(type="success")
      ul
        li.
          The CSS class #[span.code .splitted] (appearing on the #[span.code .vuecal__cell] element
          when the cell is split) is renamed to #[span.code .vuecal__cell--has-splits].
        li.
          The #[span.code selectedDate] option, like min &amp; max dates, now also accept a
          plain JS Date Object.
  div #[strong Version 1.53.0] Added click/dblclick ability on weekdays headings on week view
  div #[strong Version 1.52.0] Separate #[span.code outOfScopeEvents] &amp; #[span.code events] in month view
    highlight-message(type="success").
      In month view only, the emitted events #[span.code ready] &amp; #[span.code view-change]
      now return an object containing a new #[span.code outOfScopeEvents] array separated from the events array
  div #[strong Version 1.51.0] Added Bosnian &amp; Serbian languages
  div #[strong Version 1.50.0] Create a new event on cell click &amp; hold
  div #[strong Version 1.49.0] Added Hebrew language
  div #[strong Version 1.48.0] Added Bulgarian language
  div #[strong Version 1.47.0] Added events count on #[span.code years] &amp; #[span.code year] views
    highlight-message(type="success").
      As it can now be used on #[span.code years] &amp; #[span.code year] views, the former
      #[span.code events-count-month-view] slot is now renamed to #[span.code events-count].
  div #[strong Version 1.46.0] Allow cell customization
    highlight-message(type="success").
      For consistency, the slots #[span.code arrowPrev] &amp; #[span.code arrowNext]
      are now renamed to #[span.code arrow-prev] &amp; #[span.code arrow-next].

  div #[strong Version 1.45.0] Added #[span.code cell-click] emitted event
  div #[strong Version 1.44.0] Added Slovenian &amp; Hungarian languages
  div #[strong Version 1.43.0] Added Catalan language
  div #[strong Version 1.42.0] Added Norwegian language
  div #[strong Version 1.41.0] Added Romanian language
  div #[strong Version 1.39.0] Added Vietnamese language
  div #[strong Version 1.38.0] #[span.code showAllDayEvents] now also accepts string 'short'
  div #[strong Version 1.37.0] Added text 'All day' in all i18n files
  div #[strong Version 1.36.0] Added out of scope events in month view
    highlight-message(type="success").
      On a month view, the events from the out of scope days
      (cells before and after the current month) are now also be displayed when using
      the #[span.code eventsOnMonthView] option, and returned in the array of events in
      the #[span.code ready] &amp; #[span.code view-change] emited events.
  div #[strong Version 1.35.0] Allow displaying all-day events in fixed top bar
  div #[strong Version 1.34.0] Allow starting week on Sunday
  div
    | #[strong Version 1.33.0] Minor internal structure improvements
    highlight-message(type="success").
      In order to make the internal structure less verbose, the #[span.code events-count] slot
      use has been simplified.#[br]
      Refer to the #[a(href="#ex--events-indicators") Month view with events indicators] example.
      A few default CSS rules have also been updated.#[br]
  div
    | #[strong Version 1.32.0] Allow Syncing 2 vue-cal instances
    highlight-message(type="success").
      The #[span.code selected-date] option now also accepts a native Javascript Date object.#[br]
      Refer to the #[span.code selectedDate] option in the #[a(href="#api") API] section.
  div #[strong Version 1.31.0] Added CSS transitions option
  div #[strong Version 1.30.0] Allow custom event rendering
  div #[strong Version 1.29.0] Accept a callback function on event click / dblclick
  div #[strong Version 1.28.0] Added Polish language
  div
    | #[strong Version 1.27.0] Allow overriding 'No event' text
    highlight-message(type="success").
      The #[span.code events-on-month-view] option now also accepts the string '#[span.code short]'.#[br]
      Refer to the #[a(href="#ex--events-on-month-view") Display events on month view] example.
  div #[strong Version 1.26.0] Emitted events #[span.code ready] &amp; #[span.code view-change] return events
  div #[strong Version 1.25.0] Support multiple day events
  div
    | #[strong Version 1.24.0] Allow hiding the calendar body
    highlight-message(type="success").
      Week days headings now have a today CSS class when equals to today's date.
  div #[strong Version 1.22.0] Added Slovak language
  div #[strong Version 1.21.0] Added Georgian language
  div #[strong Version 1.20.0] Allow displaying events on month view
  div #[strong Version 1.19.0] Emit events on mouse-enter &amp; mouse-leave an event
  div #[strong Version 1.18.0] Allow overriding indicators in month view
  div #[strong Version 1.17.0] Allow overriding time cells &amp; title
  div #[strong Version 1.16.0] Highlight Today's current time
  div #[strong Version 1.15.0] Added German language
  div
    | #[strong Version 1.14.0] Added custom time format &amp; emit event on #[span.code cell-focus]
    highlight-message(type="success")
      ul
        li The emitted #[span.code view-change] event now returns an object with a view name and startDate.
        li The emitted events-related events now also return native JS Date objects.
        li Refer to the #[a(href="#ex--emitted-events") emitted events example].
  div #[strong Version 1.13.0] Added Swedish language
  div #[strong Version 1.12.0] Added Croatian language
  div
    | #[strong Version 1.11.0] Added events indicators in month view
    highlight-message(type="tips").
      If you have created a custom theme, you will need to update it adding the new indicator
      #[span.code .vuecal__cell-events-count], as per the theme example in the #[a(href="#css-notes") CSS Notes].
    highlight-message(type="success").
      The default #[span.code time-step] option value is now 60 minutes (previously 30).
  div #[strong Version 1.10.0] Allow no event overlaps
  div #[strong Version 1.9.0] Added Dutch language
  div #[strong Version 1.8.0] Display up to 3 simultaneous events &amp; redraw overlaps on event resize &amp; delete
  div #[strong Version 1.7.0] Vue Cal emits events
  div #[strong Version 1.6.0] Allow event deletion on touch devices
  div #[strong Version 1.5.0] Added Russian language
  div
    | #[strong Version 1.4.0] Allow editing events title
    highlight-message(type="success")
      ul
        li The delete button now appears on click and hold.
        li All the events are now read-only by default you can add the option #[span.code editableEvents] to allow edition.
        li.
          The #[span.code editableEvents] option triggers all the editing features on and off.#[br]
          Refer to the #[span.code editableEvents] option in the #[a(href="#api") API] section.
  div #[strong Version 1.3.0] Added Simplified Chinese language &amp; bug fixes
  div
    | #[strong Version 1.2.0] Allow event deletion
    highlight-message(type="success").
      You now have the ability to select an event independently of a cell.#[br]
      On event focus the event z-index is increased and a delete button appears to delete the event.#[br]
      Hovering an event also increases its z-index so you can see the event more easily in case of overlaps.
  div.mt-3 #[strong Version 1.1.0] Allow event resizing + Spanish &amp; Portuguese-Brasil languages.
  div.mt-3 #[strong Version 1.0.0] First public release

  v-dialog(v-model="showDialog" max-width="600")
    v-card
      v-card-title.primary.white--text
        v-icon.mr-3(color="white") {{ selectedEvent.icon }}
        span.headline.text-uppercase {{ selectedEvent.title }}
        v-spacer
        strong {{ (selectedEvent.start || '').substr(0, 10) }}
      v-card-text
        p(v-html="selectedEvent.contentFull")
        strong Event details:
        ul
          li Event starts at: -{{ (selectedEvent.start || '').substr(11) }}
          li Event ends at: -{{ (selectedEvent.end || '').substr(11) }}

  v-dialog(v-model="showEventCreationDialog" :persistent="true" max-width="420")
    v-card
      v-card-title.pa-2.primary.white--text
        v-text-field.ma-0.pa-0(v-model="selectedEvent.title" placeholder="Event Title" hide-details color="white")
      v-card-text
        v-textarea.ma-0.pa-0(v-model="selectedEvent.content" placeholder="Event Content" hide-details)
        v-layout.justify-space-between
          v-select.flex.shrink(
            :items="eventsCssClasses"
            placeholder="Event CSS Class"
            @change="selectedEvent.classes = [$event]"
            hide-details
            style="max-width: 170px")
          v-switch.flex.shrink(v-model="selectedEvent.background" label="background Event" color="primary")
        v-layout
          v-spacer
          v-btn.ma-1(small @click="cancelEventCreation()") Cancel
          v-btn.ma-1(small color="primary" @click="closeCreationDialog()") Save
</template>

<script>
import VueCal from '@/components/vue-cal'
import Sshpre from 'simple-syntax-highlighter'
import 'simple-syntax-highlighter/dist/sshpre.css'
import highlightMessage from '@/components/highlight-message'

const events = [
  {
    start: '2018-10-30 10:30',
    end: '2018-10-30 11:30',
    title: 'Doctor appointment',
    content: '<i class="v-icon material-icons">local_hospital</i>',
    class: 'health',
    split: 1
  },
  {
    start: '2018-11-16 10:30',
    end: '2018-11-16 11:30',
    title: 'Doctor appointment',
    content: '<i class="v-icon material-icons">local_hospital</i>',
    class: 'health',
    split: 1
  },
  {
    start: '2018-11-19 10:35',
    end: '2018-11-19 11:30',
    title: 'Doctor appointment',
    content: '<i class="v-icon material-icons">local_hospital</i>',
    class: 'health',
    split: 1
  },
  {
    start: '2018-11-19 18:30',
    end: '2018-11-19 19:15',
    title: 'Dentist appointment',
    content: '<i class="v-icon material-icons">local_hospital</i>',
    class: 'health',
    split: 2
  },
  {
    start: '2018-11-20 18:30',
    end: '2018-11-20 20:30',
    title: 'Crossfit',
    content: '<i class="v-icon material-icons">fitness_center</i>',
    class: 'sport',
    split: 1
  },
  {
    start: '2018-11-21 11:00',
    end: '2018-11-21 13:00',
    title: 'Brunch with Jane',
    content: '<i class="v-icon material-icons">local_cafe</i>',
    class: 'leisure',
    split: 1,
    background: false
  },
  {
    start: '2018-11-21 19:30',
    end: '2018-11-21 23:00',
    title: 'Swimming lesson',
    content: '<i class="v-icon material-icons">pool</i>',
    class: 'sport',
    split: 1
  },
  {
    start: '2018-11-23 12:30',
    end: '2018-11-23 13:00',
    title: 'Macca\'s with Mark',
    content: '<i class="v-icon material-icons">fastfood</i>',
    class: 'leisure',
    split: 2
  },
  {
    start: '2018-11-23 21:00',
    end: '2018-11-23 23:30',
    title: 'Movie time',
    content: '<i class="v-icon material-icons">local_play</i>',
    class: 'leisure',
    split: 1
  },
  {
    start: '2018-11-30 21:00',
    end: '2018-11-30 23:30',
    title: 'Another movie tonight',
    content: '<i class="v-icon material-icons">local_play</i>',
    class: 'leisure',
    split: 1
  }
]

export default {
  components: { VueCal, Sshpre, highlightMessage },
  data: () => ({
    localesList: [
      { code: 'ar', label: 'Arabic' },
      { code: 'bn', label: 'Bangla' },
      { code: 'bs', label: 'Bosnian' },
      { code: 'bg', label: 'Bulgarian' },
      { code: 'ca', label: 'Catalan' },
      { code: 'cs', label: 'Czech' },
      { code: 'zh-cn', label: 'Chinese (Simplified)' },
      { code: 'zh-hk', label: 'Chinese (Traditional)' },
      { code: 'hr', label: 'Croatian' },
      { code: 'da', label: 'Danish' },
      { code: 'nl', label: 'Dutch' },
      { code: 'en', label: 'English' },
      { code: 'fa', label: 'Farsi' },
      { code: 'fr', label: 'French' },
      { code: 'ka', label: 'Georgian' },
      { code: 'de', label: 'German' },
      { code: 'he', label: 'Hebrew' },
      { code: 'hu', label: 'Hungarian' },
      { code: 'it', label: 'Italian' },
      { code: 'ja', label: 'Japanese' },
      { code: 'ko', label: 'Korean' },
      { code: 'no', label: 'Norwegian' },
      { code: 'pl', label: 'Polish' },
      { code: 'pt-br', label: 'Portuguese Brasilian' },
      { code: 'ro', label: 'Romanian' },
      { code: 'ru', label: 'Russian' },
      { code: 'sr', label: 'Serbian' },
      { code: 'sk', label: 'Slovak' },
      { code: 'sl', label: 'Slovenian' },
      { code: 'es', label: 'Spanish' },
      { code: 'sv', label: 'Swedish' },
      { code: 'tr', label: 'Turkish' },
      { code: 'uk', label: 'Ukrainian' },
      { code: 'vi', label: 'Vietnamese' }
    ],
    locale: 'zh-cn',
    splitsExampleMinCellWidth: 400,
    stickySplitLabels: false,
    example1theme: 'green',
    indicatorStyle: 'count',
    now: new Date(),
    logs: [],
    showDialog: false,
    showEventCreationDialog: false,
    showAllDayEvents: 0,
    shortEventsOnMonthView: false,
    events,
    selectedEvent: {},
    eventsCssClasses: ['leisure', 'sport', 'health'],
    selectedDate: null,
    logMouseEvents: false,
    editableEvents: [
      ...events.map(e => ({ ...e })), // Clone events when reusing, so events are independent.
      {
        start: '2018-11-20 14:00',
        end: '2018-11-20 17:00',
        title: 'Boring event',
        content: '<i class="v-icon material-icons">block</i><br>I am not deletable and not resizable.',
        class: 'blue-event',
        deletable: false,
        resizable: false
      }
    ],
    overlappingEvents: [
      ...events.map(e => ({ ...e })), // Clone events when reusing, so events are independent.
      {
        start: '2018-11-21 14:00',
        end: '2018-11-21 22:00',
        title: 'A big thing',
        content: '<i class="v-icon material-icons">sentiment_satisfied_alt</i>',
        class: 'health'
      },
      {
        start: '2018-11-21 16:00',
        end: '2018-11-21 19:00',
        title: 'Another thing',
        content: '<i class="v-icon material-icons">thumb_up</i>',
        class: 'blue-event'
      },
      {
        start: '2018-11-23 21:00',
        end: '2018-11-23 23:30',
        title: 'Eat pop corns',
        content: '<i class="v-icon material-icons">local_play</i>',
        class: 'leisure'
      },
      {
        start: '2018-11-23 21:00',
        end: '2018-11-23 23:30',
        title: 'Enjoy the movie',
        content: '<i class="v-icon material-icons">local_play</i>',
        class: 'leisure'
      }
    ],
    eventsCopy: [
      ...events.map(e => ({ ...e })), // Clone events when reusing, so events are independent.
      {
        start: '2018-11-21 12:00',
        end: '2018-11-21 12:30',
        title: 'Call mum',
        content: '<i class="v-icon material-icons">local_cafe</i>',
        class: 'leisure'
      },
      {
        start: '2018-11-23 21:00',
        end: '2018-11-23 23:30',
        title: 'Eat pop corns',
        content: '<i class="v-icon material-icons">local_play</i>',
        class: 'leisure'
      },
      {
        start: '2018-11-23 21:00',
        end: '2018-11-23 23:30',
        title: 'Enjoy the movie',
        content: '<i class="v-icon material-icons">local_play</i>',
        class: 'leisure'
      }
    ],
    eventsCopy2: [
      ...events.map(e => ({ ...e })) // Clone when reusing, so events are independent.
    ],
    eventsCopy3: [
      ...events.map(e => ({ ...e })) // Clone when reusing, so events are independent.
    ],
    multipleDayEvents: [
      {
        start: '2018-11-16 10:00',
        end: '2018-11-20 12:37',
        title: 'Running Marathon',
        content: '<i class="v-icon material-icons">directions_run</i>',
        class: 'sport'
      },
      {
        start: '2018-11-20 10:00',
        end: '2018-11-20 10:25',
        title: 'Drink water!',
        content: '<i class="v-icon material-icons">local_drink</i>',
        class: 'health drink-water'
      },
      {
        start: '2018-11-21 19:00',
        end: '2018-11-23 11:30',
        title: 'Trip to India',
        content: '<i class="v-icon material-icons">flight</i>',
        class: 'leisure'
      }
    ],
    allDayEvents: [
      {
        start: '2019-02-12',
        end: '2019-02-12',
        title: 'Day off!',
        content: '<i class="v-icon material-icons">beach_access</i>',
        class: 'beach',
        allDay: true
      },
      {
        start: '2019-02-14',
        end: '2019-02-14',
        title: 'Valentine\'s day',
        content: '<i class="v-icon material-icons">favorite_outline</i>',
        class: 'love',
        allDay: true
      },
      {
        start: '2019-02-14',
        end: '2019-02-14',
        title: 'Need to go shopping',
        content: '<i class="v-icon material-icons">shopping_cart</i>',
        class: 'leisure',
        allDay: true
      },
      {
        start: '2019-02-11 10:35',
        end: '2019-02-11 11:30',
        title: 'Doctor appointment',
        content: '<i class="v-icon material-icons">local_hospital</i>',
        class: 'health',
        split: 1
      },
      {
        start: '2019-02-11 18:30',
        end: '2019-02-11 19:15',
        title: 'Dentist appointment',
        content: '<i class="v-icon material-icons">local_hospital</i>',
        class: 'health',
        split: 2
      },
      {
        start: '2019-02-12 18:30',
        end: '2019-02-12 20:30',
        title: 'Crossfit',
        content: '<i class="v-icon material-icons">fitness_center</i>',
        class: 'sport',
        split: 1
      },
      {
        start: '2019-02-13 11:00',
        end: '2019-02-13 13:00',
        title: 'Brunch with Jane',
        content: '<i class="v-icon material-icons">local_cafe</i>',
        class: 'leisure',
        split: 1
      },
      {
        start: '2019-02-13 19:30',
        end: '2019-02-13 23:00',
        title: 'Swimming lesson',
        content: '<i class="v-icon material-icons">pool</i>',
        class: 'sport',
        split: 1
      },
      {
        start: '2019-02-15 12:30',
        end: '2019-02-15 13:00',
        title: 'Macca\'s with Mark',
        content: '<i class="v-icon material-icons">fastfood</i>',
        class: 'leisure',
        split: 2
      },
      {
        start: '2019-02-15 21:00',
        end: '2019-02-15 23:30',
        title: 'Movie time',
        content: '<i class="v-icon material-icons">local_play</i>',
        class: 'leisure',
        split: 1
      }
    ],
    splitEvents: [
      ...events.map(e => ({ ...e })), // Clone events when reusing, so events are independent.
      {
        start: '2018-11-21 12:00',
        end: '2018-11-21 12:30',
        title: 'Call mum',
        content: '<i class="v-icon material-icons">local_cafe</i>',
        class: 'leisure',
        split: 1
      },
      {
        start: '2018-11-21 20:00',
        end: '2018-11-21 22:00',
        title: 'Salsa',
        content: '<i class="v-icon material-icons">directions_walk</i>',
        class: 'sport',
        split: 2
      },
      {
        start: '2018-11-23 21:00',
        end: '2018-11-23 23:30',
        title: 'Movie time',
        content: '<i class="v-icon material-icons">local_play</i>',
        class: 'leisure',
        split: 2
      }
    ],
    backgroundEvents: [
      ...events.map(e => ({ ...e })), // Clone events when reusing, so events are independent.
      {
        start: '2018-11-19 12:00',
        end: '2018-11-19 14:00',
        title: 'LUNCH',
        class: 'lunch',
        background: true
      },
      {
        start: '2018-11-20 12:00',
        end: '2018-11-20 14:00',
        title: 'LUNCH',
        class: 'lunch',
        background: true
      },
      {
        start: '2018-11-21 12:00',
        end: '2018-11-21 14:00',
        title: 'LUNCH',
        class: 'lunch',
        background: true
      },
      {
        start: '2018-11-22 12:00',
        end: '2018-11-22 14:00',
        title: 'LUNCH',
        class: 'lunch',
        background: true
      },
      {
        start: '2018-11-23 12:00',
        end: '2018-11-23 14:00',
        title: 'LUNCH',
        class: 'lunch',
        background: true
      }
    ],
    timelessEvents: [
      {
        start: '2018-11-21',
        end: '2018-11-21',
        title: 'Need to go shopping',
        content: '<i class="v-icon material-icons">shopping_cart</i>',
        class: 'leisure'
      },
      {
        start: '2018-11-21',
        end: '2018-11-21',
        title: 'Golf with John',
        content: '<i class="v-icon material-icons">golf_course</i>',
        class: 'sport'
      },
      {
        start: '2018-11-22',
        end: '2018-11-22',
        title: 'Dad\'s birthday!',
        content: '<i class="v-icon material-icons">cake</i>',
        class: 'sport'
      },
      {
        start: '2018-11-23',
        end: '2018-11-23',
        title: 'Black Friday',
        content: '<i class="v-icon material-icons">shopping_cart</i>',
        class: 'leisure'
      }
    ],
    eventsToPop: [
      {
        start: '2018-11-20 14:00',
        end: '2018-11-20 18:00',
        title: 'Need to go shopping',
        icon: 'shopping_cart',
        content: 'Click to see my shopping list',
        contentFull: 'My shopping list is rather long:<br><ul><li>Avocadoes</li><li>Tomatoes</li><li>Potatoes</li><li>Mangoes</li></ul>',
        class: 'leisure'
      },
      {
        start: '2018-11-22 10:00',
        end: '2018-11-22 15:00',
        title: 'Golf with John',
        icon: 'golf_course',
        content: 'Do I need to tell how many holes?',
        contentFull: 'Okay.<br>It will be a 18 hole golf course.',
        class: 'sport'
      }
    ],
    deleteEventFunction: null
  }),
  methods: {
    logEvents (emittedEventName, params) {
      if (!this.logMouseEvents && ['event-mouse-enter', 'event-mouse-leave'].includes(emittedEventName)) {
        return
      }
      this.logs.unshift({ name: emittedEventName, args: JSON.stringify(params) })
    },
    clearEventsLog () {
      this.logs = []
    },
    customEventsCount: events => events ? events.filter(e => e.class === 'leisure').length : 0,
    onEventClick (event, e) {
      this.selectedEvent = event
      this.showDialog = true
      e.stopPropagation()
    },
    cancelEventCreation () {
      this.closeCreationDialog()
      this.deleteEventFunction()
    },
    closeCreationDialog () {
      this.showEventCreationDialog = false
      this.selectedEvent = {}
    },
    onEventCreate (event, deleteEventFunction) {
      this.selectedEvent = event
      this.showEventCreationDialog = true
      this.deleteEventFunction = deleteEventFunction

      return event
    },
    customEventCreation () {
      const dateTime = prompt('Create event on (yyyy-mm-dd hh:mm)', '2018-11-20 13:15')
      if (/^\d{4}-\d{2}-\d{2} \d{2}:\d{2}$/.test(dateTime)) {
        this.$refs.vuecal.createEvent(dateTime, { title: 'New Event', content: 'yay! 🎉', classes: ['leisure'] })
      }
      else if (dateTime) alert('Wrong date format.')
    }
  },
  computed: {
    currentDateFormatted () {
      const y = this.now.getFullYear()
      const m = this.now.getMonth()
      const d = this.now.getDate()
      const h = this.now.getHours()
      const min = this.now.getMinutes()
      return `${y}-${(m < 10 ? '0' : '') + m}-${(d < 10 ? '0' : '') + d} ${(h < 10 ? '0' : '') + h}:${(min < 10 ? '0' : '') + min}`
    },
    minDate () {
      let now = new Date()
      let date = new Date(now)
      date.setDate(now.getDate() - 15)
      return date
    },
    maxDate () {
      let now = new Date()
      let date = new Date(now)
      date.setDate(now.getDate() + 15)
      return date
    }
  }
}
</script>

<style lang="scss">
$primary: #42b983;

.scrollable {
  height: 250px;
  overflow-y: scroll;
  padding-right: 1.8em;
}

.main-content {
  max-width: 800px;
  height: 650px;
}

.documentation {
  h2:not(.todo) {
    font-size: 27px !important;
    border-bottom: 1px solid #eee;
    margin-bottom: 30px;
    padding-bottom: 8px;
  }

  h3 {
    margin-top: 80px;
    padding: 10px 0 0;
  }

  h3 a {
    font-size: 26px;
    font-weight: normal;
    color: #888 !important;

    .v-icon {vertical-align: middle;}
  }

  h4 {margin: 70px 0 8px;}
  h3 + h4 {margin-top: 20px;}

  h4 a {color: inherit !important;}

  .todo .v-chip__content {
    padding: 0 3px;
  }

  .flame {
    max-width: 90px;
    opacity: 0.6;
    color: rgb(254, 247, 176);
    text-shadow: 1px 0 0 #fd0, -1px 0 0 #fd0, 0 1px 0 #fd0, 0 -1px 0 #fd0;
  }

  .api-options {list-style-type: none;}
  .api-options > li {margin-top: 2em;}
  .api-options p {margin-left: 1.5em;margin-top: 0.5em;}
}

// Yellow theme.
.vuecal--yellow-theme {
  .vuecal__menu, .vuecal__cell-events-count {background-color: rgba(255, 179, 0, 0.8);color: #fff;}
  .vuecal__menu li.active {background-color: rgba(255, 255, 255, 0.15);}
  .vuecal__title-bar {background-color: rgba(255, 236, 202, 0.5);}
  .vuecal__cell.today, .vuecal__cell.current {background-color: rgba(240, 240, 255, 0.4);}
  &:not(.vuecal--day-view) .vuecal__cell.selected {background-color: rgba(255, 236, 202, 0.4);}
  .vuecal__cell.selected:before {border-color: rgba(235, 216, 182, 0.5);}
}

// Examples.
// =====================================================
.ex--min-max-dates {
  .disabled {text-decoration: line-through;}
  .before-min {color: #b6d6c7;}
  .after-max {color: #008b8b;}
}
// Custom vue-cal title & "no event" text example.
.ex--custom-title-and-cells {
  .vuecal__cell-events-count {margin-top: -2px;}

  .vuecal__cell .clickable {display: block;}

  .vuecal__cell .clickable.month {
    position: absolute;
    top: 0;
    right: 0;
    color: $primary;
    font-size: 1.2em;
    padding: 0 4px;
    text-decoration: underline;
    display: inline-block;
  }

  .vuecal__cell .vuecal__cell-content {height: 100%;}

  .vuecal__no-event {padding-top: 3em;}
}

// Today-current-time example.
.ex--today-current-time-and-disabled-views {
  .vuecal__now-line {color: #06c;}
}

// Events on month view example.
.event-indicator--dash .vuecal__cell-events-count {
  width: 18px;
  height: 2px;
  color: transparent;
}

.event-indicator--dot .vuecal__cell-events-count {
  width: 4px;
  min-width: 0;
  height: 4px;
  padding: 0;
  color: transparent;
}

.ex--events-indicators {
  .vuecal__cell-events-count span {
    background: $primary;
    height: 100%;
    border-radius: 12px;
    display: block;
  }
}

.ex--custom-events-count {
  .vuecal__cell-events-count span {
    background: $primary;
    height: 100%;
    min-width: 12px;
    padding: 0 3px;
    border-radius: 12px;
    display: block;
  }
  .vuecal__cell-events-count {background: transparent;}
}

.ex--events-on-month-view.vuecal--month-view {
  .vuecal__cell {height: 80px;}

  .vuecal__cell-content {
    justify-content: flex-start;
    height: 100%;
    align-items: flex-end;
  }

  .vuecal__cell-date {padding: 3px 4px;}
}

.event-indicator--cell .vuecal__cell--has-events {background-color: #fffacd;}
.event-indicator--cell .vuecal__cell-events-count {display: none;}

.vuecal--month-view .vuecal__no-event {display: none;}

// Today button example.
.ex--adding-a-today-button {
  .today-button {
    // font-size: 0.7em;
    min-width: 0;
    height: auto;
    padding: 1px 8px;
  }
  .v-btn--floating.v-btn--small {width: 26px;height: 26px;background-color: transparent !important;}
}

// Split days example.
.vuecal__cell-split.him {background-color: rgba(221, 238, 255, 0.5);}
.vuecal__cell-split.him .split-label {color: rgba(0, 84, 194, 0.1);font-size: 30px;font-weight: 500;}
.vuecal__cell-split.her {background-color: rgba(255, 232, 251, 0.5);}
.vuecal__cell-split.her .split-label {color: rgba(255, 0, 106, 0.1);font-size: 30px;font-weight: 500;}

.vuecal__event.leisure {background-color: rgba(253, 156, 66, 0.85);border: 1px solid rgb(233, 136, 46);color: #fff;}
.vuecal__event.health {background-color: rgba(164, 230, 210, 0.9);border: 1px solid rgb(144, 210, 190);}
.vuecal__event.sport {background-color: rgba(255, 102, 102, 0.85);border: 1px solid rgb(235, 82, 82);color: #fff;}
.vuecal__event.love {background-color: rgba(255, 58, 143, 0.7);border: 1px solid rgb(235, 38, 123);color: #fff;}
.vuecal__event.blue-event {background-color: rgba(100, 200, 255, 0.8);border: 1px solid rgb(80, 180, 235);color: #fff;}
.vuecal__event.beach {background-color: rgba(255, 200, 90, 0.75);border: 1px solid #ffc356;}

.vuecal__event.lunch {
  background: repeating-linear-gradient(45deg, transparent, transparent 10px, #f2f2f2 10px, #f2f2f2 20px);
  color: #999;
  display: flex;
  justify-content: center;
  align-items: center;
}
.vuecal__event.lunch .vuecal__event-time {display: none;align-items: center;}

.vuecal__time-cell .hours.line:before {border-color: $primary;}

.ex--multiple-day-events .vuecal__event {
  border-radius: 5px;

  &.sport {
    background-color: rgba(255, 185, 185, 0.8);
    border: none;
    border-left: 3px solid rgba(230, 55, 55, 0.3);
    color: #c55656;
  }
  &.leisure {
    background-color: rgba(255, 202, 154, 0.8);
    border: none;
    border-left: 3px solid rgba(250, 118, 36, 0.3);
    color: #b57335;
  }
  &.health {
    background-color: rgba(200, 248, 233, 0.8);
    border: none;
    border-left: 3px solid rgba(99, 186, 139, 0.4);
    color: #219671;
  }

  &.event-start {border-radius: 5px 5px 0 0;}
  &.event-middle {border-radius: 0;}
  &.event-end {border-radius: 0 0 5px 5px;}
  &.drink-water {font-size: 0.85em;line-height: 1;padding-top: 0.2em;}
}

.ex--open-dialog-on-event-click {
  .vuecal__event {cursor: pointer;}

  .vuecal__event-title {
    font-size: 1.2em;
    font-weight: bold;
    margin: 4px 0 8px;
  }

  .vuecal__event-time {
    display: inline-block;
    margin-bottom: 12px;
    padding-bottom: 12px;
    border-bottom: 1px solid rgba(0, 0, 0, 0.2);
  }

  .vuecal__event-content {
    font-style: italic;
  }
}

.ex--all-day-events {
  .vuecal__cell-content {
    align-self: flex-start;
  }

  .vuecal__cell-date {
    text-align: right;
    padding: 4px;
  }

  &.vuecal--week-view .vuecal__bg .vuecal__event--all-day.love,
  &.vuecal--day-view .vuecal__bg .vuecal__event--all-day.love {right: 50%;}
  &.vuecal--week-view .vuecal__bg .vuecal__event--all-day.leisure,
  &.vuecal--day-view .vuecal__bg .vuecal__event--all-day.leisure {left: 50%;}
}
</style><|MERGE_RESOLUTION|>--- conflicted
+++ resolved
@@ -2648,10 +2648,7 @@
     a(href="#release-notes") Release Notes
     a#release-notes(name="release-notes")
 
-<<<<<<< HEAD
-=======
   div #[strong Version 2.6.0] Added Bangla language
->>>>>>> 73c15980
   div #[strong Version 2.5.0] Control Previous &amp; Next externally
   div #[strong Version 2.4.0] Added Korean language
   div #[strong Version 2.3.0] Added Turkish language
