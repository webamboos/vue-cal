<template lang="pug">
  transition-group.vuecal__cell(:class="{ [cssClass]: true, splitted: splits.length, 'vuecal__cell--has-events': events.length }" :style="cellStyles" tag="div" :name="`slide-fade--${transitionDirection}`" :appear="transitions")
    .vuecal__flex.vuecal__cell-content(:class="splits.length && `vuecal__cell-split ${splits[i - 1].class}`" v-for="i in (splits.length || 1)" :key="transitions ? `${view}-${content}-${i}` : i" column)
      .split-label(v-if="splits.length" v-html="splits[i - 1].label")
      .vuecal__cell-date(v-if="content" v-html="content")
      .vuecal__no-event(v-if="!events.length && ['week', 'day'].indexOf(view) > -1")
        slot(name="no-event") {{ texts.noEvent }}
      .vuecal__cell-events(v-if="events.length && (['week', 'day'].indexOf(view) > -1 || (view === 'month' && eventsOnMonthView))")
        .vuecal__event(:class="eventClasses(event)"
                      v-for="(event, j) in (splits.length ? splitEvents[i] : events)" :key="j"
                      :style="eventStyles(event)"
                      @mouseenter="onMouseEnter($event, event)"
                      @mouseleave="onMouseLeave($event, event)"
                      @mousedown="onMouseDown($event, event)"
                      @touchstart="onTouchStart($event, event)"
                      @click="onClick($event, event)"
                      @dblclick="onDblClick($event, event)")
          .vuecal__event-delete(v-if="editableEvents"
                                @mousedown.stop.prevent="deleteEvent(event)"
                                @touchstart.stop.prevent="touchDeleteEvent(event)") {{ texts.deleteEvent }}
          slot(:event="event" :view="view" name="event-renderer")
          .vuecal__event-resize-handle(v-if="editableEvents && time && event.startTime && !allDayEvents && !event.multipleDays.start && !event.multipleDays.middle && view !== 'month'"
                                      @mousedown="editableEvents && time && onDragHandleMouseDown($event, event)"
                                      @touchstart="editableEvents && time && onDragHandleMouseDown($event, event)")
      slot(v-if="view === 'month' && !eventsOnMonthView && events.length && !allDayEvents" name="events-count-month-view" :events="events")
    .vuecal__now-line(v-if="timelineVisible" :style="`top: ${todaysTimePosition}px`" :key="transitions ? `${view}-now-line` : 'now-line'")
</template>

<script>
export default {
  props: {
    cssClass: {
      type: String,
      default: ''
    },
    date: {
      type: Date,
      required: true
    },
    formattedDate: {
      type: String,
      default: ''
    },
    content: {
      type: [String, Number],
      default: ''
    },
    splits: {
      type: Array,
      default: () => []
    },
    today: {
      type: Boolean,
      default: false
    },
    allDayEvents: {
      type: Boolean,
      default: false
    }
  },
  data: () => ({
    splitEvents: {}
  }),

  methods: {
    updateEventPosition (event) {
      const src = (event.multipleDays.daysCount && event.multipleDays) || event
      const { startTimeMinutes, endTimeMinutes } = src

      let minutesFromTop = startTimeMinutes - this.timeFrom
      const top = Math.round(minutesFromTop * this.timeCellHeight / this.timeStep)

      minutesFromTop = Math.min(endTimeMinutes, this.timeTo) - this.timeFrom
      const bottom = Math.round(minutesFromTop * this.timeCellHeight / this.timeStep)

      event.top = Math.max(top, 0)
      event.height = bottom - event.top
    },

    eventStyles (event) {
<<<<<<< HEAD
      if (!this.time || !event.startTime || this.view === 'month' || this.allDayEvents) return {}
=======
      if (!event.startTime || this.view === 'month' || this.allDayEvents) return {}
>>>>>>> be2b9ee6
      const resizeAnEvent = this.domEvents.resizeAnEvent

      return {
        top: `${event.top}px`,
        height: `${resizeAnEvent.newHeight && resizeAnEvent.eventId === event.id ? resizeAnEvent.newHeight : event.height}px`
      }
    },

    eventClasses (event) {
      const overlapping = Object.keys(event.overlapping).length
      const overlapped = Object.keys(event.overlapped).length
      let simultaneous = Object.keys(event.simultaneous).length + 1
      let forceLeft = false
      let deletable = this.domEvents.clickHoldAnEvent.eventId &&
                      (this.domEvents.clickHoldAnEvent.eventId === event.id ||
                      event.linked.find(e => e.id === this.domEvents.clickHoldAnEvent.eventId))

      if (simultaneous >= 3) {
        let split3 = simultaneous - 1
        Object.keys(event.simultaneous).forEach(eventId => {
          if (split3 && Object.keys(this.events.find(e => e.id === eventId).simultaneous).length + 1 < 3) {
            split3--
          }
        })
        if (!split3) simultaneous = 2
      }

      else if (simultaneous === 2) {
        const otherEvent = this.events.find(e => e.id === Object.keys(event.simultaneous)[0])

        if (otherEvent && Object.keys(otherEvent.overlapping).length && Object.keys(otherEvent.overlapped).length) {
          forceLeft = true
        }
      }

      return {
        [event.classes.join(' ')]: true,
        'vuecal__event--focus': this.domEvents.focusAnEvent.eventId === event.id,
        'vuecal__event--deletable': deletable,
        'vuecal__event--background': event.background,
        'vuecal__event--overlapped': overlapped,
        'vuecal__event--overlapping': overlapping,
        'vuecal__event--split2': simultaneous === 2,
        'vuecal__event--split3': simultaneous >= 3,
        'vuecal__event--split-middle': overlapped && overlapping && simultaneous >= 3,
        'vuecal__event--split-left': forceLeft,
        'vuecal__event--all-day': event.allDay,
<<<<<<< HEAD

        // Multiple days events.
        'vuecal__event--multiple-days': Object.keys(event.multipleDays).length,
        'event-start': Object.keys(event.multipleDays).length && event.multipleDays.start,
        'event-middle': Object.keys(event.multipleDays).length && event.multipleDays.middle,
        'event-end': Object.keys(event.multipleDays).length && event.multipleDays.end
=======
        'vuecal__event--multiple-days': Object.keys(event.multipleDays).length
>>>>>>> be2b9ee6
      }
    },

    // Will recalculate all the overlappings of the current cell or only of the given split if provided.
    checkCellOverlappingEvents (split = 0) {
      if (this.events) {
        const foregroundEventsList = this.events.filter(item => !item.background && (split ? item.split === split : 1))

        if (foregroundEventsList.length) {
          // Do the mapping outside of the next loop if not splitted cell.
          // If splitted need the whole event object to compare splits.
          const foregroundEventsIdList = foregroundEventsList.map(item => item.id)
          let comparisonArray = {}

          this.events.forEach(event => {
            if (!event.background) {
              let comparisonArrayKeys = Object.keys(comparisonArray)

              // Unique comparison of events.
              comparisonArray[event.id] = this.splits.length
                ? foregroundEventsList.filter(item => (
                  item.id !== event.id && comparisonArrayKeys.indexOf(item.id) === -1) && item.split === event.split
                ).map(item => item.id)
                : foregroundEventsIdList.filter(id => (id !== event.id && comparisonArrayKeys.indexOf(id) === -1))

              if (comparisonArray[event.id].length) this.checkOverlappingEvents(event, comparisonArray[event.id])
            }
          })
        }
      }
    },

    checkOverlappingEvents (event, comparisonArray) {
      const src = (event.multipleDays.daysCount && event.multipleDays) || event
      const { startTimeMinutes: startTimeMinE1, endTimeMinutes: endTimeMinE1 } = src

      comparisonArray.forEach((event2id, i) => {
        let event2 = this.events.find(item => item.id === event2id)
        const src2 = (event2.multipleDays.daysCount && event2.multipleDays) || event2
        const { startTimeMinutes: startTimeMinE2, endTimeMinutes: endTimeMinE2 } = src2

        const event1startsFirst = startTimeMinE1 < startTimeMinE2
        const event1overlapsEvent2 = !event1startsFirst && endTimeMinE2 > startTimeMinE1
        const event2overlapsEvent1 = event1startsFirst && endTimeMinE1 > startTimeMinE2

        if (event1overlapsEvent2) {
          this.$set(event.overlapping, event2.id, true)
          this.$set(event2.overlapped, event.id, true)
        }

        else {
          delete event.overlapping[event2.id]
          delete event2.overlapped[event.id]
        }

        if (event2overlapsEvent1) {
          this.$set(event2.overlapping, event.id, true)
          this.$set(event.overlapped, event2.id, true)
        }

        else {
          delete event2.overlapping[event.id]
          delete event.overlapped[event2.id]
        }

        // If up to 3 events start at the same time.
        if (startTimeMinE1 === startTimeMinE2 || (event1overlapsEvent2 || event2overlapsEvent1)) {
          this.$set(event.simultaneous, event2.id, true)
          this.$set(event2.simultaneous, event.id, true)
        }

        else {
          delete event.simultaneous[event2.id]
          delete event2.simultaneous[event.id]
        }

        if (this.splits.length) {
          this.splitEvents[event.split] = this.events.filter(e => e.split === event.split)
        }
      })
    },

    onResizeEvent () {
      // Using this.domEvents.resizeAnEvent here would end up in an infinite loop.
      let { eventId, newHeight } = this.$parent.domEvents.resizeAnEvent
      let event = this.events.filter(e => e.id === eventId)[0]

      if (event) {
        event.height = Math.max(newHeight, 10)
        this.updateEndTimeOnResize(event)

        if (!event.background) this.checkCellOverlappingEvents(event.split || 0)
      }
    },

    updateEndTimeOnResize (event) {
      const bottom = event.top + event.height
      const endTime = (bottom / this.timeCellHeight * this.timeStep + this.timeFrom) / 60
      const hours = parseInt(endTime)
      const minutes = parseInt((endTime - hours) * 60)

      event.endTimeMinutes = endTime * 60
      event.endTime = `${hours}:${(minutes < 10 ? '0' : '') + minutes}`
      event.end = event.end.split(' ')[0] + ` ${event.endTime}`

      if (event.multipleDays.daysCount) {
        event.multipleDays.endTimeMinutes = event.endTimeMinutes
        event.multipleDays.endTime = event.endTime
        event.multipleDays.end = event.end

        event.linked.forEach(e => {
          let dayToModify = this.$parent.mutableEvents[e.date]
          let eventToModify = dayToModify.find(e2 => e2.id === e.id)

          eventToModify.endTimeMinutes = event.endTimeMinutes
          eventToModify.endTime = event.endTime
          eventToModify.end = event.end
        })
      }
    },

    // On an event.
    onMouseDown (e, event, touch = false) {
      // Prevent a double mouse down on touch devices.
      if ('ontouchstart' in window && !touch) return false
      let { clickHoldAnEvent, resizeAnEvent } = this.domEvents

      // If the delete button is already out and event is on focus then delete event.
      if (this.domEvents.focusAnEvent.eventId === event.id && clickHoldAnEvent.eventId === event.id) {
        return true
      }

      // Focus the clicked event.
      this.focusEvent(event)

      clickHoldAnEvent.eventId = null // Reinit click hold on each click.

      // Don't show delete button if dragging event.
      if (!resizeAnEvent.start && this.editableEvents) {
        clickHoldAnEvent.timeoutId = setTimeout(() => {
          clickHoldAnEvent.eventId = event.id
        }, clickHoldAnEvent.timeout)
      }
    },

    onMouseEnter (e, event) {
      e.preventDefault()
      this.$parent.emitWithEvent('event-mouse-enter', event)
    },

    onMouseLeave (e, event) {
      e.preventDefault()
      this.$parent.emitWithEvent('event-mouse-leave', event)
    },

    // Now handled globally in index.vue.
    // onContextMenu (e, event) {
    //   e.preventDefault()
    //   return false
    // },

    onTouchStart (e, event) {
      console.log('this works')
      this.onMouseDown(e, event, true)
    },

    onClick (e, event) {
      if (typeof this.$parent.onEventClick === 'function') return this.$parent.onEventClick(event, e)
    },

    onDblClick (e, event) {
      if (typeof this.$parent.onEventDblclick === 'function') return this.$parent.onEventDblclick(event, e)
    },

    onDragHandleMouseDown (e, event) {
      const start = 'ontouchstart' in window && e.touches ? e.touches[0].clientY : e.clientY
      this.domEvents.resizeAnEvent = Object.assign(this.domEvents.resizeAnEvent, {
        start,
        originalHeight: event.height,
        newHeight: event.height,
        eventId: event.id,
        eventStartDate: event.startDate
      })
    },

    deleteEvent (event, touch = false) {
      // Prevent a double mouse down on touch devices.
      if ('ontouchstart' in window && !touch) return false

      this.$parent.emitWithEvent('event-delete', event)

      // Filtering from $parent.mutableEvents since current cell might only contain all day events or vice-versa.
      this.events = this.$parent.mutableEvents[this.formattedDate].filter(e => e.id !== event.id)

      // If deleting a multiple-day event, delete all the events pieces (days).
      if (event.multipleDays.daysCount) {
        event.linked.forEach(e => {
          let dayToModify = this.$parent.mutableEvents[e.date]
          let eventToDelete = dayToModify.find(e2 => e2.id === e.id)
          this.$parent.mutableEvents[e.date] = dayToModify.filter(e2 => e2.id !== e.id)

          if (!e.background) {
            // Remove this event from possible other overlapping events of the same cell.
            Object.keys(eventToDelete.overlapped).forEach(id => (delete dayToModify.find(item => item.id === id).overlapping[eventToDelete.id]))
            Object.keys(eventToDelete.overlapping).forEach(id => (delete dayToModify.find(item => item.id === id).overlapped[eventToDelete.id]))
            Object.keys(eventToDelete.simultaneous).forEach(id => (delete dayToModify.find(item => item.id === id).simultaneous[eventToDelete.id]))
          }
        })
      }

      if (!event.background) {
        // Remove this event from possible other overlapping events of the same cell.
        Object.keys(event.overlapped).forEach(id => (delete this.events.find(item => item.id === id).overlapping[event.id]))
        Object.keys(event.overlapping).forEach(id => (delete this.events.find(item => item.id === id).overlapped[event.id]))
        Object.keys(event.simultaneous).forEach(id => (delete this.events.find(item => item.id === id).simultaneous[event.id]))

        this.checkCellOverlappingEvents(event.split || 0)
      }

      if (this.splits.length) this.splitEvents[event.split] = this.events.filter(e => e.id !== event.id && e.split === event.split)
    },

    touchDeleteEvent (event) {
      this.deleteEvent(event, true)
    },

    focusEvent (event) {
      this.$parent.emitWithEvent('event-focus', event)
      this.domEvents.focusAnEvent.eventId = event.id
    }
  },

  computed: {
    texts () {
      return this.$parent.texts
    },
    view () {
      return this.$parent.view.id
    },
    time () {
      return this.$parent.time
    },
    timeFormat () {
      return this.$parent.timeFormat || (this.$parent['12Hour'] ? 'h:mm{am}' : 'HH:mm')
    },
    timeCellHeight () {
      return parseInt(this.$parent.timeCellHeight)
    },
    timeFrom () {
      return parseInt(this.$parent.timeFrom)
    },
    timeTo () {
      return parseInt(this.$parent.timeTo)
    },
    timeStep () {
      return parseInt(this.$parent.timeStep)
    },
    showAllDayEvents () {
      return this.$parent.showAllDayEvents
    },
    eventsOnMonthView () {
      return this.$parent.eventsOnMonthView
    },
    editableEvents () {
      return this.$parent.editableEvents
    },
    noEventOverlaps () {
      this.$nextTick(() => this.checkCellOverlappingEvents())
      return this.$parent.noEventOverlaps
    },
    transitions () {
      return this.$parent.transitions
    },
    transitionDirection () {
      return this.$parent.transitionDirection
    },
    domEvents: {
      get () {
        if (this.$parent.domEvents.resizeAnEvent.eventId) this.onResizeEvent()
        return this.$parent.domEvents
      },
      set (object) {
        this.$parent.domEvents = object
      }
    },
    cellStyles () {
      return { minWidth: this.view === 'week' && this.$parent.minCellWidth ? `${this.$parent.minCellWidth}px` : null, position: 'relative' }
    },
    events: {
      get () {
        const events = this.$parent.mutableEvents[this.formattedDate] || []
        // eslint-disable-next-line
        this.splitEvents = []

        events.forEach(event => {
          if (event.startTime && !(this.showAllDayEvents && this.allDayEvents)) this.updateEventPosition(event)

          // Only for splits.
          if (this.splits.length && event.split) {
            // eslint-disable-next-line
            if (!this.splitEvents[event.split]) this.$set(this.splitEvents, event.split, [])
            // eslint-disable-next-line
            this.splitEvents[event.split].push(event)
          }
        })

        // NextTick prevents a cyclic redundancy.
<<<<<<< HEAD
        if (this.time) this.$nextTick(this.checkCellOverlappingEvents)

        return this.showAllDayEvents ? events.filter(e => !!e.allDay === this.allDayEvents) : events
=======
        this.$nextTick(this.checkCellOverlappingEvents)

        return (this.showAllDayEvents && this.view !== 'month'
          ? events.filter(e => !!e.allDay === this.allDayEvents)
          : events)
>>>>>>> be2b9ee6
      },
      set (events) {
        this.$parent.mutableEvents[this.formattedDate] = events
      }
    },
    cellSplitEvents () {
      let splitsEventIndexes = {}

      this.events.forEach((e, i) => {
        if (!splitsEventIndexes[e.split || 0]) splitsEventIndexes[e.split || 0] = {}
        splitsEventIndexes[e.split || 0][e.id] = i
      })

      return splitsEventIndexes
    },
    timelineVisible () {
      if (!this.today || !this.time || this.allDayEvents || ['week', 'day'].indexOf(this.view) === -1) return

      const now = new Date()
      let startTimeMinutes = now.getHours() * 60 + now.getMinutes()
      return startTimeMinutes <= this.timeTo
    },
    todaysTimePosition () {
      // Make sure to skip the Maths if not relevant.
      if (!this.today || !this.time) return

      const now = new Date()
      let startTimeMinutes = now.getHours() * 60 + now.getMinutes()
      let minutesFromTop = startTimeMinutes - this.timeFrom
      return Math.round(minutesFromTop * this.timeCellHeight / this.timeStep)
    }
  }
}
</script>

<style lang="scss">
.vuecal__cell {
  width: 100%;
  display: flex;
  justify-content: center;
  align-items: center;
  text-align: center;
  position: relative;
  .vuecal__cells.month-view &,
  .vuecal__cells.week-view &,
  .vuecal__cells.day-view & {
    width: 14.2857%;
  }

  .vuecal--hide-weekends .vuecal__cells.month-view &,
  .vuecal--hide-weekends .vuecal__cells.week-view &,
  .vuecal--hide-weekends .vuecal__cells.day-view & {
    width: 20%;
  }

  .vuecal__cells.years-view & {width: 20%;}
  .vuecal__cells.year-view & {width: 33.33%;}
  .vuecal__cells.day-view & {flex: 1;}

  .vuecal--click-to-navigate & {cursor: pointer;}
  .vuecal--view-with-time &,
  .vuecal--week-view.vuecal--no-time &,
  .vuecal--day-view.vuecal--no-time & {display: block;}

  &.splitted {
    flex-direction: row;
    display: flex;
  }

  .vuecal__cell-split {
    display: flex;
    flex-grow: 1;
    flex-direction: column;
    height: 100%;
    position: relative;
  }

  &:before {
    position: absolute;
    top: 0;
    left: 0;
    right: -1px;
    bottom: -1px;
    border: 1px solid #ddd;
    content: '';
  }

  &.today,
  &.current {
    background-color: rgba(240, 240, 255, 0.4);
    z-index: 1;
  }

  &.selected {
    background-color: rgba(235, 255, 245, 0.4);
    z-index: 2;

    // .vuecal--day-view &:before {background: none;border: 1px solid rgba(235, 255, 245, 0.4);}
    .vuecal--day-view & {background: none;}
  }

  &.out-of-scope {color: #ccc;}

  &-events-count {
    background: #999;
    color: #fff;
    position: absolute;
    border-radius: 12px;
    left: 50%;
    transform: translateX(-50%);
    width: 12px;
    height: 12px;
    margin-top: 13px;
    line-height: 12px;
    font-size: 10px;
  }

  &-content {
    width: 100%;

    .vuecal--years-view &,
    .vuecal--year-view &,
    .vuecal--month-view & {justify-content: center;}
  }

  &-events {width: 100%;}
}

.vuecal--split-days.vuecal--week-view .vuecal__cell.splitted {
  overflow: hidden;
}

.vuecal__no-event {
  padding-top: 1em;
  color: #aaa;
  justify-self: flex-start;
  margin-bottom: auto; // Vertical align top within flex column and align center.
}

.vuecal__all-day .vuecal__no-event {display: none;}

// EVENTS.
//======================================//
.vuecal__event {
  color: #666;
  background-color: #f8f8f8;
  position: relative;
  left: 0;
  right: 0;
  z-index: 1;
  transition: box-shadow 0.3s, left 0.3s, right 0.3s;
  overflow: hidden;// For sliding delete button.

  &:hover {z-index: 2;}

  // Reactivate user selection in events.
  .vuecal__cell & * {user-select: auto;}

  .vuecal--view-with-time &:not(&--all-day) {position: absolute;}

<<<<<<< HEAD
  .vuecal--view-with-time &--all-day {
    left: 0 !important;
    right: 0 !important;
=======
  .vuecal--view-with-time .vuecal__bg &--all-day {
    position: absolute;
    top: 0;
    bottom: 0;
    z-index: 0;
    opacity: 0.6;
  }

  .vuecal--view-with-time .vuecal__all-day &--all-day {
    position: relative;
    left: 0;
    right: 0;
>>>>>>> be2b9ee6
  }

  &--overlapped {right: 20%;}
  &--overlapping:not(.vuecal__event--split2):not(.vuecal__event--split3) {left: 30%;box-shadow: 0 0 5px rgba(#000, 0.2);}
  &--overlapped.vuecal__event--split2 {right: 25%;}
  &--overlapping.vuecal__event--split2 {left: 25%;}
  &--overlapping.vuecal__event--split2.vuecal__event--split-left {left: 0;right: 25%;}
  &--overlapped.vuecal__event--overlapping.vuecal__event--split2 {left: 25%;right: 0;}
  &--overlapped.vuecal__event--split3 {right: 40%;}
  &--overlapping.vuecal__event--split3 {left: 40%;}
  &--overlapping.vuecal__event--split3.vuecal__event--split-middle {left: 20%;right: 20%;}

  .vuecal--no-event-overlaps &--overlapping:not(.vuecal__event--split2):not(.vuecal__event--split3) {left: 30%;box-shadow: 0 0 5px rgba(#000, 0.2);}
  .vuecal--no-event-overlaps &--overlapped.vuecal__event--split2 {right: 50%;}
  .vuecal--no-event-overlaps &--overlapping.vuecal__event--split2 {left: 50%;}
  .vuecal--no-event-overlaps &--overlapping.vuecal__event--split2.vuecal__event--split-left {left: 0;right: 50%;}
  .vuecal--no-event-overlaps &--overlapped.vuecal__event--overlapping.vuecal__event--split2 {left: 50%;right: 0;}
  .vuecal--no-event-overlaps &--overlapped.vuecal__event--split3 {right: 66.66%;}
  .vuecal--no-event-overlaps &--overlapping.vuecal__event--split3 {left: 66.66%;}
  .vuecal--no-event-overlaps &--overlapping.vuecal__event--split3.vuecal__event--split-middle {left: 33.33%;right: 33.33%;}

  &--background {z-index: 0;}
  &--focus {box-shadow: 1px 1px 6px rgba(0,0,0,0.2);z-index: 3;}
}

.vuecal__event-resize-handle {
  position: absolute;
  bottom: 0;
  left: 0;
  right: 0;
  height: 1em;
  background-color: rgba(255, 255, 255, 0.3);
  opacity: 0;
  transform: translateY(110%);
  transition: 0.3s;
  cursor: ns-resize;

  .vuecal__event:hover &,
  .vuecal__event--focus & {opacity: 1;transform: translateY(0);}
}

.vuecal__event-delete {
  position: absolute;
  top: 0;
  left: 0;
  right: 0;
  display: flex;
  flex-direction: column;
  align-items: center;
  justify-content: center;
  height: 1.4em;
  line-height: 1.4em;
  background-color: rgba(221, 51, 51, 0.85);
  color: #fff;
  z-index: 0;
  cursor: pointer;
  transform: translateY(-110%);
  transition: 0.3s;

  .vuecal--full-height-delete & {
    height: auto;
    bottom: 0;

    &:before {
      content: '';
      width: 1.7em;
      height: 1.8em;
      display: block;
      background-image: url('data:image/svg+xml;utf8,<svg width="512" height="512" viewBox="0 0 512 512" xmlns="http://www.w3.org/2000/svg" xmlns:xlink="http://www.w3.org/1999/xlink"><path d="m256 33c-124 0-224 100-224 224 0 124 100 224 224 224 124 0 224-100 224-224 0-124-100-224-224-224z m108 300c2 1 3 3 3 5 0 2-1 4-3 6l-21 21c-2 2-4 3-6 3-2 0-4-1-5-3l-76-75-75 76c-2 1-4 2-6 2-2 0-4-1-6-2l-21-22c-2-2-2-4-2-6 0-2 0-4 2-5l76-76-76-75c-3-3-3-9 0-12l21-21c2-2 4-3 6-3 2 0 4 1 5 3l76 74 76-74c1-2 3-3 5-3 3 0 5 1 6 3l22 21c3 3 3 9 0 12l-76 75z" transform="scale(0.046875 0.046875)" fill="%23fff" opacity="0.9"/></svg>');
    }
  }
  .vuecal__event--deletable & {transform: translateY(0);z-index: 1;}
}

.vuecal--month-view .vuecal__event-title {
  font-size: 0.85em;
}

.vuecal--short-events .vuecal__event-title {
  text-align: left;
  overflow: hidden;
  white-space: nowrap;
  text-overflow: ellipsis;
  padding: 0 3px;
}

.vuecal__event-title,
.vuecal__event-content {
  hyphens: auto;
}

.vuecal__event-title--edit {
  border-bottom: 1px solid transparent;
  text-align: center;
  transition: 0.3s;
  color: inherit;
  background-image: url('data:image/svg+xml;utf8,<svg width="512" height="512" viewBox="0 0 512 512" xmlns="http://www.w3.org/2000/svg" xmlns:xlink="http://www.w3.org/1999/xlink"><path d="m163 440l-91-91 251-250 90 90z m309-352l-48-48c-12-11-32-11-45 2l-45 45 91 91 45-45c13-13 13-33 2-45z m-408 275l-32 117 117-32z" fill="%23000" opacity="0.4"/></svg>');
  background-repeat: no-repeat;
  background-position: 120% 0.15em;
  background-size: 0.4em;
  outline: none;
  width: 100%;

  &:hover, &:focus {
    border-color: rgba(0, 0, 0, 0.4);
    background-position: 99% 0.15em;
    background-size: 1.2em;
  }
}

.vuecal__now-line {
  position: absolute;
  left: 0;
  width: 100%;
  height: 0;
  color: red;
  border-top: 1px solid currentColor;
  opacity: 0.6;

  &:before {
    content: "";
    position: absolute;
    top: -6px;
    left: 0;
    border: 5px solid transparent;
    border-left-color: currentColor;
  }
}
</style><|MERGE_RESOLUTION|>--- conflicted
+++ resolved
@@ -78,11 +78,7 @@
     },
 
     eventStyles (event) {
-<<<<<<< HEAD
-      if (!this.time || !event.startTime || this.view === 'month' || this.allDayEvents) return {}
-=======
       if (!event.startTime || this.view === 'month' || this.allDayEvents) return {}
->>>>>>> be2b9ee6
       const resizeAnEvent = this.domEvents.resizeAnEvent
 
       return {
@@ -130,16 +126,12 @@
         'vuecal__event--split-middle': overlapped && overlapping && simultaneous >= 3,
         'vuecal__event--split-left': forceLeft,
         'vuecal__event--all-day': event.allDay,
-<<<<<<< HEAD
 
         // Multiple days events.
         'vuecal__event--multiple-days': Object.keys(event.multipleDays).length,
         'event-start': Object.keys(event.multipleDays).length && event.multipleDays.start,
         'event-middle': Object.keys(event.multipleDays).length && event.multipleDays.middle,
         'event-end': Object.keys(event.multipleDays).length && event.multipleDays.end
-=======
-        'vuecal__event--multiple-days': Object.keys(event.multipleDays).length
->>>>>>> be2b9ee6
       }
     },
 
@@ -447,17 +439,11 @@
         })
 
         // NextTick prevents a cyclic redundancy.
-<<<<<<< HEAD
         if (this.time) this.$nextTick(this.checkCellOverlappingEvents)
-
-        return this.showAllDayEvents ? events.filter(e => !!e.allDay === this.allDayEvents) : events
-=======
-        this.$nextTick(this.checkCellOverlappingEvents)
 
         return (this.showAllDayEvents && this.view !== 'month'
           ? events.filter(e => !!e.allDay === this.allDayEvents)
           : events)
->>>>>>> be2b9ee6
       },
       set (events) {
         this.$parent.mutableEvents[this.formattedDate] = events
@@ -618,11 +604,6 @@
 
   .vuecal--view-with-time &:not(&--all-day) {position: absolute;}
 
-<<<<<<< HEAD
-  .vuecal--view-with-time &--all-day {
-    left: 0 !important;
-    right: 0 !important;
-=======
   .vuecal--view-with-time .vuecal__bg &--all-day {
     position: absolute;
     top: 0;
@@ -635,7 +616,6 @@
     position: relative;
     left: 0;
     right: 0;
->>>>>>> be2b9ee6
   }
 
   &--overlapped {right: 20%;}
