<template lang="pug">
  .vuecal__cell(:class="[cssClass, splits.length ? 'splitted' : '']" :style="cellStyles")
    .vuecal__cell-content(:class="splits.length && `vuecal__cell-split ${splits[i - 1].class}`" v-for="i in (splits.length || 1)")
      .split-label(v-if="splits.length" v-html="splits[i - 1].label")
      div(v-if="content" v-html="content")
      div.vuecal__flex(v-else grow :column="!time")
        .vuecal__no-event(v-if="!events.length") {{ texts.noEvent }}
        .vuecal__event(:class="eventClasses(event)"
                       v-else
                       v-for="(event, j) in (splits.length ? splitEvents[i] : events)" :key="j"
                       :style="eventStyles(event)"
                       @mousedown="onMouseDown($event, event)"
                       @contextmenu="onContextMenu($event, event)"
                       @touchstart="onTouchStart($event, event)")
          .vuecal__event-delete(v-if="editableEvents"
                                @mousedown.stop.prevent="deleteEvent(event)"
                                @touchstart.stop.prevent="touchDeleteEvent(event)") {{ texts.deleteEvent }}
          .vuecal__event-title.vuecal__event-title--edit(contenteditable v-if="editableEvents && event.title" @blur="onEventTitleBlur($event, event)" v-html="event.title")
          .vuecal__event-title(v-else-if="event.title") {{ event.title }}
          .vuecal__event-time(v-if="event.startTime")
            | {{ event.startTime }}
            span(v-if="event.endTime") &nbsp;- {{ event.endTime }}
          .vuecal__event-content(v-if="event.content" v-html="event.content")
          .vuecal__event-resize-handle(v-if="editableEvents && event.startTime"
                                       @mousedown="editableEvents && time && onDragHandleMouseDown($event, event)"
                                       @touchstart="editableEvents && time && onDragHandleMouseDown($event, event)")
</template>

<script>
export default {
  props: {
    cssClass: {
      type: String,
      default: ''
    },
    date: {
      type: Date,
      required: true
    },
    formattedDate: {
      type: String,
      default: ''
    },
    content: {
      type: [String, Number],
      default: ''
    },
    splits: {
      type: Array,
      default: () => []
    }
  },
  data: () => ({
    splitEvents: {}
  }),

  methods: {
    updateEventPosition (event) {
      let minutesFromTop = event.startTimeMinutes - this.timeFrom
      const top = Math.round(minutesFromTop * this.timeCellHeight / this.timeStep)

      minutesFromTop = event.endTimeMinutes - this.timeFrom
      const bottom = Math.round(minutesFromTop * this.timeCellHeight / this.timeStep)

      event.top = top
      event.height = bottom - top
    },

    eventStyles (event) {
      if (!this.time || !event.startTime) return {}
      const resizeAnEvent = this.domEvents.resizeAnEvent

      return {
        top: `${event.top}px`,
        height: `${resizeAnEvent.newHeight && resizeAnEvent.eventId === event.id ? resizeAnEvent.newHeight : event.height}px`
      }
    },

    eventClasses (event) {
      const overlapping = Object.keys(event.overlapping).length
      const overlapped = Object.keys(event.overlapped).length
      let simultaneous = Object.keys(event.simultaneous).length + 1
      let forceLeft = false

      if (simultaneous >= 3) {
        let split3 = simultaneous - 1
        Object.keys(event.simultaneous).forEach(eventId => {
          if (split3 && Object.keys(this.events.find(e => e.id === eventId).simultaneous).length + 1 < 3) {
            split3--
          }
        })
        if (!split3) simultaneous = 2
      }

      else if (simultaneous === 2) {
        const otherEvent = this.events.find(e => e.id === Object.keys(event.simultaneous)[0])

        if (Object.keys(otherEvent.overlapping).length && Object.keys(otherEvent.overlapped).length) {
          forceLeft = true
        }
      }

      return {
        ...event.classes,
        'vuecal__event--focus': this.domEvents.focusAnEvent.eventId === event.id,
        'vuecal__event--deletable': this.domEvents.clickHoldAnEvent.eventId === event.id,
        'vuecal__event--overlapped': overlapped,
        'vuecal__event--overlapping': overlapping,
        'vuecal__event--split2': simultaneous === 2,
        'vuecal__event--split3': simultaneous >= 3,
        'vuecal__event--split-middle': overlapped && overlapping && simultaneous >= 3,
        'vuecal__event--split-left': forceLeft
      }
    },

    // Will recalculate all the overlappings of the current cell or only of the given split if provided.
    checkCellOverlappingEvents (split = 0) {
      if (this.events) {
        const foregroundEventsList = this.events.filter(item => !item.background && (split ? item.split === split : 1))

        if (foregroundEventsList.length) {
          // Do the mapping outside of the next loop if not splitted cell.
          // If splitted need the whole event object to compare splits.
          const foregroundEventsIdList = foregroundEventsList.map(item => item.id)
          let comparisonArray = {}

          this.events.forEach(event => {
            if (!event.background) {
              let comparisonArrayKeys = Object.keys(comparisonArray)

              // Unique comparison of events.
              comparisonArray[event.id] = this.splits.length
                ? foregroundEventsList.filter(item => (
                  item.id !== event.id && comparisonArrayKeys.indexOf(item.id) === -1) && item.split === event.split
                ).map(item => item.id)
                : foregroundEventsIdList.filter(id => (id !== event.id && comparisonArrayKeys.indexOf(id) === -1))

              if (comparisonArray[event.id].length) this.checkOverlappingEvents(event, comparisonArray[event.id])
            }
          })
        }
      }
    },

    checkOverlappingEvents (event, comparisonArray) {
      comparisonArray.forEach((event2id, i) => {
        let event2 = this.events.find(item => item.id === event2id)
        const event1startsFirst = event.startTimeMinutes < event2.startTimeMinutes
        const event1overlapsEvent2 = !event1startsFirst && event2.endTimeMinutes > event.startTimeMinutes
        const event2overlapsEvent1 = event1startsFirst && event.endTimeMinutes > event2.startTimeMinutes

        if (event1overlapsEvent2) {
          event.overlapping[event2.id] = true
          event2.overlapped[event.id] = true
        } else {
          delete event.overlapping[event2.id]
          delete event2.overlapped[event.id]
        }

        if (event2overlapsEvent1) {
          event2.overlapping[event.id] = true
          event.overlapped[event2.id] = true
        } else {
          delete event2.overlapping[event.id]
          delete event.overlapped[event2.id]
        }

        // If up to 3 events start at the same time.
        if (event.startTimeMinutes === event2.startTimeMinutes ||
            (event1overlapsEvent2 || event2overlapsEvent1)) {
          event.simultaneous[event2.id] = true
          event2.simultaneous[event.id] = true
        } else {
          delete event.simultaneous[event2.id]
          delete event2.simultaneous[event.id]
        }

        if (this.splits.length) {
          this.splitEvents[event.split] = this.events.filter(e => e.split === event.split)
        }
      })
    },

    onEventTitleBlur (e, event) {
      event.title = e.target.innerHTML
      this.$parent.emitWithEvent('event-change', event)
      this.$parent.emitWithEvent('event-title-change', event)
    },

    onResizeEvent () {
      let { eventId, newHeight } = this.domEvents.resizeAnEvent
      let event = this.events.filter(e => e.id === eventId)[0]

      if (event) {
        event.height = Math.max(newHeight, 10)
        this.updateEndTimeOnResize(event)

        if (!event.background) this.checkCellOverlappingEvents(event.split || 0)
      }
    },

    updateEndTimeOnResize (event) {
      const bottom = event.top + event.height
      const endTime = (bottom / this.timeCellHeight * this.timeStep + this.timeFrom) / 60
      const hours = parseInt(endTime)
      const minutes = parseInt((endTime - hours) * 60)

      event.endTimeMinutes = endTime * 60
      event.endTime = `${hours}:${(minutes < 10 ? '0' : '') + minutes}`
      event.end = event.end.split(' ')[0] + ` ${event.endTime}`
    },

    // On an event.
    onMouseDown (e, event, touch = false) {
      // Prevent a double mouse down on touch devices.
      if ('ontouchstart' in window && !touch) return false
      let { clickHoldAnEvent, resizeAnEvent }= this.domEvents

      // If the delete button is already out and event is on focus then delete event.
      if (this.domEvents.focusAnEvent.eventId === event.id && clickHoldAnEvent.eventId === event.id) {
        return true
      }

      // Focus the clicked event.
      this.focusEvent(event)

      clickHoldAnEvent.eventId = null // Reinit click hold on each click.

      // Don't show delete button if dragging event or mousedown was on touch device.
      // If touchstart, show delete on contextmenu event.
      if (!resizeAnEvent.start) {
        clickHoldAnEvent.timeoutId = setTimeout(() => {
          clickHoldAnEvent.eventId = event.id
        }, clickHoldAnEvent.timeout)
      }
    },

    onContextMenu (e, event) {
      e.preventDefault()
      return false
    },

    onTouchStart (e, event) {
      this.onMouseDown(e, event, true)
    },

    onDragHandleMouseDown (e, event) {
      const start = 'ontouchstart' in window && e.touches ? e.touches[0].clientY : e.clientY
      this.domEvents.resizeAnEvent = Object.assign(this.domEvents.resizeAnEvent, {
        start,
        originalHeight: event.height,
        newHeight: event.height,
        eventId: event.id,
        eventStartDate: event.startDate
      })
    },

    deleteEvent (event, touch = false) {
      // Prevent a double mouse down on touch devices.
      if ('ontouchstart' in window && !touch) return false

      this.$parent.emitWithEvent('event-delete', event)

      this.events = this.events.filter(e => e.id !== event.id)

      if (!event.background) {
        // Remove this event from possible other overlapping events of the same cell.
        Object.keys(event.overlapped).forEach(id => (delete this.events.find(item => item.id === id).overlapping[event.id]))
        Object.keys(event.overlapping).forEach(id => (delete this.events.find(item => item.id === id).overlapped[event.id]))
        Object.keys(event.simultaneous).forEach(id => (delete this.events.find(item => item.id === id).simultaneous[event.id]))

        this.checkCellOverlappingEvents(event.split || 0)
      }

      if (this.splits.length) this.splitEvents[event.split] = this.events.filter(e => e.id !== event.id && e.split === event.split)
    },

    touchDeleteEvent (event) {
      this.deleteEvent(event, true)
    },

    focusEvent (event) {
      this.$parent.emitWithEvent('event-focus', event)
      this.domEvents.focusAnEvent.eventId = event.id
    }
  },

  computed: {
    texts () {
      return this.$parent.texts
    },
    time () {
      return this.$parent.time
    },
    timeCellHeight () {
      return parseInt(this.$parent.timeCellHeight)
    },
    timeFrom () {
      return parseInt(this.$parent.timeFrom)
    },
    timeStep () {
      return parseInt(this.$parent.timeStep)
    },
    editableEvents () {
<<<<<<< HEAD
      return parseInt(this.$parent.editableEvents)
=======
      return this.$parent.editableEvents
    },
    noEventOverlaps () {
      this.$nextTick(() => this.checkCellOverlappingEvents())
      return this.$parent.noEventOverlaps
>>>>>>> 4fac2348
    },
    domEvents: {
      get () {
        if (this.$parent.domEvents.resizeAnEvent.eventId) this.onResizeEvent()
        return this.$parent.domEvents
      },
      set (object) {
        this.$parent.domEvents = object
      }
    },
    cellStyles () {
      return { minWidth: `${this.$parent.minCellWidth}px` || null }
    },
    events: {
      get () {
        const events = this.$parent.mutableEvents[this.formattedDate] || []
        // eslint-disable-next-line
        this.splitEvents = []

        events.forEach(event => {
          if (event.startTime) this.updateEventPosition(event)

          // Only for splits.
          if (this.splits.length && event.split) {
            // eslint-disable-next-line
            if (!this.splitEvents[event.split]) this.$set(this.splitEvents, event.split, [])
            // eslint-disable-next-line
            this.splitEvents[event.split].push(event)
          }
        })

        // NextTick() prevents a cyclic redundancy.
        if (this.time) this.$nextTick(() => {
          this.checkCellOverlappingEvents()
          this.$forceUpdate()// @todo: find a way to avoid this.
        })

        return events
      },
      set (events) {
        this.$parent.mutableEvents[this.formattedDate] = events
      }
    },
    cellSplitEvents () {
      let splitsEventIndexes = {}

      this.events.forEach((e, i) => {
        if (!splitsEventIndexes[e.split || 0]) splitsEventIndexes[e.split || 0] = {}
        splitsEventIndexes[e.split || 0][e.id] = i
      })

      return splitsEventIndexes
    }
  }
}
</script>

<style lang="scss">
.vuecal__cell {
  width: 100%;
  display: flex;
  justify-content: center;
  align-items: center;
  text-align: center;
  position: relative;
  .vuecal--month-view &,
  .vuecal--week-view &,
  .vuecal--day-view & {
    width: 14.2857%;
  }

  .vuecal--hide-weekends.vuecal--month-view &,
  .vuecal--hide-weekends.vuecal--week-view &,
  .vuecal--hide-weekends.vuecal--day-view & {
    width: 20%;
  }

  .vuecal--years-view & {width: 20%;}
  .vuecal--year-view & {width: 33.33%;}
  .vuecal--day-view & {flex: 1;}

  .vuecal--click-to-navigate & {cursor: pointer;}
  .vuecal--view-with-time &,
  .vuecal--week-view.vuecal--no-time &,
  .vuecal--day-view.vuecal--no-time & {display: block;}

  &.splitted {
    flex-direction: row;
    display: flex;
  }

  .vuecal__cell-split {
    display: flex;
    flex-grow: 1;
    flex-direction: column;
    height: 100%;
    position: relative;
  }

  &:before {
    position: absolute;
    top: 0;
    left: 0;
    right: -1px;
    bottom: -1px;
    border: 1px solid #ddd;
    content: '';
  }

  &.today,
  &.current {
    background-color: rgba(240, 240, 255, 0.4);
    z-index: 1;
  }

  &.selected {
    background-color: rgba(235, 255, 245, 0.4);
    z-index: 2;

    // .vuecal--day-view &:before {background: none;border: 1px solid rgba(235, 255, 245, 0.4);}
    .vuecal--day-view & {background: none;}
  }

  &.out-of-scope {
    color: #ccc;
  }
}

.vuecal--split-days.vuecal--week-view .vuecal__cell.splitted {
  overflow: hidden;
}

.vuecal__no-event {
  padding-top: 1em;
  color: #aaa;
  user-select: none;
}

// EVENTS.
//======================================//
.vuecal__event {
  color: #666;
  background-color: #f8f8f8;
  position: relative;
  z-index: 1;
  transition: box-shadow 0.3s, left 0.3s, right 0.3s;
  overflow: hidden;// For sliding delete button.

  &:hover {z-index: 2;}

  // Reactivate user selection in events.
  .vuecal__cell & * {user-select: auto;}

  .vuecal--view-with-time & {
    position: absolute;
    left: 0;
    right: 0;

    // &:hover {height: auto !important;}
  }

  &--overlapped {right: 20%;}
  &--overlapping:not(.vuecal__event--split2):not(.vuecal__event--split3) {left: 30%;box-shadow: 0 0 5px rgba(#000, 0.2);}
  &--overlapped.vuecal__event--split2 {right: 25%;}
  &--overlapping.vuecal__event--split2 {left: 25%;}
  &--overlapping.vuecal__event--split2.vuecal__event--split-left {left: 0;right: 25%;}
  &--overlapped.vuecal__event--overlapping.vuecal__event--split2 {left: 25%;right: 0;}
  &--overlapped.vuecal__event--split3 {right: 40%;}
  &--overlapping.vuecal__event--split3 {left: 40%;}
  &--overlapping.vuecal__event--split3.vuecal__event--split-middle {left: 20%;right: 20%;}

  .vuecal--no-event-overlaps &--overlapping:not(.vuecal__event--split2):not(.vuecal__event--split3) {left: 30%;box-shadow: 0 0 5px rgba(#000, 0.2);}
  .vuecal--no-event-overlaps &--overlapped.vuecal__event--split2 {right: 50%;}
  .vuecal--no-event-overlaps &--overlapping.vuecal__event--split2 {left: 50%;}
  .vuecal--no-event-overlaps &--overlapping.vuecal__event--split2.vuecal__event--split-left {left: 0;right: 50%;}
  .vuecal--no-event-overlaps &--overlapped.vuecal__event--overlapping.vuecal__event--split2 {left: 50%;right: 0;}
  .vuecal--no-event-overlaps &--overlapped.vuecal__event--split3 {right: 66.66%;}
  .vuecal--no-event-overlaps &--overlapping.vuecal__event--split3 {left: 66.66%;}
  .vuecal--no-event-overlaps &--overlapping.vuecal__event--split3.vuecal__event--split-middle {left: 33.33%;right: 33.33%;}

  &--background {z-index: 0;}
  &--focus {box-shadow: 1px 1px 6px rgba(0,0,0,0.2);z-index: 3;}
}

.vuecal__event-resize-handle {
  position: absolute;
  bottom: 0;
  left: 0;
  right: 0;
  height: 1em;
  background-color: rgba(255, 255, 255, 0.3);
  opacity: 0;
  transform: translateY(110%);
  transition: 0.3s;
  cursor: ns-resize;

  .vuecal__event:hover &,
  .vuecal__event--focus & {opacity: 1;transform: translateY(0);}
}

.vuecal__event-delete {
  position: absolute;
  top: 0;
  left: 0;
  right: 0;
  display: flex;
  flex-direction: column;
  align-items: center;
  justify-content: center;
  height: 1.4em;
  line-height: 1.4em;
  background-color: rgba(221, 51, 51, 0.85);
  color: #fff;
  z-index: 0;
  cursor: pointer;
  transform: translateY(-110%);
  transition: 0.3s;

  .vuecal--full-height-delete & {
    height: auto;
    bottom: 0;

    &:before {
      content: '';
      width: 1.7em;
      height: 1.8em;
      display: block;
      background-image: url('data:image/svg+xml;utf8,<svg width="512" height="512" viewBox="0 0 512 512" xmlns="http://www.w3.org/2000/svg" xmlns:xlink="http://www.w3.org/1999/xlink"><path d="m256 33c-124 0-224 100-224 224 0 124 100 224 224 224 124 0 224-100 224-224 0-124-100-224-224-224z m108 300c2 1 3 3 3 5 0 2-1 4-3 6l-21 21c-2 2-4 3-6 3-2 0-4-1-5-3l-76-75-75 76c-2 1-4 2-6 2-2 0-4-1-6-2l-21-22c-2-2-2-4-2-6 0-2 0-4 2-5l76-76-76-75c-3-3-3-9 0-12l21-21c2-2 4-3 6-3 2 0 4 1 5 3l76 74 76-74c1-2 3-3 5-3 3 0 5 1 6 3l22 21c3 3 3 9 0 12l-76 75z" transform="scale(0.046875 0.046875)" fill="#fff" opacity="0.9"/></svg>');
    }
  }
  .vuecal__event--deletable & {transform: translateY(0);z-index: 1;}
}

.vuecal__event-title--edit {
  border-bottom: 1px solid transparent;
  text-align: center;
  transition: 0.3s;
  color: inherit;
  background-image: url('data:image/svg+xml;utf8,<svg width="512" height="512" viewBox="0 0 512 512" xmlns="http://www.w3.org/2000/svg" xmlns:xlink="http://www.w3.org/1999/xlink"><path d="m163 440l-91-91 251-250 90 90z m309-352l-48-48c-12-11-32-11-45 2l-45 45 91 91 45-45c13-13 13-33 2-45z m-408 275l-32 117 117-32z" fill="#000" opacity="0.4"/></svg>');
  background-repeat: no-repeat;
  background-position: 120% 0.15em;
  background-size: 0.4em;
  outline: none;
  width: 100%;

  &:hover, &:focus {
    border-color: rgba(0, 0, 0, 0.4);
    background-position: 99% 0.15em;
    background-size: 1.2em;
  }
}
</style><|MERGE_RESOLUTION|>--- conflicted
+++ resolved
@@ -302,15 +302,11 @@
       return parseInt(this.$parent.timeStep)
     },
     editableEvents () {
-<<<<<<< HEAD
-      return parseInt(this.$parent.editableEvents)
-=======
       return this.$parent.editableEvents
     },
     noEventOverlaps () {
       this.$nextTick(() => this.checkCellOverlappingEvents())
       return this.$parent.noEventOverlaps
->>>>>>> 4fac2348
     },
     domEvents: {
       get () {
