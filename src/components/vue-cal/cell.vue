<template lang="pug">
  transition-group.vuecal__cell(
    :class="cssClasses"
    :name="`slide-fade--${transitionDirection}`"
    tag="div"
    :appear="options.transitions"
    :style="cellStyles")
    .vuecal__flex.vuecal__cell-content(
      v-for="(split, i) in (splits.length ? splits : 1)"
      :key="options.transitions ? `${view}-${data.content}-${i}` : i"
      :class="splits.length && `vuecal__cell-split ${split.class}`"
      :data-split="splits.length ? i + 1 : false"
      column
      tabindex="0"
      :aria-label="data.content"
      @focus="onCellFocus($event)"
      @keypress.enter="onCellkeyPressEnter($event)"
      @touchstart="!isDisabled && onCellTouchStart($event, splits.length ? i + 1 : null)"
      @mousedown="!isDisabled && onCellMouseDown($event, splits.length ? i + 1 : null)"
      @click="!isDisabled && selectCell($event)"
      @dblclick="!isDisabled && onCellDblClick($event)"
<<<<<<< HEAD
      @contextmenu="!isDisabled && options.cellContextmenu && onCellContextMenu($event)"
      @dragover="!isDisabled && options.editableEvents && cellDragOver($event, $data, data.startDate, $parent)"
      @dragenter="!isDisabled && options.editableEvents && cellDragEnter($event, $data, data.startDate, $parent)"
      @dragleave="!isDisabled && options.editableEvents && cellDragLeave($event, $data, data.startDate, $parent)"
      @drop="!isDisabled && options.editableEvents && cellDragDrop($event, $data, data.startDate, $parent)")
=======
      @contextmenu="!isDisabled && options.cellContextmenu && onCellContextMenu($event)")
      .vuecal__special-hours(
        v-if="isWeekOrDayView && specialHours.from !== null"
        :class="`vuecal__special-hours--day${specialHours.day} ${specialHours.class}`"
        :style="`height: ${specialHours.height}px;top: ${specialHours.top}px`")
>>>>>>> 1748e2e8
      slot(
        name="cell-content"
        :events="events"
        :select-cell="$event => selectCell($event, true)"
        :split="splits.length ? split : false")
      .vuecal__cell-events(
        v-if="eventsCount && (isWeekOrDayView || (view === 'month' && options.eventsOnMonthView))")
        event(
          v-for="(event, j) in (splits.length ? split.events : events)" :key="j"
          :vuecal="$parent"
          :cell-formatted-date="data.formattedDate"
          :event="event"
          :all-day="allDay"
          :cell-events="splits.length ? split.events : events"
          :overlaps="((splits.length ? split.overlaps[event._eid] : cellOverlaps[event._eid]) || []).overlaps"
          :event-position="((splits.length ? split.overlaps[event._eid] : cellOverlaps[event._eid]) || []).position"
          :overlaps-streak="splits.length ? split.overlapsStreak : cellOverlapsStreak")
          template(v-slot:event-renderer="{ event, view }")
            slot(name="event-renderer" :view="view" :event="event")
    .vuecal__now-line(
      v-if="timelineVisible"
      :style="`top: ${todaysTimePosition}px`"
      :key="options.transitions ? `${view}-now-line` : 'now-line'"
      :title="$parent.formatTime(nowInMinutes)")
</template>

<script>
import { selectCell, keyPressEnterCell } from './cell-utils'
import { updateEventPosition, checkCellOverlappingEvents, eventInRange } from './event-utils'
import { cellDragOver, cellDragEnter, cellDragLeave, cellDragDrop } from './drag-and-drop'
import Event from './event'

export default {
  components: { Event },
  props: {
    // Vue-cal main component options (props).
    options: { type: Object, default: () => ({}) },
    data: { type: Object, required: true },
    cellSplits: { type: Array, default: () => [] },
    minTimestamp: { type: [Number, null], default: null },
    maxTimestamp: { type: [Number, null], default: null },
    cellWidth: { type: [Number, Boolean], default: false },
    allDay: { type: Boolean, default: false }
  },

  data: () => ({
    cellOverlaps: {},
    cellOverlapsStreak: 1, // Largest amount of simultaneous events in cell.
    // On mouse down, save the time at cursor so it can be reused on cell focus event
    // where there is no cursor coords.
    timeAtCursor: null,
    highlighted: false
  }),

  methods: {
    checkCellOverlappingEvents () {
      // If splits, checkCellOverlappingEvents() is called from within computed splits.
      if (this.options.time && this.eventsCount && !this.splits.length) {
        if (this.eventsCount === 1) {
          this.cellOverlaps = []
          this.cellOverlapsStreak = 1
        }
        // If only 1 event remains re-init the overlaps.
        else [this.cellOverlaps, this.cellOverlapsStreak] = checkCellOverlappingEvents(this.events, this.options)
      }
    },

    isDOMElementAnEvent (el) {
      return this.$parent.isDOMElementAnEvent(el)
    },

    selectCell (DOMEvent, force = false) {
      if (!this.isSelected) this.onCellFocus(DOMEvent)

      // If splitting days, also return the clicked split on cell click when emitting event.
      let split
      if (this.$parent.splitDays.length) {
        split = (DOMEvent.target.classList.contains('vuecal__cell-split') && DOMEvent.target) ||
          this.$parent.findAncestor(DOMEvent.target, 'vuecal__cell-split')
        if (split) split = split.attributes['data-split'].value
      }

      selectCell(force, this.$parent, this.timeAtCursor, split)
      this.timeAtCursor = null
    },

    onCellkeyPressEnter (DOMEvent) {
      if (!this.isSelected) this.onCellFocus(DOMEvent)

      // If splitting days, also return the clicked split on cell click when emitting event.
      let split
      if (this.$parent.splitDays.length) {
        split = (DOMEvent.target.classList.contains('vuecal__cell-split') && DOMEvent.target) ||
          this.$parent.findAncestor(DOMEvent.target, 'vuecal__cell-split')
        if (split) split = split.attributes['data-split'].value
      }

      keyPressEnterCell(this.$parent, this.timeAtCursor, split)
      this.timeAtCursor = null
    },

    /**
     * On cell focus, from tab key or from click, emit the cell-focus event with
     * the date of the cell start when focusing from tab or the date & time at cursor
     * if click/touch.
     */
    onCellFocus (DOMEvent) {
      if (!this.isSelected) {
        this.isSelected = this.data.startDate

        // If splitting days, also return the clicked split on cell click when emitting event.
        let split
        if (this.$parent.splitDays.length) {
          split = (DOMEvent.target.classList.contains('vuecal__cell-split') && DOMEvent.target) ||
            this.$parent.findAncestor(DOMEvent.target, 'vuecal__cell-split')
          if (split) split = split.attributes['data-split'].value
        }

        // Cell-focus event returns the cell start date (at midnight) if triggered from tab key,
        // or cursor coords time if clicked.
        const date = this.timeAtCursor || this.data.startDate
        this.$parent.$emit('cell-focus', split ? { date, split } : date)
      }
    },

    onCellMouseDown (DOMEvent, split = null, touch = false) {
      // Prevent a double mouse down on touch devices.
      if ('ontouchstart' in window && !touch) return false

      const { clickHoldACell, focusAnEvent } = this.domEvents
      // Reinit the click trigger on each mousedown.
      // In some cases we explicitly set this flag to prevent the click event to trigger,
      // and cancel event creation.
      this.domEvents.cancelClickEventCreation = false

      this.timeAtCursor = new Date(this.data.startDate)
      this.timeAtCursor.setMinutes(this.$parent.minutesAtCursor(DOMEvent).minutes)

      // Unfocus an event if any is focused and clicking on cell outside of an event.
      if (!this.isDOMElementAnEvent(DOMEvent.target) && focusAnEvent._eid) {
        (this.$parent.view.events.find(e => e._eid === focusAnEvent._eid) || {}).focused = false
      }

      // If the cellClickHold option is true and not mousedown on an event, click & hold to create an event.
      if (this.options.editableEvents && this.options.cellClickHold &&
        ['month', 'week', 'day'].includes(this.view)) {
        clickHoldACell.cellId = `${this.$parent._uid}_${this.data.formattedDate}`
        clickHoldACell.split = split
        clickHoldACell.timeoutId = setTimeout(() => {
          if (clickHoldACell.cellId && !this.domEvents.cancelClickEventCreation) {
            this.$parent.createEvent(this.timeAtCursor, clickHoldACell.split ? { split: clickHoldACell.split } : {})
          }
        }, clickHoldACell.timeout)
      }
    },

    onCellTouchStart (DOMEvent, split = null) {
      // If not mousedown on an event.
      this.onCellMouseDown(DOMEvent, split, true)
    },

    onCellDblClick (DOMEvent) {
      const date = new Date(this.data.startDate)
      date.setMinutes(this.$parent.minutesAtCursor(DOMEvent).minutes)

      // If splitting days, also return the clicked split on cell click when emitting event.
      let split
      if (this.$parent.splitDays.length) {
        split = (DOMEvent.target.classList.contains('vuecal__cell-split') && DOMEvent.target) ||
          this.$parent.findAncestor(DOMEvent.target, 'vuecal__cell-split')
        if (split) split = split.attributes['data-split'].value
      }

      this.$parent.$emit('cell-dblclick', split ? { date, split } : date)

      if (this.options.dblclickToNavigate) this.$parent.switchToNarrowerView()
    },

    onCellContextMenu (DOMEvent) {
      DOMEvent.stopPropagation()
      DOMEvent.preventDefault()

      const date = new Date(this.data.startDate)
      const { cursorCoords, minutes } = this.$parent.minutesAtCursor(DOMEvent)
      date.setMinutes(minutes)

      // If splitting days, also return the clicked split on cell contextmenu when emitting event.
      let split
      if (this.$parent.splitDays.length) {
        split = (DOMEvent.target.classList.contains('vuecal__cell-split') && DOMEvent.target) ||
          this.$parent.findAncestor(DOMEvent.target, 'vuecal__cell-split')
        if (split) split = split.attributes['data-split'].value
      }

      this.$parent.$emit('cell-contextmenu', { date, ...cursorCoords, ...(split || {}) })
    },

    cellDragOver,
    cellDragEnter,
    cellDragLeave,
    cellDragDrop
  },

  computed: {
    nowInMinutes () {
      return this.$parent.now.getHours() * 60 + this.$parent.now.getMinutes()
    },
    isBeforeMinDate () {
      return this.minTimestamp !== null && this.minTimestamp > this.data.endDate.getTime()
    },
    isAfterMaxDate () {
      return this.maxTimestamp && this.maxTimestamp < this.data.startDate.getTime()
    },
    // Is the current cell disabled or not.
    isDisabled () {
      return this.isBeforeMinDate || this.isAfterMaxDate
    },
<<<<<<< HEAD
    cssClasses () {
      return {
        'vuecal__cell--has-splits': this.splits.length,
        'vuecal__cell--has-events': this.eventsCount,
        current: this.data.current,
        today: this.data.today,
        'out-of-scope': this.data.outOfScope,
        'before-min': this.isDisabled && this.isBeforeMinDate,
        'after-max': this.isDisabled && this.isAfterMaxDate,
        'vuecal__cell--disabled': this.isDisabled,
        'vuecal__cell--selected': this.selected,
        'vuecal__cell--highlighted': this.highlighted,
      }
    },
    selected: {
=======
    // Is the current cell selected or not.
    isSelected: {
>>>>>>> 1748e2e8
      get () {
        let selected = false
        const { selectedDate } = this.$parent.view

        if (this.view === 'years') {
          selected = selectedDate.getFullYear() === this.data.startDate.getFullYear()
        }
        else if (this.view === 'year') {
          selected = (selectedDate.getFullYear() === this.data.startDate.getFullYear() &&
            selectedDate.getMonth() === this.data.startDate.getMonth())
        }
        else selected = selectedDate.getTime() === this.data.startDate.getTime()

        return selected
      },
      set (date) {
        this.$parent.view.selectedDate = date
      }
    },
    domEvents: {
      get () {
        return this.$parent.domEvents
      },
      set (object) {
        this.$parent.domEvents = object
      }
    },
    texts () {
      return this.$parent.texts
    },
    view () {
      return this.$parent.view.id
    },
    // Cache result for performance.
    isWeekOrDayView () {
      return ['week', 'day'].includes(this.view)
    },
    transitionDirection () {
      return this.$parent.transitionDirection
    },
    specialHours () {
      let { from, to } = this.data.specialHours
      from = Math.max(from, this.options.timeFrom)
      to = Math.min(to, this.options.timeTo)
      return {
        ...this.data.specialHours,
        height: (to - from) * this.timeScale,
        top: (from - this.options.timeFrom) * this.timeScale
      }
    },
    events () {
      const { startDate: cellStart, endDate: cellEnd } = this.data
      let events = []

      // Calculate events on month/week/day views or years/year if eventsCountOnYearView.
      if (!(['years', 'year'].includes(this.view) && !this.options.eventsCountOnYearView)) {
        // Means that when $parent.view.events changes all the cells will be looking up new value. :/
        // Also clone array to prevent modifying original.
        events = this.$parent.view.events.slice(0)

        if (this.view === 'month') {
          events.push(...this.$parent.view.outOfScopeEvents)
        }

        // Only keep events in cell time range.
        events = events.filter(e => eventInRange(e, cellStart, cellEnd))

        if (this.options.showAllDayEvents && this.view !== 'month') events = events.filter(e => !!e.allDay === this.allDay)

        // From events in view, filter the ones that are out of `time-from`-`time-to` range in this cell.
        if (this.options.time && this.isWeekOrDayView && !this.allDay) {
          const { timeFrom, timeTo } = this.options

          events = events.filter(e => {
            const segment = (e.daysCount > 1 && e.segments[this.data.formattedDate]) || {}
            const singleDayInRange = e.daysCount === 1 && e.startTimeMinutes < timeTo && e.endTimeMinutes > timeFrom
            const multipleDayInRange = e.daysCount > 1 && (segment.startTimeMinutes < timeTo && segment.endTimeMinutes > timeFrom)
            const recurrMultDayInRange = false // e.daysCount > 1 && e.repeat && recurringEventInRange(e, cellStart, cellEnd)
            return (e.allDay || singleDayInRange || multipleDayInRange || recurrMultDayInRange)
          })
        }

        // Position events with time in the timeline when there is a timeline and not in allDay slot.
        if (this.options.time && this.isWeekOrDayView && !(this.options.showAllDayEvents && this.allDay)) {
          events.forEach(event => {
            // all-day events are positionned via css: top-0 & bottom-0.
            // So they behave as background events if not in allDay slot.
            // @todo: Do we want this or not?
            const eventToUpdate = (event.segments && event.segments[this.data.formattedDate]) || event

            if ((event.startTimeMinutes || event.endTimeMinutes) && !event.allDay) updateEventPosition(eventToUpdate, this.$parent)
          })

          // Sort events in chronological order.
          events.sort((a, b) => a.start < b.start ? -1 : 1)
        }

        // If splits, checkCellOverlappingEvents() is called from within computed splits.
        if (!this.cellSplits.length) this.$nextTick(this.checkCellOverlappingEvents)
      }

      return events
    },
    eventsCount () {
      return this.events.length
    },
    splits () {
      return this.cellSplits.map((item, i) => {
        const events = this.events.filter(e => e.split === i + 1)
        const [overlaps, streak] = checkCellOverlappingEvents(events.filter(e => !e.background && !e.allDay), this.options)
        return {
          ...item,
          overlaps,
          overlapsStreak: streak,
          events
        }
      })
    },
    cssClasses () {
      return {
        'vuecal__cell--has-splits': this.splits.length,
        'vuecal__cell--has-events': this.eventsCount,
        current: this.data.current,
        today: this.data.today,
        'out-of-scope': this.data.outOfScope,
        disabled: this.isDisabled,
        'before-min': this.isDisabled && this.isBeforeMinDate,
        'after-max': this.isDisabled && this.isAfterMaxDate,
        selected: this.isSelected
      }
    },
    cellStyles () {
      return {
        // cellWidth is only applied when hiding weekdays on month and week views.
        ...(this.cellWidth ? { width: `${this.cellWidth}%` } : {})
      }
    },
    timelineVisible () {
      if (!this.data.today || !this.options.time || this.allDay || !this.isWeekOrDayView) return

      return (this.$parent.now.getHours() * 60 + this.$parent.now.getMinutes()) <= this.options.timeTo
    },
    todaysTimePosition () {
      // Skip the Maths if not relevant.
      if (!this.data.today || !this.options.time) return

      const startTimeMinutes = this.$parent.now.getHours() * 60 + this.$parent.now.getMinutes()
      const minutesFromTop = startTimeMinutes - this.options.timeFrom
      return Math.round(minutesFromTop * this.timeScale)
    },
    timeScale () {
      return this.options.timeCellHeight / this.options.timeStep
    }
  }
}
</script>

<style lang="scss">
.vuecal__cell {
  position: relative;
  width: 100%;
  display: flex;
  justify-content: center;
  align-items: center;
  text-align: center;

  .vuecal__cells.month-view &,
  .vuecal__cells.week-view & {
    width: 14.2857%;
  }

  .vuecal--hide-weekends .vuecal__cells.month-view &,
  .vuecal--hide-weekends .vuecal__cells.week-view & {
    width: 20%;
  }

  .vuecal__cells.years-view & {width: 20%;}
  .vuecal__cells.year-view & {width: 33.33%;}
  .vuecal__cells.day-view & {flex: 1;}
  .vuecal--overflow-x.vuecal--day-view & {width: auto;}

  .vuecal--click-to-navigate & {cursor: pointer;}
  .vuecal--view-with-time &,
  .vuecal--week-view.vuecal--no-time &,
  .vuecal--day-view.vuecal--no-time & {display: block;}

  &.vuecal__cell--has-splits {
    flex-direction: row;
    display: flex;
  }

  .vuecal__special-hours {
    position: absolute;
    left: 0;
    right: 0;
  }

  &-content {
    position: relative;
    height: 100%;
    outline: none;
  }

  &-split {
    display: flex;
    flex-grow: 1;
    flex-direction: column;
    height: 100%;
    position: relative;
  }

  &:before {
    content: '';
    position: absolute;
    z-index: 0;
    top: 0;
    left: 0;
    right: -1px;
    bottom: -1px;
    border: 1px solid #ddd;
  }
  .vuecal--overflow-x.vuecal--day-view &:before {bottom: 0;}

  &.today,
  &.current {
    background-color: rgba(240, 240, 255, 0.4);
    z-index: 1;
  }

  &--selected {
    background-color: rgba(235, 255, 245, 0.4);
    z-index: 2;

    // .vuecal--day-view &:before {background: none;border: 1px solid rgba(235, 255, 245, 0.4);}
    .vuecal--day-view & {background: none;}
  }

  &.out-of-scope {color: #ccc;}
  &--disabled {color: #ccc;cursor: not-allowed;}
  &--highlighted {background-color: rgba(172, 255, 210, 0.1);}

  &-events-count {
    position: absolute;
    left: 50%;
    top: 65%;
    transform: translateX(-50%);
    min-width: 12px;
    height: 12px;
    line-height: 12px;
    padding: 0 3px;
    background: #999;
    color: #fff;
    border-radius: 12px;
    font-size: 10px;
    box-sizing: border-box;
  }

  &-content {
    width: 100%;

    .vuecal--years-view &,
    .vuecal--year-view &,
    .vuecal--month-view & {justify-content: center;}
  }

  &-events {width: 100%;}
}

.vuecal--overflow-x.vuecal--week-view .vuecal__cell, .vuecal__cell-split {
  overflow: hidden;
}

.vuecal__no-event {
  padding-top: 1em;
  color: #aaa;
  justify-self: flex-start;
  margin-bottom: auto; // Vertical align top within flex column and align center.
}

.vuecal__all-day .vuecal__no-event {display: none;}

.vuecal__now-line {
  position: absolute;
  left: 0;
  width: 100%;
  height: 0;
  color: red;
  border-top: 1px solid currentColor;
  opacity: 0.6;
  z-index: 1;

  &:before {
    content: "";
    position: absolute;
    top: -6px;
    left: 0;
    border: 5px solid transparent;
    border-left-color: currentColor;
  }
}
</style><|MERGE_RESOLUTION|>--- conflicted
+++ resolved
@@ -19,19 +19,15 @@
       @mousedown="!isDisabled && onCellMouseDown($event, splits.length ? i + 1 : null)"
       @click="!isDisabled && selectCell($event)"
       @dblclick="!isDisabled && onCellDblClick($event)"
-<<<<<<< HEAD
       @contextmenu="!isDisabled && options.cellContextmenu && onCellContextMenu($event)"
       @dragover="!isDisabled && options.editableEvents && cellDragOver($event, $data, data.startDate, $parent)"
       @dragenter="!isDisabled && options.editableEvents && cellDragEnter($event, $data, data.startDate, $parent)"
       @dragleave="!isDisabled && options.editableEvents && cellDragLeave($event, $data, data.startDate, $parent)"
       @drop="!isDisabled && options.editableEvents && cellDragDrop($event, $data, data.startDate, $parent)")
-=======
-      @contextmenu="!isDisabled && options.cellContextmenu && onCellContextMenu($event)")
       .vuecal__special-hours(
         v-if="isWeekOrDayView && specialHours.from !== null"
         :class="`vuecal__special-hours--day${specialHours.day} ${specialHours.class}`"
         :style="`height: ${specialHours.height}px;top: ${specialHours.top}px`")
->>>>>>> 1748e2e8
       slot(
         name="cell-content"
         :events="events"
@@ -249,26 +245,8 @@
     isDisabled () {
       return this.isBeforeMinDate || this.isAfterMaxDate
     },
-<<<<<<< HEAD
-    cssClasses () {
-      return {
-        'vuecal__cell--has-splits': this.splits.length,
-        'vuecal__cell--has-events': this.eventsCount,
-        current: this.data.current,
-        today: this.data.today,
-        'out-of-scope': this.data.outOfScope,
-        'before-min': this.isDisabled && this.isBeforeMinDate,
-        'after-max': this.isDisabled && this.isAfterMaxDate,
-        'vuecal__cell--disabled': this.isDisabled,
-        'vuecal__cell--selected': this.selected,
-        'vuecal__cell--highlighted': this.highlighted,
-      }
-    },
-    selected: {
-=======
     // Is the current cell selected or not.
     isSelected: {
->>>>>>> 1748e2e8
       get () {
         let selected = false
         const { selectedDate } = this.$parent.view
@@ -389,15 +367,16 @@
     },
     cssClasses () {
       return {
-        'vuecal__cell--has-splits': this.splits.length,
-        'vuecal__cell--has-events': this.eventsCount,
         current: this.data.current,
         today: this.data.today,
         'out-of-scope': this.data.outOfScope,
-        disabled: this.isDisabled,
         'before-min': this.isDisabled && this.isBeforeMinDate,
         'after-max': this.isDisabled && this.isAfterMaxDate,
-        selected: this.isSelected
+        'vuecal__cell--disabled': this.isDisabled,
+        'vuecal__cell--selected': this.isSelected,
+        'vuecal__cell--highlighted': this.highlighted,
+        'vuecal__cell--has-splits': this.splits.length,
+        'vuecal__cell--has-events': this.eventsCount
       }
     },
     cellStyles () {
