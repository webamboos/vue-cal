<template lang="pug">
  transition-group.vuecal__cell(
    :class="{ [cssClass]: true, splitted: splits.length, 'vuecal__cell--has-events': events.length }"
    :style="cellStyles" tag="div" :name="`slide-fade--${transitionDirection}`"
    :appear="transitions")
    .vuecal__flex.vuecal__cell-content(
      :class="splits.length && `vuecal__cell-split ${splits[i - 1].class}`"
      v-for="i in (splits.length || 1)"
      :key="transitions ? `${view}-${content}-${i}` : i"
      column)
      .split-label(v-if="splits.length" v-html="splits[i - 1].label")
      .vuecal__cell-date(v-if="content" v-html="content")
      .vuecal__no-event(v-if="!events.length && ['week', 'day'].indexOf(view) > -1")
        slot(name="no-event") {{ texts.noEvent }}
<<<<<<< HEAD
      .vuecal__cell-events(v-if="events.length && (['week', 'day'].indexOf(view) > -1 || (view === 'month' && eventsOnMonthView))")
        .vuecal__event(:class="eventClasses(event)"
                      v-for="(event, j) in (splits.length ? splitEvents[i] : events)" :key="j"
                      :style="eventStyles(event)"
                      @mouseenter="onMouseEnter($event, event)"
                      @mouseleave="onMouseLeave($event, event)"
                      @mousedown="onMouseDown($event, event)"
                      @touchstart="onTouchStart($event, event)"
                      @click="onClick($event, event)"
                      @dblclick="onDblClick($event, event)")
          .vuecal__event-delete(v-if="editableEvents"
                                @mousedown.stop.prevent="deleteEvent(event)"
                                @touchstart.stop.prevent="touchDeleteEvent(event)") {{ texts.deleteEvent }}
          slot(:event="event" :view="view" name="event-renderer")
          .vuecal__event-resize-handle(v-if="editableEvents && time && event.startTime && !allDayEvents && !event.multipleDays.start && !event.multipleDays.middle && view !== 'month'"
                                      @mousedown="editableEvents && time && onDragHandleMouseDown($event, event)"
                                      @touchstart="editableEvents && time && onDragHandleMouseDown($event, event)")
=======
      .vuecal__cell-events(
        v-if="events.length && (['week', 'day'].indexOf(view) > -1 || (view === 'month' && eventsOnMonthView)) && checkCellOverlappingEvents({ split: 0, cellEvents: splits.length ? splitEvents[i] : events, vuecal: $parent })")
        event(
          :vuecal="$parent"
          :texts="texts"
          :event="event"
          :all-day-events="allDayEvents"
          :cell-events="splits.length ? splitEvents[i] : events"
          :split="splits.length ? i : 0"
          v-for="(event, j) in (splits.length ? splitEvents[i] : events)" :key="j")
          slot(name="event-renderer" slot="event-renderer" :event="event" :view="view")
>>>>>>> a9a2f69b
      slot(v-if="view === 'month' && !eventsOnMonthView && events.length && !allDayEvents" name="events-count-month-view" :events="events")
    .vuecal__now-line(v-if="timelineVisible" :style="`top: ${todaysTimePosition}px`" :key="transitions ? `${view}-now-line` : 'now-line'")
</template>

<script>
import { updateEventPosition, checkCellOverlappingEvents } from './event-utils'
import Event from './event'

export default {
  components: { Event },
  props: {
    cssClass: {
      type: String,
      default: ''
    },
    date: {
      type: Date,
      required: true
    },
    formattedDate: {
      type: String,
      default: ''
    },
    content: {
      type: [String, Number],
      default: ''
    },
    splits: {
      type: Array,
      default: () => []
    },
    today: {
      type: Boolean,
      default: false
    },
    allDayEvents: {
      type: Boolean,
      default: false
    }
  },
  methods: {
<<<<<<< HEAD
    updateEventPosition (event) {
      const src = (event.multipleDays.daysCount && event.multipleDays) || event
      const { startTimeMinutes, endTimeMinutes } = src

      let minutesFromTop = startTimeMinutes - this.timeFrom
      const top = Math.round(minutesFromTop * this.timeCellHeight / this.timeStep)

      minutesFromTop = Math.min(endTimeMinutes, this.timeTo) - this.timeFrom
      const bottom = Math.round(minutesFromTop * this.timeCellHeight / this.timeStep)

      event.top = Math.max(top, 0)
      event.height = bottom - event.top
    },

    eventStyles (event) {
      if (!event.startTime || this.view === 'month' || this.allDayEvents) return {}
      const resizeAnEvent = this.domEvents.resizeAnEvent

      return {
        top: `${event.top}px`,
        height: `${resizeAnEvent.newHeight && resizeAnEvent.eventId === event.id ? resizeAnEvent.newHeight : event.height}px`
      }
    },

    eventClasses (event) {
      const overlapping = Object.keys(event.overlapping).length
      const overlapped = Object.keys(event.overlapped).length
      let simultaneous = Object.keys(event.simultaneous).length + 1
      let forceLeft = false
      let deletable = this.domEvents.clickHoldAnEvent.eventId &&
                      (this.domEvents.clickHoldAnEvent.eventId === event.id ||
                      event.linked.find(e => e.id === this.domEvents.clickHoldAnEvent.eventId))

      if (simultaneous >= 3) {
        let split3 = simultaneous - 1
        Object.keys(event.simultaneous).forEach(eventId => {
          if (split3 && Object.keys(this.events.find(e => e.id === eventId).simultaneous).length + 1 < 3) {
            split3--
          }
        })
        if (!split3) simultaneous = 2
      }

      else if (simultaneous === 2) {
        const otherEvent = this.events.find(e => e.id === Object.keys(event.simultaneous)[0])

        if (otherEvent && Object.keys(otherEvent.overlapping).length && Object.keys(otherEvent.overlapped).length) {
          forceLeft = true
        }
      }

      return {
        [event.classes.join(' ')]: true,
        'vuecal__event--focus': this.domEvents.focusAnEvent.eventId === event.id,
        'vuecal__event--deletable': deletable,
        'vuecal__event--background': event.background,
        'vuecal__event--overlapped': overlapped,
        'vuecal__event--overlapping': overlapping,
        'vuecal__event--split2': simultaneous === 2,
        'vuecal__event--split3': simultaneous >= 3,
        'vuecal__event--split-middle': overlapped && overlapping && simultaneous >= 3,
        'vuecal__event--split-left': forceLeft,
        'vuecal__event--all-day': event.allDay,

        // Multiple days events.
        'vuecal__event--multiple-days': Object.keys(event.multipleDays).length,
        'event-start': Object.keys(event.multipleDays).length && event.multipleDays.start,
        'event-middle': Object.keys(event.multipleDays).length && event.multipleDays.middle,
        'event-end': Object.keys(event.multipleDays).length && event.multipleDays.end
      }
    },

    // Will recalculate all the overlappings of the current cell or only of the given split if provided.
    checkCellOverlappingEvents (split = 0) {
      if (this.events) {
        const foregroundEventsList = this.events.filter(item => !item.background && (split ? item.split === split : 1))

        if (foregroundEventsList.length) {
          // Do the mapping outside of the next loop if not splitted cell.
          // If splitted need the whole event object to compare splits.
          const foregroundEventsIdList = foregroundEventsList.map(item => item.id)
          let comparisonArray = {}

          this.events.forEach(event => {
            if (!event.background) {
              let comparisonArrayKeys = Object.keys(comparisonArray)

              // Unique comparison of events.
              comparisonArray[event.id] = this.splits.length
                ? foregroundEventsList.filter(item => (
                  item.id !== event.id && comparisonArrayKeys.indexOf(item.id) === -1) && item.split === event.split
                ).map(item => item.id)
                : foregroundEventsIdList.filter(id => (id !== event.id && comparisonArrayKeys.indexOf(id) === -1))

              if (comparisonArray[event.id].length) this.checkOverlappingEvents(event, comparisonArray[event.id])
            }
          })
        }
      }
    },

    checkOverlappingEvents (event, comparisonArray) {
      const src = (event.multipleDays.daysCount && event.multipleDays) || event
      const { startTimeMinutes: startTimeMinE1, endTimeMinutes: endTimeMinE1 } = src

      comparisonArray.forEach((event2id, i) => {
        let event2 = this.events.find(item => item.id === event2id)
        const src2 = (event2.multipleDays.daysCount && event2.multipleDays) || event2
        const { startTimeMinutes: startTimeMinE2, endTimeMinutes: endTimeMinE2 } = src2

        const event1startsFirst = startTimeMinE1 < startTimeMinE2
        const event1overlapsEvent2 = !event1startsFirst && endTimeMinE2 > startTimeMinE1
        const event2overlapsEvent1 = event1startsFirst && endTimeMinE1 > startTimeMinE2

        if (event1overlapsEvent2) {
          this.$set(event.overlapping, event2.id, true)
          this.$set(event2.overlapped, event.id, true)
        }

        else {
          delete event.overlapping[event2.id]
          delete event2.overlapped[event.id]
        }

        if (event2overlapsEvent1) {
          this.$set(event2.overlapping, event.id, true)
          this.$set(event.overlapped, event2.id, true)
        }

        else {
          delete event2.overlapping[event.id]
          delete event.overlapped[event2.id]
        }

        // If up to 3 events start at the same time.
        if (startTimeMinE1 === startTimeMinE2 || (event1overlapsEvent2 || event2overlapsEvent1)) {
          this.$set(event.simultaneous, event2.id, true)
          this.$set(event2.simultaneous, event.id, true)
        }

        else {
          delete event.simultaneous[event2.id]
          delete event2.simultaneous[event.id]
        }

        if (this.splits.length) {
          this.splitEvents[event.split] = this.events.filter(e => e.split === event.split)
        }
      })
    },

    onResizeEvent () {
      // Using this.domEvents.resizeAnEvent here would end up in an infinite loop.
      let { eventId, newHeight } = this.$parent.domEvents.resizeAnEvent
      let event = this.events.filter(e => e.id === eventId)[0]

      if (event) {
        event.height = Math.max(newHeight, 10)
        this.updateEndTimeOnResize(event)

        if (!event.background) this.checkCellOverlappingEvents(event.split || 0)
      }
    },

    updateEndTimeOnResize (event) {
      const bottom = event.top + event.height
      const endTime = (bottom / this.timeCellHeight * this.timeStep + this.timeFrom) / 60
      const hours = parseInt(endTime)
      const minutes = parseInt((endTime - hours) * 60)

      event.endTimeMinutes = endTime * 60
      event.endTime = `${hours}:${(minutes < 10 ? '0' : '') + minutes}`
      event.end = event.end.split(' ')[0] + ` ${event.endTime}`

      if (event.multipleDays.daysCount) {
        event.multipleDays.endTimeMinutes = event.endTimeMinutes
        event.multipleDays.endTime = event.endTime
        event.multipleDays.end = event.end

        event.linked.forEach(e => {
          let dayToModify = this.$parent.mutableEvents[e.date]
          let eventToModify = dayToModify.find(e2 => e2.id === e.id)

          eventToModify.endTimeMinutes = event.endTimeMinutes
          eventToModify.endTime = event.endTime
          eventToModify.end = event.end
        })
      }
    },

    // On an event.
    onMouseDown (e, event, touch = false) {
      // Prevent a double mouse down on touch devices.
      if ('ontouchstart' in window && !touch) return false
      let { clickHoldAnEvent, resizeAnEvent } = this.domEvents

      // If the delete button is already out and event is on focus then delete event.
      if (this.domEvents.focusAnEvent.eventId === event.id && clickHoldAnEvent.eventId === event.id) {
        return true
      }

      // Focus the clicked event.
      this.focusEvent(event)

      clickHoldAnEvent.eventId = null // Reinit click hold on each click.

      // Don't show delete button if dragging event.
      if (!resizeAnEvent.start && this.editableEvents) {
        clickHoldAnEvent.timeoutId = setTimeout(() => {
          clickHoldAnEvent.eventId = event.id
        }, clickHoldAnEvent.timeout)
      }
    },

    onMouseEnter (e, event) {
      e.preventDefault()
      this.$parent.emitWithEvent('event-mouse-enter', event)
    },

    onMouseLeave (e, event) {
      e.preventDefault()
      this.$parent.emitWithEvent('event-mouse-leave', event)
    },

    // Now handled globally in index.vue.
    // onContextMenu (e, event) {
    //   e.preventDefault()
    //   return false
    // },

    onTouchStart (e, event) {
      console.log('this works')
      this.onMouseDown(e, event, true)
    },

    onClick (e, event) {
      if (typeof this.$parent.onEventClick === 'function') return this.$parent.onEventClick(event, e)
    },

    onDblClick (e, event) {
      if (typeof this.$parent.onEventDblclick === 'function') return this.$parent.onEventDblclick(event, e)
    },

    onDragHandleMouseDown (e, event) {
      const start = 'ontouchstart' in window && e.touches ? e.touches[0].clientY : e.clientY
      this.domEvents.resizeAnEvent = Object.assign(this.domEvents.resizeAnEvent, {
        start,
        originalHeight: event.height,
        newHeight: event.height,
        eventId: event.id,
        eventStartDate: event.startDate
      })
    },

    deleteEvent (event, touch = false) {
      // Prevent a double mouse down on touch devices.
      if ('ontouchstart' in window && !touch) return false

      this.$parent.emitWithEvent('event-delete', event)

      // Filtering from $parent.mutableEvents since current cell might only contain all day events or vice-versa.
      this.events = this.$parent.mutableEvents[this.formattedDate].filter(e => e.id !== event.id)

      // If deleting a multiple-day event, delete all the events pieces (days).
      if (event.multipleDays.daysCount) {
        event.linked.forEach(e => {
          let dayToModify = this.$parent.mutableEvents[e.date]
          let eventToDelete = dayToModify.find(e2 => e2.id === e.id)
          this.$parent.mutableEvents[e.date] = dayToModify.filter(e2 => e2.id !== e.id)

          if (!e.background) {
            // Remove this event from possible other overlapping events of the same cell.
            Object.keys(eventToDelete.overlapped).forEach(id => (delete dayToModify.find(item => item.id === id).overlapping[eventToDelete.id]))
            Object.keys(eventToDelete.overlapping).forEach(id => (delete dayToModify.find(item => item.id === id).overlapped[eventToDelete.id]))
            Object.keys(eventToDelete.simultaneous).forEach(id => (delete dayToModify.find(item => item.id === id).simultaneous[eventToDelete.id]))
          }
        })
      }

      if (!event.background) {
        // Remove this event from possible other overlapping events of the same cell.
        Object.keys(event.overlapped).forEach(id => (delete this.events.find(item => item.id === id).overlapping[event.id]))
        Object.keys(event.overlapping).forEach(id => (delete this.events.find(item => item.id === id).overlapped[event.id]))
        Object.keys(event.simultaneous).forEach(id => (delete this.events.find(item => item.id === id).simultaneous[event.id]))

        this.checkCellOverlappingEvents(event.split || 0)
      }

      if (this.splits.length) this.splitEvents[event.split] = this.events.filter(e => e.id !== event.id && e.split === event.split)
    },

    touchDeleteEvent (event) {
      this.deleteEvent(event, true)
    },

    focusEvent (event) {
      this.$parent.emitWithEvent('event-focus', event)
      this.domEvents.focusAnEvent.eventId = event.id
    }
=======
    checkCellOverlappingEvents
>>>>>>> a9a2f69b
  },

  computed: {
    texts () {
      return this.$parent.texts
    },
    view () {
      return this.$parent.view.id
    },
    time () {
      return this.$parent.time
    },
    timeCellHeight () {
      return parseInt(this.$parent.timeCellHeight)
    },
    timeFrom () {
      return parseInt(this.$parent.timeFrom)
    },
    timeTo () {
      return parseInt(this.$parent.timeTo)
    },
    timeStep () {
      return parseInt(this.$parent.timeStep)
    },
    showAllDayEvents () {
      return this.$parent.showAllDayEvents
    },
    eventsOnMonthView () {
      return this.$parent.eventsOnMonthView
    },
    transitions () {
      return this.$parent.transitions
    },
    transitionDirection () {
      return this.$parent.transitionDirection
    },
    cellStyles () {
      return { minWidth: this.view === 'week' && this.$parent.minCellWidth ? `${this.$parent.minCellWidth}px` : null, position: 'relative' }
    },
    events: {
      get () {
        const events = this.$parent.mutableEvents[this.formattedDate] || []

        events.forEach(event => {
          if (this.$parent.time && event.startTime && !(this.showAllDayEvents && this.allDayEvents)) {
            updateEventPosition({ event, vuecal: this.$parent })
          }
        })

<<<<<<< HEAD
        // NextTick prevents a cyclic redundancy.
        if (this.time) this.$nextTick(this.checkCellOverlappingEvents)

=======
>>>>>>> a9a2f69b
        return (this.showAllDayEvents && this.view !== 'month'
          ? events.filter(e => !!e.allDay === this.allDayEvents)
          : events)
      },
      set (events) {
        this.$parent.mutableEvents[this.formattedDate] = events
      }
    },
    splitEvents () {
      let splitsEventIndexes = {}
      this.events.forEach((e, i) => {
        if (e.split) {
          if (!splitsEventIndexes[e.split]) splitsEventIndexes[e.split] = []
          splitsEventIndexes[e.split].push(e)
        }
      })

      return splitsEventIndexes
    },
    timelineVisible () {
      if (!this.today || !this.time || this.allDayEvents || ['week', 'day'].indexOf(this.view) === -1) return

      const now = new Date()
      let startTimeMinutes = now.getHours() * 60 + now.getMinutes()
      return startTimeMinutes <= this.timeTo
    },
    todaysTimePosition () {
      // Make sure to skip the Maths if not relevant.
      if (!this.today || !this.time) return

      const now = new Date()
      let startTimeMinutes = now.getHours() * 60 + now.getMinutes()
      let minutesFromTop = startTimeMinutes - this.timeFrom
      return Math.round(minutesFromTop * this.timeCellHeight / this.timeStep)
    }
  }
}
</script>

<style lang="scss">
.vuecal__cell {
  width: 100%;
  display: flex;
  justify-content: center;
  align-items: center;
  text-align: center;
  position: relative;
  .vuecal__cells.month-view &,
  .vuecal__cells.week-view &,
  .vuecal__cells.day-view & {
    width: 14.2857%;
  }

  .vuecal--hide-weekends .vuecal__cells.month-view &,
  .vuecal--hide-weekends .vuecal__cells.week-view &,
  .vuecal--hide-weekends .vuecal__cells.day-view & {
    width: 20%;
  }

  .vuecal__cells.years-view & {width: 20%;}
  .vuecal__cells.year-view & {width: 33.33%;}
  .vuecal__cells.day-view & {flex: 1;}

  .vuecal--click-to-navigate & {cursor: pointer;}
  .vuecal--view-with-time &,
  .vuecal--week-view.vuecal--no-time &,
  .vuecal--day-view.vuecal--no-time & {display: block;}

  &.splitted {
    flex-direction: row;
    display: flex;
  }

  .vuecal__cell-split {
    display: flex;
    flex-grow: 1;
    flex-direction: column;
    height: 100%;
    position: relative;
  }

  &:before {
    position: absolute;
    top: 0;
    left: 0;
    right: -1px;
    bottom: -1px;
    border: 1px solid #ddd;
    content: '';
  }

  &.today,
  &.current {
    background-color: rgba(240, 240, 255, 0.4);
    z-index: 1;
  }

  &.selected {
    background-color: rgba(235, 255, 245, 0.4);
    z-index: 2;

    // .vuecal--day-view &:before {background: none;border: 1px solid rgba(235, 255, 245, 0.4);}
    .vuecal--day-view & {background: none;}
  }

  &.out-of-scope {color: #ccc;}

  &-events-count {
    background: #999;
    color: #fff;
    position: absolute;
    border-radius: 12px;
    left: 50%;
    transform: translateX(-50%);
    width: 12px;
    height: 12px;
    margin-top: 13px;
    line-height: 12px;
    font-size: 10px;
  }

  &-content {
    width: 100%;

    .vuecal--years-view &,
    .vuecal--year-view &,
    .vuecal--month-view & {justify-content: center;}
  }

  &-events {width: 100%;}
}

.vuecal--split-days.vuecal--week-view .vuecal__cell.splitted {
  overflow: hidden;
}

.vuecal__no-event {
  padding-top: 1em;
  color: #aaa;
  justify-self: flex-start;
  margin-bottom: auto; // Vertical align top within flex column and align center.
}

.vuecal__all-day .vuecal__no-event {display: none;}

.vuecal__now-line {
  position: absolute;
  left: 0;
  width: 100%;
  height: 0;
  color: red;
  border-top: 1px solid currentColor;
  opacity: 0.6;

  &:before {
    content: "";
    position: absolute;
    top: -6px;
    left: 0;
    border: 5px solid transparent;
    border-left-color: currentColor;
  }
}
</style><|MERGE_RESOLUTION|>--- conflicted
+++ resolved
@@ -12,25 +12,6 @@
       .vuecal__cell-date(v-if="content" v-html="content")
       .vuecal__no-event(v-if="!events.length && ['week', 'day'].indexOf(view) > -1")
         slot(name="no-event") {{ texts.noEvent }}
-<<<<<<< HEAD
-      .vuecal__cell-events(v-if="events.length && (['week', 'day'].indexOf(view) > -1 || (view === 'month' && eventsOnMonthView))")
-        .vuecal__event(:class="eventClasses(event)"
-                      v-for="(event, j) in (splits.length ? splitEvents[i] : events)" :key="j"
-                      :style="eventStyles(event)"
-                      @mouseenter="onMouseEnter($event, event)"
-                      @mouseleave="onMouseLeave($event, event)"
-                      @mousedown="onMouseDown($event, event)"
-                      @touchstart="onTouchStart($event, event)"
-                      @click="onClick($event, event)"
-                      @dblclick="onDblClick($event, event)")
-          .vuecal__event-delete(v-if="editableEvents"
-                                @mousedown.stop.prevent="deleteEvent(event)"
-                                @touchstart.stop.prevent="touchDeleteEvent(event)") {{ texts.deleteEvent }}
-          slot(:event="event" :view="view" name="event-renderer")
-          .vuecal__event-resize-handle(v-if="editableEvents && time && event.startTime && !allDayEvents && !event.multipleDays.start && !event.multipleDays.middle && view !== 'month'"
-                                      @mousedown="editableEvents && time && onDragHandleMouseDown($event, event)"
-                                      @touchstart="editableEvents && time && onDragHandleMouseDown($event, event)")
-=======
       .vuecal__cell-events(
         v-if="events.length && (['week', 'day'].indexOf(view) > -1 || (view === 'month' && eventsOnMonthView)) && checkCellOverlappingEvents({ split: 0, cellEvents: splits.length ? splitEvents[i] : events, vuecal: $parent })")
         event(
@@ -42,7 +23,6 @@
           :split="splits.length ? i : 0"
           v-for="(event, j) in (splits.length ? splitEvents[i] : events)" :key="j")
           slot(name="event-renderer" slot="event-renderer" :event="event" :view="view")
->>>>>>> a9a2f69b
       slot(v-if="view === 'month' && !eventsOnMonthView && events.length && !allDayEvents" name="events-count-month-view" :events="events")
     .vuecal__now-line(v-if="timelineVisible" :style="`top: ${todaysTimePosition}px`" :key="transitions ? `${view}-now-line` : 'now-line'")
 </template>
@@ -84,309 +64,7 @@
     }
   },
   methods: {
-<<<<<<< HEAD
-    updateEventPosition (event) {
-      const src = (event.multipleDays.daysCount && event.multipleDays) || event
-      const { startTimeMinutes, endTimeMinutes } = src
-
-      let minutesFromTop = startTimeMinutes - this.timeFrom
-      const top = Math.round(minutesFromTop * this.timeCellHeight / this.timeStep)
-
-      minutesFromTop = Math.min(endTimeMinutes, this.timeTo) - this.timeFrom
-      const bottom = Math.round(minutesFromTop * this.timeCellHeight / this.timeStep)
-
-      event.top = Math.max(top, 0)
-      event.height = bottom - event.top
-    },
-
-    eventStyles (event) {
-      if (!event.startTime || this.view === 'month' || this.allDayEvents) return {}
-      const resizeAnEvent = this.domEvents.resizeAnEvent
-
-      return {
-        top: `${event.top}px`,
-        height: `${resizeAnEvent.newHeight && resizeAnEvent.eventId === event.id ? resizeAnEvent.newHeight : event.height}px`
-      }
-    },
-
-    eventClasses (event) {
-      const overlapping = Object.keys(event.overlapping).length
-      const overlapped = Object.keys(event.overlapped).length
-      let simultaneous = Object.keys(event.simultaneous).length + 1
-      let forceLeft = false
-      let deletable = this.domEvents.clickHoldAnEvent.eventId &&
-                      (this.domEvents.clickHoldAnEvent.eventId === event.id ||
-                      event.linked.find(e => e.id === this.domEvents.clickHoldAnEvent.eventId))
-
-      if (simultaneous >= 3) {
-        let split3 = simultaneous - 1
-        Object.keys(event.simultaneous).forEach(eventId => {
-          if (split3 && Object.keys(this.events.find(e => e.id === eventId).simultaneous).length + 1 < 3) {
-            split3--
-          }
-        })
-        if (!split3) simultaneous = 2
-      }
-
-      else if (simultaneous === 2) {
-        const otherEvent = this.events.find(e => e.id === Object.keys(event.simultaneous)[0])
-
-        if (otherEvent && Object.keys(otherEvent.overlapping).length && Object.keys(otherEvent.overlapped).length) {
-          forceLeft = true
-        }
-      }
-
-      return {
-        [event.classes.join(' ')]: true,
-        'vuecal__event--focus': this.domEvents.focusAnEvent.eventId === event.id,
-        'vuecal__event--deletable': deletable,
-        'vuecal__event--background': event.background,
-        'vuecal__event--overlapped': overlapped,
-        'vuecal__event--overlapping': overlapping,
-        'vuecal__event--split2': simultaneous === 2,
-        'vuecal__event--split3': simultaneous >= 3,
-        'vuecal__event--split-middle': overlapped && overlapping && simultaneous >= 3,
-        'vuecal__event--split-left': forceLeft,
-        'vuecal__event--all-day': event.allDay,
-
-        // Multiple days events.
-        'vuecal__event--multiple-days': Object.keys(event.multipleDays).length,
-        'event-start': Object.keys(event.multipleDays).length && event.multipleDays.start,
-        'event-middle': Object.keys(event.multipleDays).length && event.multipleDays.middle,
-        'event-end': Object.keys(event.multipleDays).length && event.multipleDays.end
-      }
-    },
-
-    // Will recalculate all the overlappings of the current cell or only of the given split if provided.
-    checkCellOverlappingEvents (split = 0) {
-      if (this.events) {
-        const foregroundEventsList = this.events.filter(item => !item.background && (split ? item.split === split : 1))
-
-        if (foregroundEventsList.length) {
-          // Do the mapping outside of the next loop if not splitted cell.
-          // If splitted need the whole event object to compare splits.
-          const foregroundEventsIdList = foregroundEventsList.map(item => item.id)
-          let comparisonArray = {}
-
-          this.events.forEach(event => {
-            if (!event.background) {
-              let comparisonArrayKeys = Object.keys(comparisonArray)
-
-              // Unique comparison of events.
-              comparisonArray[event.id] = this.splits.length
-                ? foregroundEventsList.filter(item => (
-                  item.id !== event.id && comparisonArrayKeys.indexOf(item.id) === -1) && item.split === event.split
-                ).map(item => item.id)
-                : foregroundEventsIdList.filter(id => (id !== event.id && comparisonArrayKeys.indexOf(id) === -1))
-
-              if (comparisonArray[event.id].length) this.checkOverlappingEvents(event, comparisonArray[event.id])
-            }
-          })
-        }
-      }
-    },
-
-    checkOverlappingEvents (event, comparisonArray) {
-      const src = (event.multipleDays.daysCount && event.multipleDays) || event
-      const { startTimeMinutes: startTimeMinE1, endTimeMinutes: endTimeMinE1 } = src
-
-      comparisonArray.forEach((event2id, i) => {
-        let event2 = this.events.find(item => item.id === event2id)
-        const src2 = (event2.multipleDays.daysCount && event2.multipleDays) || event2
-        const { startTimeMinutes: startTimeMinE2, endTimeMinutes: endTimeMinE2 } = src2
-
-        const event1startsFirst = startTimeMinE1 < startTimeMinE2
-        const event1overlapsEvent2 = !event1startsFirst && endTimeMinE2 > startTimeMinE1
-        const event2overlapsEvent1 = event1startsFirst && endTimeMinE1 > startTimeMinE2
-
-        if (event1overlapsEvent2) {
-          this.$set(event.overlapping, event2.id, true)
-          this.$set(event2.overlapped, event.id, true)
-        }
-
-        else {
-          delete event.overlapping[event2.id]
-          delete event2.overlapped[event.id]
-        }
-
-        if (event2overlapsEvent1) {
-          this.$set(event2.overlapping, event.id, true)
-          this.$set(event.overlapped, event2.id, true)
-        }
-
-        else {
-          delete event2.overlapping[event.id]
-          delete event.overlapped[event2.id]
-        }
-
-        // If up to 3 events start at the same time.
-        if (startTimeMinE1 === startTimeMinE2 || (event1overlapsEvent2 || event2overlapsEvent1)) {
-          this.$set(event.simultaneous, event2.id, true)
-          this.$set(event2.simultaneous, event.id, true)
-        }
-
-        else {
-          delete event.simultaneous[event2.id]
-          delete event2.simultaneous[event.id]
-        }
-
-        if (this.splits.length) {
-          this.splitEvents[event.split] = this.events.filter(e => e.split === event.split)
-        }
-      })
-    },
-
-    onResizeEvent () {
-      // Using this.domEvents.resizeAnEvent here would end up in an infinite loop.
-      let { eventId, newHeight } = this.$parent.domEvents.resizeAnEvent
-      let event = this.events.filter(e => e.id === eventId)[0]
-
-      if (event) {
-        event.height = Math.max(newHeight, 10)
-        this.updateEndTimeOnResize(event)
-
-        if (!event.background) this.checkCellOverlappingEvents(event.split || 0)
-      }
-    },
-
-    updateEndTimeOnResize (event) {
-      const bottom = event.top + event.height
-      const endTime = (bottom / this.timeCellHeight * this.timeStep + this.timeFrom) / 60
-      const hours = parseInt(endTime)
-      const minutes = parseInt((endTime - hours) * 60)
-
-      event.endTimeMinutes = endTime * 60
-      event.endTime = `${hours}:${(minutes < 10 ? '0' : '') + minutes}`
-      event.end = event.end.split(' ')[0] + ` ${event.endTime}`
-
-      if (event.multipleDays.daysCount) {
-        event.multipleDays.endTimeMinutes = event.endTimeMinutes
-        event.multipleDays.endTime = event.endTime
-        event.multipleDays.end = event.end
-
-        event.linked.forEach(e => {
-          let dayToModify = this.$parent.mutableEvents[e.date]
-          let eventToModify = dayToModify.find(e2 => e2.id === e.id)
-
-          eventToModify.endTimeMinutes = event.endTimeMinutes
-          eventToModify.endTime = event.endTime
-          eventToModify.end = event.end
-        })
-      }
-    },
-
-    // On an event.
-    onMouseDown (e, event, touch = false) {
-      // Prevent a double mouse down on touch devices.
-      if ('ontouchstart' in window && !touch) return false
-      let { clickHoldAnEvent, resizeAnEvent } = this.domEvents
-
-      // If the delete button is already out and event is on focus then delete event.
-      if (this.domEvents.focusAnEvent.eventId === event.id && clickHoldAnEvent.eventId === event.id) {
-        return true
-      }
-
-      // Focus the clicked event.
-      this.focusEvent(event)
-
-      clickHoldAnEvent.eventId = null // Reinit click hold on each click.
-
-      // Don't show delete button if dragging event.
-      if (!resizeAnEvent.start && this.editableEvents) {
-        clickHoldAnEvent.timeoutId = setTimeout(() => {
-          clickHoldAnEvent.eventId = event.id
-        }, clickHoldAnEvent.timeout)
-      }
-    },
-
-    onMouseEnter (e, event) {
-      e.preventDefault()
-      this.$parent.emitWithEvent('event-mouse-enter', event)
-    },
-
-    onMouseLeave (e, event) {
-      e.preventDefault()
-      this.$parent.emitWithEvent('event-mouse-leave', event)
-    },
-
-    // Now handled globally in index.vue.
-    // onContextMenu (e, event) {
-    //   e.preventDefault()
-    //   return false
-    // },
-
-    onTouchStart (e, event) {
-      console.log('this works')
-      this.onMouseDown(e, event, true)
-    },
-
-    onClick (e, event) {
-      if (typeof this.$parent.onEventClick === 'function') return this.$parent.onEventClick(event, e)
-    },
-
-    onDblClick (e, event) {
-      if (typeof this.$parent.onEventDblclick === 'function') return this.$parent.onEventDblclick(event, e)
-    },
-
-    onDragHandleMouseDown (e, event) {
-      const start = 'ontouchstart' in window && e.touches ? e.touches[0].clientY : e.clientY
-      this.domEvents.resizeAnEvent = Object.assign(this.domEvents.resizeAnEvent, {
-        start,
-        originalHeight: event.height,
-        newHeight: event.height,
-        eventId: event.id,
-        eventStartDate: event.startDate
-      })
-    },
-
-    deleteEvent (event, touch = false) {
-      // Prevent a double mouse down on touch devices.
-      if ('ontouchstart' in window && !touch) return false
-
-      this.$parent.emitWithEvent('event-delete', event)
-
-      // Filtering from $parent.mutableEvents since current cell might only contain all day events or vice-versa.
-      this.events = this.$parent.mutableEvents[this.formattedDate].filter(e => e.id !== event.id)
-
-      // If deleting a multiple-day event, delete all the events pieces (days).
-      if (event.multipleDays.daysCount) {
-        event.linked.forEach(e => {
-          let dayToModify = this.$parent.mutableEvents[e.date]
-          let eventToDelete = dayToModify.find(e2 => e2.id === e.id)
-          this.$parent.mutableEvents[e.date] = dayToModify.filter(e2 => e2.id !== e.id)
-
-          if (!e.background) {
-            // Remove this event from possible other overlapping events of the same cell.
-            Object.keys(eventToDelete.overlapped).forEach(id => (delete dayToModify.find(item => item.id === id).overlapping[eventToDelete.id]))
-            Object.keys(eventToDelete.overlapping).forEach(id => (delete dayToModify.find(item => item.id === id).overlapped[eventToDelete.id]))
-            Object.keys(eventToDelete.simultaneous).forEach(id => (delete dayToModify.find(item => item.id === id).simultaneous[eventToDelete.id]))
-          }
-        })
-      }
-
-      if (!event.background) {
-        // Remove this event from possible other overlapping events of the same cell.
-        Object.keys(event.overlapped).forEach(id => (delete this.events.find(item => item.id === id).overlapping[event.id]))
-        Object.keys(event.overlapping).forEach(id => (delete this.events.find(item => item.id === id).overlapped[event.id]))
-        Object.keys(event.simultaneous).forEach(id => (delete this.events.find(item => item.id === id).simultaneous[event.id]))
-
-        this.checkCellOverlappingEvents(event.split || 0)
-      }
-
-      if (this.splits.length) this.splitEvents[event.split] = this.events.filter(e => e.id !== event.id && e.split === event.split)
-    },
-
-    touchDeleteEvent (event) {
-      this.deleteEvent(event, true)
-    },
-
-    focusEvent (event) {
-      this.$parent.emitWithEvent('event-focus', event)
-      this.domEvents.focusAnEvent.eventId = event.id
-    }
-=======
     checkCellOverlappingEvents
->>>>>>> a9a2f69b
   },
 
   computed: {
@@ -436,12 +114,6 @@
           }
         })
 
-<<<<<<< HEAD
-        // NextTick prevents a cyclic redundancy.
-        if (this.time) this.$nextTick(this.checkCellOverlappingEvents)
-
-=======
->>>>>>> a9a2f69b
         return (this.showAllDayEvents && this.view !== 'month'
           ? events.filter(e => !!e.allDay === this.allDayEvents)
           : events)
