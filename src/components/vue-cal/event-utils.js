import Vue from 'vue'
import { formatDate } from './date-utils'
const dayMilliseconds = 24 * 3600 * 1000

export const eventDefaults = {
  _eid: null,
  start: '', // Externally given formatted date & time.
  startDate: '', // Date object.
  startTimeMinutes: 0,
  end: '', // Externally given formatted date & time.
  endDate: '', // Date object.
  endTimeMinutes: 0,
  title: '',
  content: '',
  background: false,
  allDay: false,
  overlapped: {},
  overlapping: {},
  simultaneous: {},
  segments: null,
  daysCount: 1,
  height: 0,
  top: 0,
  deletable: true,
  deleting: false,
  resizable: true,
  resizing: false,
  focused: false,
  classes: []
}

// Create an event on formattedDate at the given startTimeMinutes, and allow overriding
// event attributes through the eventOptions object.
export const createAnEvent = (formattedDate, startTimeMinutes, eventOptions, vuecal) => {
  startTimeMinutes = parseInt(startTimeMinutes)
  const hours = parseInt(startTimeMinutes / 60)
  const minutes = parseInt(startTimeMinutes % 60)
  const endTimeMinutes = startTimeMinutes + 120
  const formattedHours = (hours < 10 ? '0' : '') + hours
  const formattedMinutes = (minutes < 10 ? '0' : '') + minutes
  const start = formattedDate + (vuecal.time ? ` ${formattedHours}:${formattedMinutes}` : '')
  const end = formattedDate + (vuecal.time ? ` ${formattedHours}:${formattedMinutes}` : '')

  let event = {
    ...eventDefaults,
    // Nested objects need to be reinitialized or they will be shared across all instances.
    overlapped: {},
    overlapping: {},
    simultaneous: {},

    _eid: `${vuecal._uid}_${vuecal.eventIdIncrement++}`,
    start,
    startDate: new Date(start),
    startTimeMinutes,
    end,
    endDate: new Date(end),
    endTimeMinutes,
    segments: null,
    ...eventOptions
  }

  if (typeof vuecal.onEventCreate === 'function') {
    vuecal.onEventCreate(event, () => deleteAnEvent(event, vuecal))
  }

  // Check if event is a multiple day event and update days count.
  if (event.start.substr(0, 10) !== event.end.substr(0, 10)) {
    event.daysCount = countEventDays(event)
  }

  // Add event to the mutableEvents array.
  vuecal.mutableEvents.push(event)

  // Add the new event to the current view.
  // The event may have been edited on the fly to become a multiple-day event,
  // the method addEventsToView makes sure the segments are created.
  vuecal.addEventsToView(event)

  vuecal.emitWithEvent('event-create', event)
  vuecal.emitWithEvent('event-change', event)

  // After creating a new event, check if it overlaps any other in current cell OR split.
  if (vuecal.time) {
    // const cellEvents = vuecal.mutableEvents[event.startDateF]
    // @todo check overlaps on event creation.
<<<<<<< HEAD
    // checkCellOverlappingEvents(eventOptions.split ? cellEvents.filter(e => e.split === eventOptions.split) : cellEvents)
=======
    // checkCellOverlappingEvents(eventOptions.split ? cellEvents.filter(e => e.split === eventOptions.split) : cellEvents, formattedDate)
>>>>>>> 9798c971
  }

  return event
}

export const createEventSegments = (e, viewStartDate, viewEndDate) => {
  const eventStart = e.startDate.getTime()
  let eventEnd = e.endDate.getTime()
  if (!e.endDate.getHours() && !e.endDate.getMinutes()) eventEnd -= 1000

  Vue.set(e, 'segments', {})

  // Create 1 segment per day in the event, but only within the current view.
  let timestamp = Math.max(viewStartDate.getTime(), eventStart)
  const end = Math.min(viewEndDate.getTime(), eventEnd)

  while (timestamp <= end) {
    const nextMidnight = (new Date(timestamp + dayMilliseconds)).setHours(0, 0, 0)
    const isFirstDay = timestamp === eventStart

    // const isLastDay = end === eventEnd && nextMidnight > end
    // @todo: testing this:
    const isLastDay = end === eventEnd && nextMidnight >= end

    const startDate = isFirstDay ? e.startDate : new Date(timestamp)
    const formattedDate = isFirstDay ? e.start.substr(0, 10) : formatDate(startDate)

    e.segments[formattedDate] = {
      startDate,
      start: formattedDate,
      startTimeMinutes: isFirstDay ? e.startTimeMinutes : 0,
      endTimeMinutes: isLastDay ? e.endTimeMinutes : (24 * 60),
      overlapping: {},
      overlapped: {},
      simultaneous: {},
      isFirstDay,
      isLastDay,
      height: 0,
      top: 0
    }

    timestamp = nextMidnight
  }

  return e
}

export const deleteAnEvent = (event, vuecal) => {
  vuecal.emitWithEvent('event-delete', event)

  // Delete the event globally.
  vuecal.mutableEvents = vuecal.mutableEvents.filter(e => e._eid !== event._eid)
  // Delete the event from the current view.
  vuecal.view.events = vuecal.view.events.filter(e => e._eid !== event._eid)

  // @todo: delete from overlapping events array.
<<<<<<< HEAD
}

// EVENT OVERLAPS.
// ===================================================================
// @todo.
// Only for the current view, recreated on view change.
let eventOverlaps = {

=======
>>>>>>> 9798c971
}

// EVENT OVERLAPS.
// ===================================================================
// @todo.
// Only for the current view, recreated on view change.
let comparisonArray = []
// Will recalculate all the overlaps of the current cell OR split.
// cellEvents will contain only the current split events if in a split.
<<<<<<< HEAD
export const checkCellOverlappingEvents = cellEvents => {
  // cellEvents.forEach(e => {
  //   if (!eventOverlaps[e._eid]) eventOverlaps[e.startDateF][e._eid] = []
  // })
=======
export const checkCellOverlappingEvents = (cellEvents, cellOverlaps = {}) => {
  comparisonArray = cellEvents.slice(0)

  // @todo: filter !e.background && !e.allDay directly on cellEvents.
  // @todo: try recalculating while dragging (try force update).
  // @todo: implement case when dragging event accross multiple cells.
  cellEvents.forEach(e => {
    // Never compare the current event in the next loops. the array is refined as we loop.
    comparisonArray.shift()

    if (!e.background && !e.allDay) {
      comparisonArray.forEach(e2 => {
        // Add to the overlaps array if overlapping.
        if (eventInRange(e2, e.startDate, e.endDate, e)) {
          if (!cellOverlaps[e._eid]) Vue.set(cellOverlaps, e._eid, [])
          cellOverlaps[e._eid].push(e2._eid)
          cellOverlaps[e._eid] = [...new Set(cellOverlaps[e._eid])]// Dedupe, most performant way.
          if (!cellOverlaps[e2._eid]) Vue.set(cellOverlaps, e2._eid, [])
          cellOverlaps[e2._eid].push(e._eid)
          cellOverlaps[e2._eid] = [...new Set(cellOverlaps[e2._eid])]// Dedupe, most performant way.
        }
        // Remove from the overlaps array if not overlapping.
        else {
          let pos1, pos2
          if ((pos1 = (cellOverlaps[e._eid] || []).indexOf(e2._eid)) > -1) cellOverlaps[e._eid].splice(pos1, 1)
          if ((pos2 = (cellOverlaps[e2._eid] || []).indexOf(e._eid)) > -1) cellOverlaps[e2._eid].splice(pos2, 1)
        }
      })
    }
  })

  return cellOverlaps
  // console.log(cellOverlaps)
>>>>>>> 9798c971
}

/* export const checkCellOverlappingEvents_old = cellEvents => {
  if (cellEvents) {
    const foregroundEventsList = cellEvents.filter(e => !e.background && !e.allDay)

    if (foregroundEventsList.length) {
      // Do the mapping outside of the next loop if not split cell.
      // If split need the whole event object to compare splits.
      const foregroundEventsIdList = foregroundEventsList.map(e => e._eid)
      let comparisonArray = {}

      cellEvents.forEach(event => {
        if (!event.background && !event.allDay) {
          let comparisonArrayKeys = Object.keys(comparisonArray)

          // Unique comparison of events.
          comparisonArray[event._eid] = cellEvents.length
            ? foregroundEventsList.filter(item => (
              item._eid !== event._eid && !comparisonArrayKeys.includes(item._eid))
            ).map(item => item._eid)
            : foregroundEventsIdList.filter(id => (id !== event._eid && !comparisonArrayKeys.includes(id)))

          if (comparisonArray[event._eid].length) {
            checkOverlappingEvents(event, comparisonArray[event._eid], cellEvents)
          }
        }
      })
    }
  }

  return cellEvents
} */

export const checkOverlappingEvents = (event, comparisonArray, cellEvents) => {
  const src = event.segments || event
  const { startTimeMinutes: startTimeMinE1, endTimeMinutes: endTimeMinE1 } = src

  comparisonArray.forEach(event2id => {
    let event2 = cellEvents.find(item => item._eid === event2id)
    const src2 = event2.segments || event2
    const { startTimeMinutes: startTimeMinE2, endTimeMinutes: endTimeMinE2 } = src2

    const event1startsFirst = startTimeMinE1 < startTimeMinE2
    const event1overlapsEvent2 = !event1startsFirst && endTimeMinE2 > startTimeMinE1
    const event2overlapsEvent1 = event1startsFirst && endTimeMinE1 > startTimeMinE2

    if (event1overlapsEvent2) {
      Vue.set(event.overlapping, event2._eid, true)
      Vue.set(event2.overlapped, event._eid, true)
    }

    else {
      delete event.overlapping[event2._eid]
      delete event2.overlapped[event._eid]
    }

    if (event2overlapsEvent1) {
      Vue.set(event2.overlapping, event._eid, true)
      Vue.set(event.overlapped, event2._eid, true)
    }

    else {
      delete event2.overlapping[event._eid]
      delete event.overlapped[event2._eid]
    }

    // If up to 3 events start at the same time.
    if (startTimeMinE1 === startTimeMinE2 || (event1overlapsEvent2 || event2overlapsEvent1)) {
      Vue.set(event.simultaneous, event2._eid, true)
      Vue.set(event2.simultaneous, event._eid, true)
    }

    else {
      delete event.simultaneous[event2._eid]
      delete event2.simultaneous[event._eid]
    }
  })
}

export const updateEventPosition = (event, vuecal) => {
  const { startTimeMinutes, endTimeMinutes } = event

  // Top of event.
  let minutesFromTop = startTimeMinutes - vuecal.timeFrom
  const top = Math.round(minutesFromTop * vuecal.timeCellHeight / vuecal.timeStep)

  // Bottom of event.
  minutesFromTop = Math.min(endTimeMinutes, vuecal.timeTo) - vuecal.timeFrom
  const bottom = Math.round(minutesFromTop * vuecal.timeCellHeight / vuecal.timeStep)

  event.top = Math.max(top, 0)
  event.height = bottom - event.top
}

<<<<<<< HEAD
export const deleteOverlaps = event => {
}
=======
// export const deleteOverlaps = event => {
// }
>>>>>>> 9798c971

export const eventInRange = (event, start, end) => {
  const startTimestamp = new Date(event.start).getTime()
  const endTimestamp = new Date(event.end).getTime()
  return startTimestamp < end.getTime() && endTimestamp > start.getTime()
}<|MERGE_RESOLUTION|>--- conflicted
+++ resolved
@@ -83,11 +83,7 @@
   if (vuecal.time) {
     // const cellEvents = vuecal.mutableEvents[event.startDateF]
     // @todo check overlaps on event creation.
-<<<<<<< HEAD
-    // checkCellOverlappingEvents(eventOptions.split ? cellEvents.filter(e => e.split === eventOptions.split) : cellEvents)
-=======
     // checkCellOverlappingEvents(eventOptions.split ? cellEvents.filter(e => e.split === eventOptions.split) : cellEvents, formattedDate)
->>>>>>> 9798c971
   }
 
   return event
@@ -144,17 +140,6 @@
   vuecal.view.events = vuecal.view.events.filter(e => e._eid !== event._eid)
 
   // @todo: delete from overlapping events array.
-<<<<<<< HEAD
-}
-
-// EVENT OVERLAPS.
-// ===================================================================
-// @todo.
-// Only for the current view, recreated on view change.
-let eventOverlaps = {
-
-=======
->>>>>>> 9798c971
 }
 
 // EVENT OVERLAPS.
@@ -164,12 +149,6 @@
 let comparisonArray = []
 // Will recalculate all the overlaps of the current cell OR split.
 // cellEvents will contain only the current split events if in a split.
-<<<<<<< HEAD
-export const checkCellOverlappingEvents = cellEvents => {
-  // cellEvents.forEach(e => {
-  //   if (!eventOverlaps[e._eid]) eventOverlaps[e.startDateF][e._eid] = []
-  // })
-=======
 export const checkCellOverlappingEvents = (cellEvents, cellOverlaps = {}) => {
   comparisonArray = cellEvents.slice(0)
 
@@ -203,7 +182,6 @@
 
   return cellOverlaps
   // console.log(cellOverlaps)
->>>>>>> 9798c971
 }
 
 /* export const checkCellOverlappingEvents_old = cellEvents => {
@@ -299,13 +277,8 @@
   event.height = bottom - event.top
 }
 
-<<<<<<< HEAD
-export const deleteOverlaps = event => {
-}
-=======
 // export const deleteOverlaps = event => {
 // }
->>>>>>> 9798c971
 
 export const eventInRange = (event, start, end) => {
   const startTimestamp = new Date(event.start).getTime()
