<template lang="pug">
  .vuecal__flex.vuecal(column :class="cssClasses" ref="vuecal" :lang="locale")
    vuecal-header(
      :vuecal-props="$props"
      :view-props="{ views, view, hasSplits }"
      :months="months"
      :week-days="weekDays"
      :week-days-short="weekDaysShort")
      slot(slot="arrowPrev" name="arrowPrev")
        i.angle
      slot(slot="arrowNext" name="arrowNext")
        i.angle
      slot(slot="title" name="title" :title="viewTitle" :view="view") {{ viewTitle }}

    .vuecal__flex.vuecal__body(v-if="!hideBody" grow)
      transition(:name="`slide-fade--${transitionDirection}`" :appear="transitions")
        .vuecal__flex(style="min-width: 100%" :key="transitions ? view.id : false" column)
          .vuecal__flex.vuecal__all-day(v-if="showAllDayEvents && hasTimeColumn")
            span(style="width: 3em")
              span {{ texts.allDay }}
            .vuecal__flex.vuecal__cells(:class="`${view.id}-view`" grow :wrap="!hasSplits || view.id !== 'week'" :column="hasSplits")
              vuecal-cell(
                :class="cell.class"
                v-for="(cell, i) in viewCells"
                :key="i"
                :date="cell.date"
                :formatted-date="cell.formattedDate"
                :all-day-events="true"
                :today="cell.today"
                :splits="hasSplits && splitDays || []"
                @click.native="selectCell(cell)"
                @dblclick.native="dblClickToNavigate && switchToNarrowerView()")
                div(slot="event-renderer" slot-scope="{ event, view }" :view="view" :event="event")
                  slot(name="event-renderer" :view="view" :event="event")
                    .vuecal__event-title.vuecal__event-title--edit(
                      v-if="editableEvents && event.title"
                      contenteditable
                      @blur="onEventTitleBlur($event, event)"
                      v-html="event.title")
                    .vuecal__event-title(v-else-if="event.title" v-html="event.title")
                    .vuecal__event-content(
                      v-if="event.content && showAllDayEvents !== 'short' && !isShortMonthView"
                      v-html="event.content")
                slot(slot="no-event" name="no-event")
          .vuecal__bg(:class="{ vuecal__flex: !hasTimeColumn }" column)
            .vuecal__flex(row grow)
              .vuecal__time-column(v-if="hasTimeColumn")
                .vuecal__time-cell(v-for="(cell, i) in timeCells" :key="i" :style="`height: ${timeCellHeight}px`")
                  slot(name="time-cell" :hours="cell.hours" :minutes="cell.minutes")
                    span.line {{ cell.label }}

              .vuecal__flex.vuecal__cells(:class="`${view.id}-view`" grow :wrap="!hasSplits || view.id !== 'week'" :column="hasSplits")
                //- Only for splitDays.
                weekdays-headings(
                  v-if="hasSplits && view.id === 'week'"
                  :transitions="{ active: transitions, direction: transitionDirection }"
                  :view="view"
                  :min-cell-width="minCellWidth"
                  :week-days="weekDays"
                  :week-days-short="weekDaysShort")

                .vuecal__flex(grow :wrap="!hasSplits || view.id !== 'week'")
                  vuecal-cell(
                    :class="cell.class"
                    v-for="(cell, i) in viewCells"
                    :key="i"
                    :date="cell.date"
                    :formatted-date="cell.formattedDate"
                    :today="cell.today"
                    :content="cell.content"
                    :splits="hasSplits && splitDays || []"
                    @touchstart.native="onCellTouchStart($event, cell)"
                    @mousedown.native="onCellMouseDown($event, cell)"
                    @click.native="selectCell(cell)"
                    @dblclick.native="dblClickToNavigate && switchToNarrowerView()")

                    .vuecal__cell-events-count(slot="events-count-month-view" slot-scope="{ events }" :events="events")
                      slot(name="events-count-month-view" :events="events")
                        span(v-if="events.length") {{ events.length }}
                    div(slot="event-renderer" slot-scope="{ event, view }" :view="view" :event="event")
                      slot(name="event-renderer" :view="view" :event="event")
                        .vuecal__event-title.vuecal__event-title--edit(
                          v-if="editableEvents && event.title"
                          contenteditable
                          @blur="onEventTitleBlur($event, event)"
                          v-html="event.title")
                        .vuecal__event-title(v-else-if="event.title" v-html="event.title")
                        .vuecal__event-time(v-if="event.startTimeMinutes && !(view === 'month' && event.allDay && showAllDayEvents === 'short') && !isShortMonthView")
                          | {{ event.startTimeMinutes | formatTime(timeFormat || ($props['12Hour'] ? 'h:mm{am}' : 'HH:mm')) }}
                          span(v-if="event.endTimeMinutes") &nbsp;- {{ event.endTimeMinutes | formatTime(timeFormat || ($props['12Hour'] ? 'h:mm{am}' : 'HH:mm')) }}
                          small.days-to-end(v-if="event.multipleDays.daysCount") &nbsp;+{{ event.multipleDays.daysCount - 1 }}{{ (texts.day[0] || '').toLowerCase() }}
                        .vuecal__event-content(
                          v-if="event.content && !(view === 'month' && event.allDay && showAllDayEvents === 'short') && !isShortMonthView"
                          v-html="event.content")
                    slot(slot="no-event" name="no-event") {{ texts.noEvent }}
</template>

<script>
import { now, isDateToday, getPreviousFirstDayOfWeek, formatDate, formatTime } from './date-utils'
<<<<<<< HEAD
import { deleteAnEvent, createAnEvent, eventDefaults } from './event-utils';
=======
import { onResizeEvent } from './event-utils'
>>>>>>> 6c5cfc1d
import Header from './header'
import WeekdaysHeadings from './weekdays-headings'
import Cell from './cell'
import './styles.scss'

export default {
  name: 'vue-cal',
  components: { 'vuecal-cell': Cell, 'vuecal-header': Header, WeekdaysHeadings },
  props: {
    locale: {
      type: String,
      default: 'en'
    },
    hideViewSelector: {
      type: Boolean,
      default: false
    },
    hideTitleBar: {
      type: Boolean,
      default: false
    },
    hideBody: {
      type: Boolean,
      default: false
    },
    hideWeekends: {
      type: Boolean,
      default: false
    },
    disableViews: {
      type: Array,
      default: () => []
    },
    defaultView: {
      type: String,
      default: 'week'
    },
    showAllDayEvents: {
      type: [Boolean, String],
      default: false
    },
    selectedDate: {
      type: [String, Date],
      default: ''
    },
    startWeekOnSunday: {
      type: Boolean,
      default: false
    },
    small: {
      type: Boolean,
      default: false
    },
    xsmall: {
      type: Boolean,
      default: false
    },
    clickToNavigate: {
      type: Boolean,
      default: false
    },
    dblClickToNavigate: {
      type: Boolean,
      default: true
    },
    time: {
      type: Boolean,
      default: true
    },
    timeFrom: {
      type: Number,
      default: 0 // In minutes.
    },
    timeTo: {
      type: Number,
      default: 24 * 60 // In minutes.
    },
    timeStep: {
      type: Number,
      default: 60 // In minutes.
    },
    timeCellHeight: {
      type: Number,
      default: 40 // In pixels.
    },
    '12Hour': {
      type: Boolean,
      default: false
    },
    timeFormat: {
      type: String,
      default: ''
    },
    minCellWidth: {
      type: Number,
      default: 0
    },
    splitDays: {
      type: Array,
      default: () => []
    },
    events: {
      type: Array,
      default: () => []
    },
    editableEvents: {
      type: Boolean,
      default: false
    },
    noEventOverlaps: {
      type: Boolean,
      default: false
    },
    eventsOnMonthView: {
      type: [Boolean, String],
      default: false
    },
    onEventClick: {
      type: Function,
      default: () => {}
    },
    onEventDblclick: {
      type: Function,
      default: () => {}
    },
    onEventCreate: {
      type: Function,
      default: () => {}
    },
    transitions: {
      type: Boolean,
      default: true
    }
  },
  data: function () {
    return {
      texts: this.locale === 'en' ? require('./i18n/en.json') : {
        weekDays: Array(7).fill(''),
        months: Array(12).fill(''),
        years: '',
        year: '',
        month: '',
        week: '',
        day: '',
        today: '',
        noEvent: '',
        allDay: '',
        deleteEvent: '',
        createEvent: '',
        dateFormat: 'DDDD mmmm d, yyyy'
      },
      ready: false,
      now,
      view: {
        id: '',
        title: '',
        startDate: null,
        selectedDate: null
      },
      eventIdIncrement: 1,
      domEvents: {
        resizeAnEvent: {
          eventId: null, // Only one at a time.
          eventStartDate: null,
          start: null,
          originalHeight: 0,
          newHeight: 0
        },
        dragAnEvent: {
          eventId: null // Only one at a time.
        },
        focusAnEvent: {
          eventId: null // Only one at a time.
        },
        clickHoldAnEvent: {
          eventId: null, // Only one at a time.
          timeout: 1200,
          timeoutId: null
        },
        dblTapACell: {
          taps: 0,
          timeout: 500
        },
        clickHoldACell: {
          cellId: null,
          timeout: 1200,
          timeoutId: null
        },
        dblTapACell: {
          taps: 0,
          timeout: 500
        }
      },
      mutableEvents: {}, // An indexed array of mutable events updated each time given events array changes.
      transitionDirection: 'right'
    }
  },

  methods: {
    loadLocale (locale) {
      // @todo: find a way to externalize locales.
      // import(/* webpackInclude: /\.json$/, webpackChunkName: "[request]" */ `./i18n/${locale}`)
      //   .then(response => (this.texts = response.default))
      this.texts = require(`./i18n/${locale}.json`)
    },

    switchToNarrowerView () {
      this.transitionDirection = 'right'

      let views = Object.keys(this.views)
      views = views.slice(views.indexOf(this.view.id) + 1)
      const view = views.find(v => this.views[v].enabled)

      if (view) this.switchView(view)
    },

    switchView (view, date = null, fromViewSelector = false) {
      if (this.transitions && fromViewSelector) {
        const views = Object.keys(this.views)
        this.transitionDirection = views.indexOf(this.view.id) > views.indexOf(view) ? 'left' : 'right'
      }

      this.view.events = []
      this.view.id = view
      this.view.firstCellDate = null // For month view, if filling cells before 1st of month.
      this.view.lastCellDate = null // For month view, if filling cells after current month.
      let dateTmp, endTime, formattedDate, dayEvents

      if (!date) {
        date = this.view.selectedDate || this.view.startDate
        if (view === 'week') date = getPreviousFirstDayOfWeek(date, this.startWeekOnSunday)
      }

      switch (view) {
        case 'years':
          // Always fill first cell with a multiple of 25 years, E.g. year 2000, or 2025.
          this.view.startDate = new Date(Math.floor(date.getFullYear() / 25) * 25 || 2000, 0, 1)
          this.view.endDate = new Date(this.view.startDate.getFullYear() + 26, 0, 0)
          break
        case 'year':
          this.view.startDate = new Date(date.getFullYear(), 0, 1)
          this.view.endDate = new Date(date.getFullYear() + 1, 0, 0)
          break
        case 'month':
          this.view.startDate = new Date(date.getFullYear(), date.getMonth(), 1)
          this.view.endDate = new Date(date.getFullYear(), date.getMonth() + 1, 0)
          dateTmp = new Date(this.view.startDate)
          endTime = this.view.endDate.getTime()
          while (dateTmp.getTime() <= endTime) {
            dateTmp = dateTmp.addDays(1)
            formattedDate = formatDate(dateTmp, 'yyyy-mm-dd', this.texts)

            // If the first day of the month is not a FirstDayOfWeek (Monday or Sunday), prepend missing days to the days array.
            let startDate = new Date(this.view.startDate)
            if (startDate.getDay() !== (this.startWeekOnSunday ? 0 : 1)) {
              startDate = getPreviousFirstDayOfWeek(startDate, this.startWeekOnSunday)
            }

            // Used in viewCells computed array & returned in emitted events.
            this.view.firstCellDate = startDate
            this.view.lastCellDate = startDate.addDays(41)

            // Save the events of each day of month + out of scope ones into view object.
            for (let i = 0; i < 42; i++) { // 42 cells (6 rows x 7 days).
              formattedDate = formatDate(startDate.addDays(i), 'yyyy-mm-dd', this.texts)
              dayEvents = this.mutableEvents[formattedDate] || []
              if (dayEvents.length) this.view.events.push(...dayEvents.map(e => this.cleanupEvent(e)))
            }
          }
          break
        case 'week':
          this.view.startDate = this.hideWeekends && this.startWeekOnSunday ? date.addDays(1) : date
          this.view.endDate = date.addDays(7)
          dateTmp = new Date(date)
          for (let i = 0; i < 7; i++) {
            formattedDate = formatDate(dateTmp.addDays(i), 'yyyy-mm-dd', this.texts)
            dayEvents = this.mutableEvents[formattedDate] || []
            if (dayEvents.length) this.view.events.push(...dayEvents.map(e => this.cleanupEvent(e)))
          }
          break
        case 'day':
          this.view.startDate = date
          this.view.endDate = date
          dayEvents = this.mutableEvents[formatDate(date, 'yyyy-mm-dd', this.texts)] || []
          if (dayEvents.length) this.view.events = dayEvents.map(e => this.cleanupEvent(e))
          break
      }

      if (this.ready) {
        const params = {
          view,
          startDate: this.view.startDate,
          endDate: this.view.endDate,
          ...(this.view.id === 'month' ? { firstCellDate: this.view.firstCellDate, lastCellDate: this.view.lastCellDate } : {}),
          events: this.view.events,
          ...(this.view.id === 'week' ? { week: this.view.startDate.getWeek() } : {})
        }
        this.$emit('view-change', params)
      }
    },

    findAncestor (el, Class) {
      while ((el = el.parentElement) && !el.classList.contains(Class)) {}
      return el
    },

    isDOMElementAnEvent (el) {
      return el.classList.contains('vuecal__event') || this.findAncestor(el, 'vuecal__event')
    },

    selectCell (cell) {
      if (this.view.selectedDate.toString() !== cell.date.toString()) {
        this.view.selectedDate = cell.date
        this.$emit('day-focus', cell.date)
      }

      // Switch to narrower view.
      if (this.clickToNavigate) this.switchToNarrowerView()

      // Handle double click manually for touch devices.
      else if (this.dblClickToNavigate && 'ontouchstart' in window) {
        this.domEvents.dblTapACell.taps++

        setTimeout(() => (this.domEvents.dblTapACell.taps = 0), this.domEvents.dblTapACell.timeout)

        if (this.domEvents.dblTapACell.taps >= 2) {
          this.domEvents.dblTapACell.taps = 0
          this.switchToNarrowerView()
        }
      }
    },

    onCellMouseDown (e, cell, touch = false) {
      // Prevent a double mouse down on touch devices.
      if ('ontouchstart' in window && !touch) return false

      let clickHoldACell = this.domEvents.clickHoldACell

      // If not mousedown on an event, click & hold to create an event.
      if (this.editableEvents && !this.isDOMElementAnEvent(e.target) && ['month', 'week', 'day'].indexOf(this.view.id) > -1) {
        clickHoldACell.cellId = `${this._uid}_${cell.formattedDate}`
        clickHoldACell.timeoutId = setTimeout(() => {
          if (clickHoldACell.cellId) this.createAnEvent(cell, e)
        }, clickHoldACell.timeout)
      }
    },

    onCellTouchStart (e, cell) {
      // If not mousedown on an event.
      if (!this.isDOMElementAnEvent(e.target)) this.onCellMouseDown(e, cell, true)
    },

    // Event resizing is started in cell component (onMouseDown) but place onMouseMove & onMouseUp
    // handlers in the single parent for performance.
    onMouseMove (e) {
      let { resizeAnEvent } = this.domEvents
      if (resizeAnEvent.eventId === null) return

      e.preventDefault()
      const y = 'ontouchstart' in window ? e.touches[0].clientY : e.clientY
      resizeAnEvent.newHeight = resizeAnEvent.originalHeight + (y - resizeAnEvent.start)

      onResizeEvent(this.mutableEvents[resizeAnEvent.eventStartDate], this)
    },

    onMouseUp (e) {
      let { focusAnEvent, resizeAnEvent, clickHoldAnEvent, clickHoldACell } = this.domEvents

      // On event resize end, emit event if duration has changed.
      if (resizeAnEvent.eventId && resizeAnEvent.newHeight !== resizeAnEvent.originalHeight) {
        let event = this.mutableEvents[resizeAnEvent.eventStartDate].find(item => item.eid === resizeAnEvent.eventId)
        if (event) {
          this.emitWithEvent('event-change', event)
          this.emitWithEvent('event-duration-change', event)
        }
      }

      // If not mouse up on an event, unfocus any event except if just dragged.
      if (!this.isDOMElementAnEvent(e.target) && !resizeAnEvent.eventId) {
        focusAnEvent.eventId = null // Cancel event focus.
        clickHoldAnEvent.eventId = null // Hide delete button.
      }

      // Prevent showing delete button if click and hold was not long enough.
      // Click & hold timeout happens in onMouseDown() in cell component.
      if (clickHoldAnEvent.timeoutId && !clickHoldAnEvent.eventId) {
        clearTimeout(clickHoldAnEvent.timeoutId)
        clickHoldAnEvent.timeoutId = null
      }

      // Prevent creating an event if click and hold was not long enough.
      if (clickHoldACell.timeoutId) {
        clearTimeout(clickHoldACell.timeoutId)
        clickHoldACell.timeoutId = null
      }

      // Any mouse up must cancel event resizing.
      resizeAnEvent.eventId = null
      resizeAnEvent.start = null
      resizeAnEvent.originalHeight = null
      resizeAnEvent.newHeight = null
    },

    onEventTitleBlur (e, event) {
      // If no change cancel action.
      if (event.title === e.target.innerHTML) return

      event.title = e.target.innerHTML

      if (event.linked.daysCount) {
        event.linked.forEach(e => {
          let dayToModify = this.mutableEvents[e.date]
          dayToModify.find(e2 => e2.eid === e.eid).title = event.title
        })
      }

      this.emitWithEvent('event-change', event)
      this.emitWithEvent('event-title-change', event)
    },

    // Object of arrays of events indexed by dates.
    updateMutableEvents () {
      // eslint-disable-next-line
      this.mutableEvents = {}

      // Group events into dates.
      this.events.map(event => {
        let [startDate, startTime = ''] = event.start.split(' ')
        const [hoursStart, minutesStart] = startTime.split(':')
        const startTimeMinutes = parseInt(hoursStart) * 60 + parseInt(minutesStart)

        let [endDate, endTime = ''] = event.end.split(' ')
        const [hoursEnd, minutesEnd] = endTime.split(':')
        const endTimeMinutes = parseInt(hoursEnd) * 60 + parseInt(minutesEnd)
        const multipleDays = startDate !== endDate

        // Keep the event ids scoped to this calendar instance.
        // eslint-disable-next-line
        let eid = `${this._uid}_${this.eventIdIncrement++}`

        event = Object.assign({
<<<<<<< HEAD
          ...eventDefaults,
          overlapped: {},
          overlapping: {},
          simultaneous: {},
          id,
=======
          eid,
>>>>>>> 6c5cfc1d
          startDate,
          startTime,
          startTimeMinutes,
          endDate,
          endTime,
          endTimeMinutes,
          classes: (event.class || '').split(' ')
        }, event)

        // Make array reactive for future events creations & deletions.
        if (!(event.startDate in this.mutableEvents)) this.$set(this.mutableEvents, event.startDate, [])
        // eslint-disable-next-line
        this.mutableEvents[event.startDate].push(event)

        if (multipleDays) {
          // Create an array of linked events to attach to each event piece (piece = 1 day),
          // So that deletion and modification reflects on all the pieces.
          let eventPieces = []

          const oneDayInMs = 24 * 60 * 60 * 1000
          const [y1, m1, d1] = startDate.split('-')
          const [y2, m2, d2] = endDate.split('-')
          startDate = new Date(y1, parseInt(m1) - 1, d1)
          endDate = new Date(y2, parseInt(m2) - 1, d2)
          const datesDiff = Math.round(Math.abs((startDate.getTime() - endDate.getTime()) / oneDayInMs))
          const startDateFormatted = formatDate(startDate, 'yyyy-mm-dd', this.texts)

          // Update First day event.
          event.multipleDays = {
            start: true,
            startDate: startDateFormatted,
            startTime,
            startTimeMinutes,
            endDate: startDateFormatted,
            endTime: '24:00',
            endTimeMinutes: 24 * 60,
            daysCount: datesDiff + 1
          }

          // Generate event pieces ids to link them all together
          // and update the first event linked events array with all ids of pieces.
          for (let i = 1; i <= datesDiff; i++) {
            const date = formatDate(new Date(startDate).addDays(i), 'yyyy-mm-dd', this.texts)
            eventPieces.push({
              eid: `${this._uid}_${this.eventIdIncrement++}`,
              date
            })
          }
          event.linked = eventPieces

          // Create 1 event per day and link them all.
          for (let i = 1; i <= datesDiff; i++) {
            const date = eventPieces[i - 1].date
            const linked = [
              { eid: event.eid, date: event.startDate },
              ...eventPieces.slice(0).filter(e => e.eid !== eventPieces[i - 1].eid)
            ]

            // Make array reactive for future events creations & deletions.
            if (!(date in this.mutableEvents)) this.$set(this.mutableEvents, date, [])

            this.mutableEvents[date].push({
              ...event,
              eid: eventPieces[i - 1].eid,
              overlapped: {},
              overlapping: {},
              simultaneous: {},
              linked,
              // All the dates in the multipleDays object property are related
              // to the current event piece (only 1 day) not the whole event.
              multipleDays: {
                start: false,
                middle: i < datesDiff,
                end: i === datesDiff,
                startDate: date,
                startTime: '00:00',
                startTimeMinutes: 0,
                endDate: date,
                endTime: i === datesDiff ? endTime : '24:00',
                endTimeMinutes: i === datesDiff ? endTimeMinutes : 24 * 60,
                daysCount: datesDiff + 1
              }
            })
          }
        }

        return event
      })
    },

    getPosition (e) {
      const rect = e.target.getBoundingClientRect()
      const { clientX, clientY } = 'ontouchstart' in window && e.touches ? e.touches[0] : e
      return { x: clientX - rect.left, y: clientY - rect.top }
    },

    createAnEvent (cell, e) {
      const mouseY = this.getPosition(e).y
      const startTimeMinutes = mouseY * 60 / parseInt(this.timeCellHeight) + this.timeFrom
      createAnEvent(cell.formattedDate, startTimeMinutes, this)
    },

    // Prepare the event to return it with an emitted event.
    cleanupEvent (event) {
      event = { ...event }

      // Delete vue-cal specific props instead of returning a set of props so user
      // can place whatever they want inside an event and see it returned.
      const discardProps = ['height', 'top', 'overlapped', 'overlapping', 'simultaneous', 'classes', 'split']
      for (let prop in event) if (discardProps.indexOf(prop) > -1) delete event[prop]
      if (!event.multipleDays.daysCount) delete event.multipleDays

      // Return date objects for easy manipulation.
      const [date1, time1] = event.start.split(' ')
      const [y1, m1, d1] = (date1 && date1.split('-')) || [0, 0, 0]
      const [h1, min1] = (time1 && time1.split(':')) || [0, 0]
      event.startDate = new Date(y1, parseInt(m1) - 1, d1, h1, min1)

      const [date2, time2] = event.end.split(' ')
      const [y2, m2, d2] = (date2 && date2.split('-')) || [0, 0, 0]
      const [h2, min2] = (time2 && time2.split(':')) || [0, 0]
      event.endDate = new Date(y2, parseInt(m2) - 1, d2, h2, min2)

      return event
    },

    emitWithEvent (eventName, event) {
      this.$emit(eventName, this.cleanupEvent(event))
    },

    updateSelectedDate (date) {
      if (date && typeof date === 'string') {
        let [, y, m, d, h = 0, min = 0] = date.match(/(\d{4})-(\d{2})-(\d{2})(?: (\d{2}):(\d{2}))?/)
        date = new Date(y, parseInt(m) - 1, d, h, min)
      }
      if (date && (typeof date === 'string' || date instanceof Date)) {
        if (this.view.selectedDate) this.transitionDirection = this.view.selectedDate.getTime() > date.getTime() ? 'left' : 'right'
        this.view.selectedDate = date
        this.switchView(this.view.id)
      }
    }
  },

  created () {
    if (this.locale !== 'en') this.loadLocale(this.locale)

    // Init the array of events, then keep listening for changes in watcher.
    this.updateMutableEvents(this.events)

    this.view.id = this.defaultView
    if (this.selectedDate) this.updateSelectedDate(this.selectedDate)
    else {
      this.view.selectedDate = this.now
      this.switchView(this.defaultView)
    }
  },

  mounted () {
    const hasTouch = 'ontouchstart' in window

    if (this.editableEvents) {
      window.addEventListener(hasTouch ? 'touchmove' : 'mousemove', this.onMouseMove, { passive: false })
      window.addEventListener(hasTouch ? 'touchend' : 'mouseup', this.onMouseUp)
    }

    // Disable context menu on touch devices on the whole vue-cal instance.
    if (hasTouch) {
      this.$refs.vuecal.oncontextmenu = function (e) {
        e.preventDefault()
        e.stopPropagation()
      }
    }

    this.$emit('ready')
    const params = {
      view: this.view.id,
      startDate: this.view.startDate,
      endDate: this.view.endDate,
      ...(this.view.id === 'month' ? { firstCellDate: this.view.firstCellDate, lastCellDate: this.view.lastCellDate } : {}),
      events: this.view.events,
      ...(this.view.id === 'week' ? { week: this.view.startDate.getWeek() } : {})
    }

    this.$emit('ready', params)
    this.ready = true
  },

  beforeDestroy () {
    const hasTouch = 'ontouchstart' in window
    window.removeEventListener(hasTouch ? 'touchmove' : 'mousemove', this.onMouseMove, { passive: false })
    window.removeEventListener(hasTouch ? 'touchend' : 'mouseup', this.onMouseUp)
  },

  computed: {
    views () {
      return {
        years: { label: this.texts.years, enabled: this.disableViews.indexOf('years') === -1 },
        year: { label: this.texts.year, enabled: this.disableViews.indexOf('year') === -1 },
        month: { label: this.texts.month, enabled: this.disableViews.indexOf('month') === -1 },
        week: { label: this.texts.week, enabled: this.disableViews.indexOf('week') === -1 },
        day: { label: this.texts.day, enabled: this.disableViews.indexOf('day') === -1 }
      }
    },
    hasTimeColumn () {
      return this.time && ['week', 'day'].indexOf(this.view.id) > -1
    },
    isShortMonthView () {
      return this.view.id === 'month' && this.eventsOnMonthView === 'short'
    },
    // For week & day views.
    timeCells () {
      let timeCells = []
      for (let i = this.timeFrom, max = this.timeTo; i < max; i += this.timeStep) {
        timeCells.push({
          hours: Math.floor(i / 60),
          minutes: i % 60,
          label: formatTime(i, this.timeFormat || (this['12Hour'] ? 'h:mm{am}' : 'HH:mm')),
          value: i
        })
      }

      return timeCells
    },
    // Whether the current view has days splits.
    hasSplits () {
      return !!this.splitDays.length && ['week', 'day'].indexOf(this.view.id) > -1
    },
    weekDays () {
      let { weekDays } = this.texts
      // Do not modify original for next instances.
      weekDays = weekDays.slice(0)

      if (this.startWeekOnSunday) weekDays.unshift(weekDays.pop())

      if (this.hideWeekends) {
        weekDays = this.startWeekOnSunday ? weekDays.slice(1, 6) : weekDays.slice(0, 5)
      }

      return weekDays.map(day => ({ label: day }))
    },
    weekDaysShort () {
      let { weekDaysShort = null } = this.texts

      if (weekDaysShort) {
        // Do not modify original for next instances.
        weekDaysShort = weekDaysShort.slice(0)

        if (this.startWeekOnSunday) weekDaysShort.unshift(weekDaysShort.pop())

        if (this.hideWeekends) {
          weekDaysShort = this.startWeekOnSunday ? weekDaysShort.slice(1, 6) : weekDaysShort.slice(0, 5)
        }
      }

      return weekDaysShort && weekDaysShort.map(day => ({ label: day }))
    },
    months () {
      return this.texts.months.map(month => ({ label: month }))
    },
    viewTitle () {
      let title = ''
      const date = this.view.startDate
      const year = date.getFullYear()
      const month = date.getMonth()

      switch (this.view.id) {
        case 'years':
          title = this.texts.years
          break
        case 'year':
          title = year
          break
        case 'month':
          title = `${this.months[month].label} ${year}`
          break
        case 'week':
          const lastDayOfWeek = date.addDays(6)
          let formattedMonthYear = formatDate(date, this.xsmall ? 'mmm yyyy' : 'mmmm yyyy', this.texts)

          // If week is not ending in the same month it started in.
          if (lastDayOfWeek.getMonth() !== date.getMonth()) {
            let [m1, y1] = formattedMonthYear.split(' ')
            let [m2, y2] = formatDate(lastDayOfWeek, this.xsmall ? 'mmm yyyy' : 'mmmm yyyy', this.texts).split(' ')
            formattedMonthYear = y1 === y2 ? `${m1} - ${m2} ${y1}` : `${m1} ${y1} - ${m2} ${y2}`
          }
          title = `${this.texts.week} ${date.getWeek()} (${formattedMonthYear})`
          break
        case 'day':
          title = formatDate(date, this.texts.dateFormat, this.texts)
          break
      }

      return title
    },
    viewCells () {
      let cells = []
      let fromYear = null
      let todayFound = false

      switch (this.view.id) {
        case 'years':
          fromYear = this.view.startDate.getFullYear()
          cells = Array.apply(null, Array(25)).map((cell, i) => {
            return {
              content: fromYear + i,
              date: new Date(fromYear + i, 0, 1),
              class: {
                current: fromYear + i === this.now.getFullYear(),
                selected: this.view.selectedDate && (fromYear + i) === this.view.selectedDate.getFullYear()
              }
            }
          })
          break
        case 'year':
          fromYear = this.view.startDate.getFullYear()
          cells = Array.apply(null, Array(12)).map((cell, i) => {
            return {
              content: this.xsmall ? this.months[i].label.substr(0, 3) : this.months[i].label,
              date: new Date(fromYear, i, 1),
              class: {
                current: i === this.now.getMonth() && fromYear === this.now.getFullYear(),
                selected: i === this.view.selectedDate.getMonth() && fromYear === this.view.selectedDate.getFullYear()
              }
            }
          })
          break
        case 'month':
          const month = this.view.startDate.getMonth()
          let selectedDateAtMidnight = new Date(this.view.selectedDate.getTime())
          selectedDateAtMidnight.setHours(0, 0, 0, 0)
          todayFound = false
          let startDate = new Date(this.view.firstCellDate)

          // Create 42 cells (6 rows x 7 days) and populate them with days.
          cells = Array.apply(null, Array(42)).map((cell, i) => {
            const cellDate = startDate.addDays(i)
            // To increase performance skip checking isToday if today already found.
            const isToday = !todayFound && cellDate && cellDate.getDate() === this.now.getDate() &&
                            cellDate.getMonth() === this.now.getMonth() &&
                            cellDate.getFullYear() === this.now.getFullYear() &&
                            !todayFound++
            const formattedDate = formatDate(cellDate, 'yyyy-mm-dd', this.texts)

            return {
              content: cellDate.getDate(),
              date: cellDate,
              formattedDate,
              today: isToday,
              class: {
                today: isToday,
                'out-of-scope': cellDate.getMonth() !== month,
                selected: this.view.selectedDate && cellDate.getTime() === selectedDateAtMidnight.getTime()
              }
            }
          })

          if (this.hideWeekends) {
            cells = cells.filter(cell => cell.date.getDay() > 0 && cell.date.getDay() < 6)
          }
          break
        case 'week':
          todayFound = false
          let firstDayOfWeek = this.view.startDate

          cells = this.weekDays.map((cell, i) => {
            const date = firstDayOfWeek.addDays(i)
            const formattedDate = formatDate(date, 'yyyy-mm-dd', this.texts)
            let isToday = !todayFound && isDateToday(date) && !todayFound++

            return {
              date,
              formattedDate,
              today: isToday,
              class: {
                today: isToday,
                selected: this.view.selectedDate && firstDayOfWeek.addDays(i).getTime() === this.view.selectedDate.getTime()
              }
            }
          })
          break
        case 'day':
          const formattedDate = formatDate(this.view.startDate, 'yyyy-mm-dd', this.texts)
          const isToday = isDateToday(this.view.startDate)

          cells = [{
            date: this.view.startDate,
            formattedDate,
            today: isToday,
            class: {
              today: isToday,
              selected: this.view.selectedDate && this.view.startDate.getTime() === this.view.selectedDate.getTime()
            }
          }]
          break
      }
      return cells
    },
    cssClasses () {
      return {
        [`vuecal--${this.view.id}-view`]: true,
        [`vuecal--${this.locale}`]: this.locale,
        'vuecal--no-time': !this.time,
        'vuecal--view-with-time': this.hasTimeColumn,
        'vuecal--time-12-hour': this['12Hour'],
        'vuecal--click-to-navigate': this.clickToNavigate,
        'vuecal--hide-weekends': this.hideWeekends,
        'vuecal--split-days': this.hasSplits,
        'vuecal--overflow-x': this.minCellWidth,
        'vuecal--small': this.small,
        'vuecal--xsmall': this.xsmall,
        'vuecal--no-event-overlaps': this.noEventOverlaps,
        'vuecal--dragging-event': this.domEvents.resizeAnEvent.start,
        'vuecal--events-on-month-view': this.eventsOnMonthView,
        'vuecal--short-events': this.view.id === 'month' && this.eventsOnMonthView === 'short'
      }
    }
  },

  filters: {
    formatTime (value, format) {
      return (value && (formatTime(value, format) || ''))
    }
  },

  watch: {
    events: {
      handler (events, oldEvents) {
        this.updateMutableEvents(events)
      },
      deep: true
    },
    locale (locale) {
      this.loadLocale(locale)
    },
    selectedDate (date) {
      this.updateSelectedDate(date)
    }
  }
}
</script><|MERGE_RESOLUTION|>--- conflicted
+++ resolved
@@ -97,11 +97,7 @@
 
 <script>
 import { now, isDateToday, getPreviousFirstDayOfWeek, formatDate, formatTime } from './date-utils'
-<<<<<<< HEAD
-import { deleteAnEvent, createAnEvent, eventDefaults } from './event-utils';
-=======
-import { onResizeEvent } from './event-utils'
->>>>>>> 6c5cfc1d
+import { createAnEvent, eventDefaults, onResizeEvent } from './event-utils'
 import Header from './header'
 import WeekdaysHeadings from './weekdays-headings'
 import Cell from './cell'
@@ -543,15 +539,11 @@
         let eid = `${this._uid}_${this.eventIdIncrement++}`
 
         event = Object.assign({
-<<<<<<< HEAD
           ...eventDefaults,
+          eid,
           overlapped: {},
           overlapping: {},
           simultaneous: {},
-          id,
-=======
-          eid,
->>>>>>> 6c5cfc1d
           startDate,
           startTime,
           startTimeMinutes,
