--- conflicted
+++ resolved
@@ -34,55 +34,25 @@
                 span(v-if="heading.label4") &nbsp;
                 span(v-if="heading.label4") {{ heading.label4 }}
 
-<<<<<<< HEAD
-            .vuecal__flex(v-if="hasSplits" grow)
-              vuecal-cell(:class="cell.class"
-                v-for="(cell, i) in viewCells"
-                :key="i"
-=======
             .vuecal__flex(grow :wrap="!hasSplits || view.id !== 'week'")
               vuecal-cell(
                 :class="cell.class"
                 v-for="(cell, i) in viewCells"
                 :key="i"
                 v-bind="{ scopedSlots: $scopedSlots }"
->>>>>>> c46c72be
                 :date="cell.date"
                 :formatted-date="cell.formattedDate"
                 :today="cell.today"
                 :content="cell.content"
-<<<<<<< HEAD
-                :splits="splitDays"
+                :splits="['week', 'day'].indexOf(view.id) > -1 && splitDays || []"
+                @touchstart="onCellTouchStart($event, cell)"
                 @mousedown.native="onCellMouseDown($event, cell)"
-                @touchstart="onCellTouchStart($event, cell)"
-                @click.native="selectCell(cell)"
-                @dblclick.native="dblClickToNavigate && switchToNarrowerView()")
-                slot(slot="no-event" name="no-event") {{ texts.noEvent }}
-            //- Only for not splitDays.
-            vuecal-cell(:class="cell.class"
-              v-else
-              v-for="(cell, i) in viewCells" :key="i"
-              :date="cell.date"
-              :formatted-date="cell.formattedDate"
-              :today="cell.today"
-              :content="cell.content"
-              @mousedown.native="onCellMouseDown($event, cell)"
-              @click.native="selectCell(cell)"
-              @touchstart="onCellTouchStart($event, cell)"
-              @dblclick.native="dblClickToNavigate && switchToNarrowerView()")
-              div(slot-scope="{ events }" :events="events" slot="events-count-month-view")
-                slot(:events="events" name="events-count-month-view")
-                  span.vuecal__cell-events-count(v-if="events.length") {{ events.length }}
-              slot(slot="no-event" name="no-event") {{ texts.noEvent }}
-=======
-                :splits="['week', 'day'].indexOf(view.id) > -1 && splitDays || []"
                 @click.native="selectCell(cell)"
                 @dblclick.native="dblClickToNavigate && switchToNarrowerView()")
                 div(slot-scope="{ events }" :events="events" slot="events-count-month-view")
                   slot(:events="events" name="events-count-month-view")
                     span.vuecal__cell-events-count(v-if="events.length") {{ events.length }}
                 slot(slot="no-event" name="no-event") {{ texts.noEvent }}
->>>>>>> c46c72be
 </template>
 
 <script>
