--- conflicted
+++ resolved
@@ -189,16 +189,13 @@
     }
   },
   props: {
+    activeView: { type: String, default: 'week' },
     cellClickHold: { type: Boolean, default: true },
     cellContextmenu: { type: Boolean, default: false },
     clickToNavigate: { type: Boolean, default: false },
     dblclickToNavigate: { type: Boolean, default: true },
     defaultView: { type: String, default: 'week' },
-<<<<<<< HEAD
-    activeView: { type: String, default: 'week' },
-=======
     disableDatePrototypes: { type: Boolean, default: false },
->>>>>>> 8634b059
     disableViews: { type: Array, default: () => [] },
     editableEvents: { type: [Boolean, Object], default: false },
     events: { type: Array, default: () => [] },
