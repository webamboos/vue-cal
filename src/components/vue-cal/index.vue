<template lang="pug">
  .vuecal__flex.vuecal(column :class="cssClasses")
    .vuecal__header
      ul.vuecal__flex.vuecal__menu(v-if="!hideViewSelector")
        li(:class="{ active: view.id === id }" v-for="(v, id) in views" v-if="v.enabled" @click="switchView(id)") {{ v.label }}
      .vuecal__title
        .vuecal__arrow.vuecal__arrow--prev(@click="previous")
          slot(name="arrowPrev")
            i.angle
        span(:class="{ clickable: !!broaderView }" @click="switchToBroaderView()") {{ viewTitle }}
        .vuecal__arrow.vuecal__arrow--next(@click="next")
          slot(name="arrowNext")
            i.angle
      .vuecal__flex.vuecal__weekdays-headings(v-if="viewHeadings.length && !(hasSplits && view.id === 'week')")
        .vuecal__flex.vuecal__heading(:class="heading.class" v-for="(heading, i) in viewHeadings" :key="i" :style="weekdayCellStyles")
          span(v-for="j in 3" :key="j") {{ heading['label' + j]}}
          span(v-if="heading.label4") &nbsp;
          span(v-if="heading.label4") {{ heading.label4 }}

    .vuecal__flex.vuecal__body(grow)
      div(:class="{ vuecal__flex: !hasTimeColumn }" style="min-width: 100%")
        .vuecal__flex.vuecal__bg(grow)
          .vuecal__time-column(v-if="time && ['week', 'day'].indexOf(view.id) > -1")
            .vuecal__time-cell(v-for="(cell, i) in timeCells" :key="i" :style="`height: ${timeCellHeight}px`") {{ cell.label }}

          .vuecal__flex.vuecal__cells(grow :column="hasSplits && view.id === 'week'")
            //- Only for splitDays.
            .vuecal__flex.vuecal__weekdays-headings(v-if="hasSplits && view.id === 'week'")
              .vuecal__flex.vuecal__heading(:class="heading.class" v-for="(heading, i) in viewHeadings" :key="i" :style="weekdayCellStyles")
                span(v-for="j in 3" :key="j") {{ heading['label' + j]}}
                span(v-if="heading.label4") &nbsp;
                span(v-if="heading.label4") {{ heading.label4 }}

            .vuecal__flex(v-if="hasSplits" grow)
              vuecal-cell(:class="cell.class" v-for="(cell, i) in viewCells" :key="i" :date="cell.date" :formatted-date="cell.formattedDate" :content="cell.content" :splits="splitDays" @click.native="selectCell(cell)" @dblclick.native="dblClickToNavigate && switchToNarrowerView()")
            //- Only for not splitDays.
            vuecal-cell(:class="cell.class" v-else v-for="(cell, i) in viewCells" :key="i" :date="cell.date" :formatted-date="cell.formattedDate" :content="cell.content" @click.native="selectCell(cell)" @dblclick.native="dblClickToNavigate && switchToNarrowerView()")
</template>

<script>
import { now, isDateToday, getPreviousMonday, getDaysInMonth, formatDate, formatTime } from './date-utils'
import Cell from './cell'

export default {
  name: 'vue-cal',
  components: { 'vuecal-cell': Cell },
  props: {
    locale: {
      type: String,
      default: 'en'
    },
    hideViewSelector: {
      type: Boolean,
      default: false
    },
    hideWeekends: {
      type: Boolean,
      default: false
    },
    disableViews: {
      type: Array,
      default: () => []
    },
    defaultView: {
      type: String,
      default: 'week'
    },
    selectedDate: {
      type: String,
      default: ''
    },
    small: {
      type: Boolean,
      default: false
    },
    xsmall: {
      type: Boolean,
      default: false
    },
    clickToNavigate: {
      type: Boolean,
      default: false
    },
    dblClickToNavigate: {
      type: Boolean,
      default: true
    },
    time: {
      type: Boolean,
      default: true
    },
    timeFrom: {
      type: Number,
      default: 0 // In minutes.
    },
    timeTo: {
      type: Number,
      default: 24 * 60 // In minutes.
    },
    timeStep: {
      type: Number,
      default: 30 // In minutes.
    },
    timeCellHeight: {
      type: Number,
      default: 40 // In pixels.
    },
    '12Hour': {
      type: Boolean,
      default: false
    },
    minCellWidth: {
      type: Number,
      default: 0
    },
    splitDays: {
      type: Array,
      default: () => []
    },
    events: {
      type: Array,
      default: () => []
    },
    resizableEvents: {
      type: Boolean,
      default: true
    },
    editableEvents: {
      type: Boolean,
      default: true
    }
  },
  data: () => ({
    now,
    view: {
      id: '',
      title: '',
      startDate: null,
      selectedDate: null
    },
    eventIdIncrement: 1,
    domEvents: {
      resizeAnEvent: {
        eventId: null, // Only one at a time.
        start: null,
        originalHeight: 0,
        newHeight: 0
      },
      dragAnEvent: {
        eventId: null, // Only one at a time.
      },
      focusAnEvent: {
        eventId: null, // Only one at a time.
      },
      clickHoldAnEvent: {
        eventId: null, // Only one at a time.
        timeout: 1200,
        timeoutId: null
      },
      dblTapACell: {
        taps: 0,
        timeout: 500
      }
    },
    mutableEvents: {} // An indexed array of mutable events updated each time given events array changes.
  }),

  methods: {
    previous () {
      switch (this.view.id) {
        case 'years':
          this.switchView(this.view.id, new Date(this.view.startDate.getFullYear() - 25, 0, 1))
          break
        case 'year':
          const firstDayOfYear = new Date(this.view.startDate.getFullYear() - 1, 1, 1)
          this.switchView(this.view.id, firstDayOfYear)
          break
        case 'month':
          const firstDayOfMonth = new Date(this.view.startDate.getFullYear(), this.view.startDate.getMonth() - 1, 1)
          this.switchView(this.view.id, firstDayOfMonth)
          break
        case 'week':
          const firstDayOfPrevWeek = getPreviousMonday(this.view.startDate).subtractDays(7)
          this.switchView(this.view.id, firstDayOfPrevWeek)
          break
        case 'day':
          const day = this.view.startDate.subtractDays(1)
          this.switchView(this.view.id, day)
          break
      }
    },

    next () {
      switch (this.view.id) {
        case 'years':
          this.switchView(this.view.id, new Date(this.view.startDate.getFullYear() + 25, 0, 1))
          break
        case 'year':
          const firstDayOfYear = new Date(this.view.startDate.getFullYear() + 1, 0, 1)
          this.switchView(this.view.id, firstDayOfYear)
          break
        case 'month':
          const firstDayOfMonth = new Date(this.view.startDate.getFullYear(), this.view.startDate.getMonth() + 1, 1)
          this.switchView(this.view.id, firstDayOfMonth)
          break
        case 'week':
          const firstDayOfNextWeek = getPreviousMonday(this.view.startDate).addDays(7)
          this.switchView(this.view.id, firstDayOfNextWeek)
          break
        case 'day':
          const day = this.view.startDate.addDays(1)
          this.switchView(this.view.id, day)
          break
      }
    },

    switchToBroaderView () {
      if (this.broaderView) this.switchView(this.broaderView)
    },

    switchToNarrowerView () {
      let views = Object.keys(this.views)
      views = views.slice(views.indexOf(this.view.id) + 1)
      const view = views.find(v => this.views[v].enabled)

      if (view) this.switchView(view)
    },

    switchView (view, date = null) {
      this.view.id = view

      if (!date) {
        date = this.view.selectedDate || this.view.startDate
        if (view === 'week') date = getPreviousMonday(date)
      }

      switch (view) {
        case 'years':
          // Always fill first cell with a multiple of 25 years, E.g. year 2000, or 2025.
          this.view.startDate = new Date(Math.floor(date.getFullYear() / 25) * 25 || 2000, 0, 1)
          break
        case 'year':
          this.view.startDate = new Date(date.getFullYear(), 0, 1)
          break
        case 'month':
          this.view.startDate = new Date(date.getFullYear(), date.getMonth(), 1)
          break
        case 'week':
        case 'day':
          this.view.startDate = date
          break
      }
    },

    selectCell (cell) {
      if (this.view.selectedDate.toString() !== cell.date.toString()) this.view.selectedDate = cell.date

      this.domEvents.focusAnEvent.eventId = null // Cancel event focus.
      this.domEvents.clickHoldAnEvent.eventId = null // Cancel deletable event on cell click.

      if (this.clickToNavigate) this.switchToNarrowerView()

      // Handle double click manually for touch devices.
      else if (this.dblClickToNavigate && 'ontouchstart' in window) {
        this.domEvents.dblTapACell.taps++

        setTimeout(() => (this.domEvents.dblTapACell.taps = 0), this.domEvents.dblTapACell.timeout)

        if (this.domEvents.dblTapACell.taps >= 2) {
          this.domEvents.dblTapACell.taps = 0
          this.switchToNarrowerView()
        }
      }
    },

    // Event resizing is started in cell component (onMouseDown) but place onMouseMove & onMouseUp
    // handlers in the single parent for performance.
    onMouseMove (e) {
      let resizeAnEvent = this.domEvents.resizeAnEvent
      if (resizeAnEvent.eventId === null) return

      e.preventDefault()
      const y = 'ontouchstart' in window ? e.touches[0].clientY : e.clientY
      resizeAnEvent.newHeight = resizeAnEvent.originalHeight + (y - resizeAnEvent.start)
    },

    onMouseUp (e) {
      let resizeAnEvent = this.domEvents.resizeAnEvent
      if (resizeAnEvent.eventId === null) return

      e.stopPropagation() // Don't select cell on event drag or resize.
<<<<<<< HEAD
      resizeAnEvent.eventId = null
      resizeAnEvent.start = null
      resizeAnEvent.originalHeight = null
      resizeAnEvent.newHeight = null
=======
      this.resizeEvent.eventId = null
      this.resizeEvent.start = null
      this.resizeEvent.originalHeight = null
      this.resizeEvent.newHeight = null
    },

    // Object of arrays of events indexed by dates.
    updateMutableEvents () {
      // eslint-disable-next-line
      this.mutableEvents = {}

      // Group events into dates.
      this.events.map(event => {
        const [startDate, startTime = ''] = event.start.split(' ')
        const [hoursStart, minutesStart] = startTime.split(':')
        const startTimeMinutes = parseInt(hoursStart) * 60 + parseInt(minutesStart)

        const [endDate, endTime = ''] = event.end.split(' ')
        const [hoursEnd, minutesEnd] = endTime.split(':')
        const endTimeMinutes = parseInt(hoursEnd) * 60 + parseInt(minutesEnd)

        // Keep the event ids scoped to this calendar instance.
        // eslint-disable-next-line
        let id = `${this._uid}_${this.eventIdIncrement++}`

        event = Object.assign({}, event, {
          id,
          startDate,
          endDate,
          startTime,
          startTimeMinutes,
          endTime,
          endTimeMinutes,
          height: 0,
          top: 0,
          classes: {
            [event.class]: true,
            'vuecal__event--overlapping': false,
            'vuecal__event--overlapped': false,
            'vuecal__event--background': event.background
          }
        })

        // Make array reactive for future events creations & deletions.
        if (!(event.startDate in this.mutableEvents)) this.$set(this.mutableEvents, event.startDate, [])
        // eslint-disable-next-line
        this.mutableEvents[event.startDate].push(event)

        return event
      })
>>>>>>> 288c0f99
    }
  },

  created () {
    this.$emit('before-created')

    // Init the array of events, then keep listening for changes in watcher.
    this.updateMutableEvents(this.events)

    if (this.selectedDate) {
      let [, y, m, d, h = 0, min = 0] = this.selectedDate.match(/(\d{4})-(\d{2})-(\d{2})(?: (\d{2}):(\d{2}))?/)
      this.view.selectedDate = new Date(y, parseInt(m) - 1, d, h, min)
    } else {
      this.view.selectedDate = this.now
    }

    this.switchView(this.defaultView)
  },

  mounted () {
    this.$emit('created')

    if (this.resizableEvents && this.time) {
      const hasTouch = 'ontouchstart' in window
      window.addEventListener(hasTouch ? 'touchmove' : 'mousemove', this.onMouseMove, { passive: false })
      window.addEventListener(hasTouch ? 'touchend' : 'mouseup', this.onMouseUp)
    }
  },

  computed: {
    texts () {
      return require(`./i18n/${this.locale}.json`)
    },
    views () {
      return {
        years: { label: this.texts.years, enabled: this.disableViews.indexOf('years') === -1 },
        year: { label: this.texts.year, enabled: this.disableViews.indexOf('year') === -1 },
        month: { label: this.texts.month, enabled: this.disableViews.indexOf('month') === -1 },
        week: { label: this.texts.week, enabled: this.disableViews.indexOf('week') === -1 },
        day: { label: this.texts.day, enabled: this.disableViews.indexOf('day') === -1 }
      }
    },
    broaderView () {
      let views = Object.keys(this.views)
      views = views.slice(0, views.indexOf(this.view.id))
      views.reverse()

      return views.find(v => this.views[v].enabled)
    },
    hasTimeColumn () {
      return this.time && ['week', 'day'].indexOf(this.view.id) > -1
    },
    // For week & day views.
    timeCells () {
      let timeCells = []
      for (let i = this.timeFrom, max = this.timeTo; i <= max; i += this.timeStep) {
        timeCells.push({
          label: formatTime(i, this['12Hour'] ? 'h:mm{am}' : 'H:mm'),
          value: i
        })
      }

      return timeCells
    },
    // Whether the current view has days splits.
    hasSplits () {
      return !!this.splitDays.length && ['week', 'day'].indexOf(this.view.id) > -1
    },
    weekDays () {
      return this.texts.weekDays.map(day => ({ label: day }))
    },
    months () {
      return this.texts.months.map(month => ({ label: month }))
    },
    viewTitle () {
      let title = ''
      const date = this.view.startDate
      const year = date.getFullYear()
      const month = date.getMonth()

      switch (this.view.id) {
        case 'years':
          title = this.texts.years
          break
        case 'year':
          title = year
          break
        case 'month':
          title = `${this.months[month].label} ${year}`
          break
        case 'week':
          title = `${this.texts.week} ${date.getWeek()} (${formatDate(date, this.xsmall ? 'mmm yyyy' : 'mmmm yyyy', this.texts)})`
          break
        case 'day':
          title = formatDate(date, this.texts.dateFormat, this.texts)
          break
      }

      return title
    },
    viewHeadings () {
      let headings = []

      switch (this.view.id) {
        case 'month':
        case 'week':
          headings = this.weekDays.slice(0, this.hideWeekends ? 5 : 7).map((cell, i) => {
            return {
              label1: this.locale === 'zh-cn' ? cell.label.substr(0, 2) : cell.label[0],
              label2: this.locale === 'zh-cn' ? cell.label.substr(2) : cell.label.substr(1, 2),
              label3: this.locale === 'zh-cn' ? '' : cell.label.substr(3),
              ...((this.view.id === 'week' && { label4: this.view.startDate.addDays(i).getDate() }) || {})
            }
          })
          break
      }
      return headings
    },
    viewCells () {
      let cells = []
      let fromYear = null
      let todayFound = false

      switch (this.view.id) {
        case 'years':
          fromYear = this.view.startDate.getFullYear()
          cells = Array.apply(null, Array(25)).map((cell, i) => {
            return {
              content: fromYear + i,
              date: new Date(fromYear + i, 0, 1),
              class: {
                current: fromYear + i === this.now.getFullYear(),
                selected: this.view.selectedDate && (fromYear + i) === this.view.selectedDate.getFullYear()
              }
            }
          })
          break
        case 'year':
          fromYear = this.view.startDate.getFullYear()
          cells = Array.apply(null, Array(12)).map((cell, i) => {
            return {
              content: this.xsmall ? this.months[i].label.substr(0, 3) : this.months[i].label,
              date: new Date(fromYear, i, 1),
              class: {
                current: i === this.now.getMonth() && fromYear === this.now.getFullYear(),
                selected: i === this.view.selectedDate.getMonth() && fromYear === this.view.selectedDate.getFullYear()
              }
            }
          })
          break
        case 'month':
          const month = this.view.startDate.getMonth()
          const year = this.view.startDate.getFullYear()
          let days = getDaysInMonth(month, year)
          const firstOfMonthDayOfWeek = days[0].getDay()
          let selectedDateAtMidnight = new Date(this.view.selectedDate.getTime())
          selectedDateAtMidnight.setHours(0, 0, 0, 0)
          todayFound = false
          let nextMonthDays = 0

          // If the first day of the month is not a Monday, prepend missing days to the days array.
          if (days[0].getDay() !== 1) {
            let d = getPreviousMonday(days[0])
            let prevWeek = []
            for (let i = 0; i < 7; i++) {
              prevWeek.push(new Date(d))
              d.setDate(d.getDate() + 1)

              if (d.getDay() === firstOfMonthDayOfWeek) break
            }

            days.unshift(...prevWeek)
          }

          // Create 42 cells (6 rows x 7 days) and populate them with days.
          cells = Array.apply(null, Array(42)).map((cell, i) => {
            const cellDate = days[i] || new Date(year, month + 1, ++nextMonthDays)
            // To increase performance skip checking isToday if today already found.
            const isToday = !todayFound && cellDate && cellDate.getDate() === this.now.getDate() &&
                            cellDate.getMonth() === this.now.getMonth() &&
                            cellDate.getFullYear() === this.now.getFullYear() &&
                            !todayFound++
            const formattedDate = formatDate(cellDate, 'yyyy-mm-dd', this.texts)

            return {
              content: cellDate.getDate(),
              date: cellDate,
              formattedDate,
              class: {
                today: isToday,
                'out-of-scope': cellDate.getMonth() !== month,
                selected: this.view.selectedDate && cellDate.getTime() === selectedDateAtMidnight.getTime()
              }
            }
          })

          if (this.hideWeekends) {
            cells = cells.filter(cell => cell.date.getDay() > 0 && cell.date.getDay() < 6)
          }
          break
        case 'week':
          todayFound = false
          let firstDayOfWeek = this.view.startDate

          cells = this.weekDays.slice(0, this.hideWeekends ? 5 : 7).map((cell, i) => {
            const date = firstDayOfWeek.addDays(i)
            const formattedDate = formatDate(date, 'yyyy-mm-dd', this.texts)

            return {
              date,
              formattedDate,
              class: {
                today: !todayFound && isDateToday(date) && !todayFound++,
                selected: this.view.selectedDate && firstDayOfWeek.addDays(i).getTime() === this.view.selectedDate.getTime()
              }
            }
          })
          break
        case 'day':
          const formattedDate = formatDate(this.view.startDate, 'yyyy-mm-dd', this.texts)

          cells = [{
            date: this.view.startDate,
            formattedDate,
            class: {
              today: isDateToday(this.view.startDate),
              selected: this.view.selectedDate && this.view.startDate.getTime() === this.view.selectedDate.getTime()
            }
          }]
          break
      }
      return cells
    },
    weekdayCellStyles () {
      return { minWidth: `${this.minCellWidth}px` || null }
    },
    cssClasses () {
      return {
        [`vuecal--${this.view.id}-view`]: true,
        [`vuecal--${this.locale}`]: this.locale,
        'vuecal--no-time': !this.time,
        'vuecal--view-with-time': this.hasTimeColumn,
        'vuecal--time-12-hour': this['12Hour'],
        'vuecal--click-to-navigate': this.clickToNavigate,
        'vuecal--hide-weekends': this.hideWeekends,
        'vuecal--split-days': this.splitDays.length,
        'vuecal--overflow-x': this.minCellWidth,
        'vuecal--small': this.small,
        'vuecal--xsmall': this.xsmall
      }
    }
  },
  watch: {
    events: function(events, oldEvents) {
      this.updateMutableEvents(events)
    }
  }
}
</script>

<style lang="scss">
$time-column-width: 3em;
$time-column-width-12: 4em; // 12-hour clock shows am/pm.
$weekdays-headings-height: 2.8em;

.vuecal {
  height: 100%;
  overflow: hidden;

  // Disable user selection everywhere except in events.
  * {user-select: none;}

  // General.
  //==================================//
  .clickable {cursor: pointer;}

  &--xsmall {font-size: 0.9em;}

  &__flex {
    display: flex;
    flex-direction: row;

    &[column] {
      flex-direction: column;
      flex: 1;
    }

    &[grow] {
      flex-grow: 1;
    }
  }

  // Header.
  //==================================//
  &__menu {
    padding: 0;
    list-style-type: none;
    justify-content: center;
    background-color: rgba(0, 0, 0, 0.02);

    li {
      padding: 0.3em 1em;
      height: 2.2em;
      font-size: 1.3em;
      border-bottom: 0 solid currentColor;
      cursor: pointer;
      transition: 0.2s;
    }

    li.active {
      border-bottom-width: 2px;
      background: rgba(255, 255, 255, 0.15);
    }
  }

  &__title {
    background-color: rgba(0, 0, 0, 0.1);
    display: flex;
    align-items: center;
    text-align: center;
    justify-content: space-between;
    font-size: 1.5em;
    min-height: 2em;

    .vuecal--xsmall & {font-size: 1.3em;}
  }

  &__arrow {
    cursor: pointer;

    &--prev {padding-left: 0.6em;}
    &--next {padding-right: 0.6em;}

    i.angle {
      display: inline-block;
      border: solid currentColor;
      border-width: 0 2px 2px 0;
      padding: 0.25em;
      transform: rotate(-45deg);
    }

    &--prev i.angle {border-width: 2px 0 0 2px;}
  }

  &__weekdays-headings {
    border-bottom: 1px solid #ddd;
    margin-bottom: -1px;

    .vuecal--view-with-time & {
      padding-left: $time-column-width;
    }

    .vuecal--view-with-time.vuecal--time-12-hour & {
      font-size: 0.9em;
      padding-left: $time-column-width-12;
    }

    .vuecal--split-days.vuecal--view-with-time & {
      padding-left: 0;
    }
  }

  &__heading {
    width: 100%;
    height: $weekdays-headings-height;
    font-weight: 400;
    justify-content: center;
    text-align: center;
    align-items: center;

    .vuecal--small & span:nth-child(3) {display: none;}

    .vuecal--xsmall & {flex-direction: column;padding-left: 0;padding-right: 0;}
    .vuecal--xsmall & span:nth-child(2),
    .vuecal--xsmall & span:nth-child(3),
    .vuecal--xsmall & span:nth-child(4) {display: none;}
  }

  // Calendar body.
  //==================================//
  &__body {
    overflow: auto;
    -webkit-overflow-scrolling: touch;
    flex-basis: 0;
    margin-left: -1px;
    min-height: 60px;
  }

  &__bg {
    position: relative;
  }

  &__time-column {
    width: $time-column-width;
    height: 100%;
    border-right: 1px solid #eee;
    margin-right: -1px;

    .vuecal--time-12-hour & {
      width: $time-column-width-12;
      font-size: 0.9em;
    }

    .vuecal--split-days.vuecal--week-view & {
      margin-top: $weekdays-headings-height;
    }

    .vuecal__time-cell {
      color: #999;
      text-align: right;
      padding-right: 2px;
      font-size: 0.9em;

      &:before {
        content: '';
        position: absolute;
        left: 0;
        right: 0;
        border-top: 1px solid #eee;
      }
    }
  }

  // Calendar cells.
  //==================================//
  &__cells {
    flex-wrap: wrap;
    overflow: hidden;

    .vuecal--split-days.vuecal--week-view & {
      flex-wrap: nowrap;
      overflow: auto;
    }
  }
}

// Themes.
//==================================//
.vuecal--green-theme {
  .vuecal__menu {background-color: #42b983;}
  .vuecal__menu li {border-bottom-color: #fff;color: #fff;}
  .vuecal__menu li.active {background-color: rgba(255, 255, 255, 0.15);}
  .vuecal__title {background-color: #e4f5ef;}
  .vuecal__cell.today, .vuecal__cell.current {background-color: rgba(240, 240, 255, 0.4);}
  &:not(.vuecal--day-view) .vuecal__cell.selected {background-color: rgba(235, 255, 245, 0.4);}
  .vuecal__cell.selected:before {border-color: rgba(66, 185, 131, 0.5);}
}

.vuecal--blue-theme {
  .vuecal__menu {background-color: rgba(66, 163, 185, 0.8);}
  .vuecal__menu li {border-bottom-color: #fff;color: #fff;}
  .vuecal__menu li.active {background-color: rgba(255, 255, 255, 0.15);}
  .vuecal__title {background-color: rgba(0, 165, 188, 0.3);}
  .vuecal__cell.today, .vuecal__cell.current {background-color: rgba(240, 240, 255, 0.4);}
  &:not(.vuecal--day-view) .vuecal__cell.selected {background-color: rgba(235, 253, 255, 0.4);}
  .vuecal__cell.selected:before {border-color: rgba(115, 191, 204, 0.5);}
}

// Rounded cells.
.vuecal--rounded-theme {
  .vuecal__weekdays-headings {border: none;}
  .vuecal__cell, &:not(.vuecal--day-view) .vuecal__cell:before {background: none;border: none;}
  .vuecal__cell.out-of-scope {opacity: 0.4;}
  .vuecal__cell-content {
    width: 32px;
    height: 32px;
    border: 1px solid transparent;
    color: #333;
    border-radius: 32px;
    display: flex;
    align-items: center;
    justify-content: center;
  }
  &.vuecal--day-view .vuecal__cell-content {width: auto;background: none;}
  &.vuecal--year-view .vuecal__cell {width: 33.33%;}
  &.vuecal--year-view .vuecal__cell-content {width: 85px;}
  &.vuecal--years-view .vuecal__cell-content {width: 52px;}
  .vuecal__cell {background-color: transparent !important;}

  &.vuecal--green-theme {
    &:not(.vuecal--day-view) .vuecal__cell-content {background-color: #f1faf7;}
    &:not(.vuecal--day-view) .vuecal__cell.today .vuecal__cell-content {background-color: #42b983;color: #fff;}
    .vuecal--day-view .vuecal__cell.today:before {background-color: rgba(66, 185, 131, 0.05);}
    &:not(.vuecal--day-view) .selected .vuecal__cell-content {border-color: #42b983;}
  }

  &.vuecal--blue-theme {
    &:not(.vuecal--day-view) .vuecal__cell-content {background-color: rgba(100, 182, 255, 0.2);}
    &:not(.vuecal--day-view) .vuecal__cell.today .vuecal__cell-content {background-color: #8fb7e4;color: #fff;}
    .vuecal--day-view .vuecal__cell.today:before {background-color: rgba(143, 183, 228, 0.1);}
    &:not(.vuecal--day-view) .selected .vuecal__cell-content {border-color: #61a9e0;}
  }
}

// Media queries.
//==================================//
@media screen and(max-width: 550px) {
  .vuecal__heading {
    padding-left: 1.5em;
    padding-right: 1.5em;
    line-height: 1.2;

    .vuecal--week-view & span:nth-child(3) {display: none;}
    .vuecal--view-with-time.vuecal--week-view.vuecal--overflow-x & span:nth-child(3) {display: inline-block;}

    // Chinese language.
    .vuecal--month-view.vuecal--zh-cn & {padding: 0;}
    .vuecal--week-view.vuecal--zh-cn & span:nth-child(1) {display: none;}
  }
}

@media screen and(max-width: 450px) {
  .vuecal__heading {
    padding-left: 1.4em;
    padding-right: 1.4em;

    span:nth-child(3) {display: none;}
  }

  .vuecal__menu li {padding-left: 0.3em;padding-right: 0.3em;}
}

@media screen and(max-width: 350px) {
  .vuecal__heading {
    flex-wrap: wrap;
    padding-left: 0.2em;
    padding-right: 0.2em;

    .vuecal--week-view:not(.vuecal--overflow-x) & {
      flex-direction: column;
      padding-left: 0;
      padding-right: 0;
    }

    .vuecal--week-view & span:nth-child(2),
    .vuecal--small & span:nth-child(2) {display: none;}

    span:nth-child(3) {display: none;}

    .vuecal--week-view & span:nth-child(4),
    .vuecal--small & span:nth-child(4) {display: none;}

    .vuecal--week-view.vuecal--overflow-x & span:nth-child(2),
    .vuecal--week-view.vuecal--overflow-x & span:nth-child(3),
    .vuecal--week-view.vuecal--overflow-x & span:nth-child(4) {display: inline-block;}

    // Chinese language.
    .vuecal--month-view.vuecal--zh-cn & span:nth-child(1),
    .vuecal--week-view.vuecal--zh-cn & span:nth-child(1) {display: none;}
    .vuecal--month-view.vuecal--zh-cn & span:nth-child(2),
    .vuecal--week-view.vuecal--zh-cn & span:nth-child(2) {display: block;}
  }
  .vuecal__menu li {font-size: 1.1em;}
}

</style><|MERGE_RESOLUTION|>--- conflicted
+++ resolved
@@ -289,16 +289,10 @@
       if (resizeAnEvent.eventId === null) return
 
       e.stopPropagation() // Don't select cell on event drag or resize.
-<<<<<<< HEAD
       resizeAnEvent.eventId = null
       resizeAnEvent.start = null
       resizeAnEvent.originalHeight = null
       resizeAnEvent.newHeight = null
-=======
-      this.resizeEvent.eventId = null
-      this.resizeEvent.start = null
-      this.resizeEvent.originalHeight = null
-      this.resizeEvent.newHeight = null
     },
 
     // Object of arrays of events indexed by dates.
@@ -345,7 +339,6 @@
 
         return event
       })
->>>>>>> 288c0f99
     }
   },
 
