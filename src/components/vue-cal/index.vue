<template lang="pug">
.vuecal__flex.vuecal(column :class="cssClasses" ref="vuecal" :lang="locale")
  vuecal-header(
    :options="$props"
    :view-props="{ views, view, weekDaysInHeader }"
    :week-days="weekDays"
    :week-days-short="weekDaysShort"
    :switch-to-narrower-view="switchToNarrowerView")
    template(v-slot:arrow-prev name="arrow-prev")
      i.angle
    template(v-slot:arrow-next name="arrow-next")
      i.angle
    template(v-slot:today-btn name="today-button")
      span.default {{ texts.today }}
    template(v-slot:title)
      slot(name="title" :title="viewTitle" :view="view") {{ viewTitle }}

  .vuecal__flex.vuecal__body(v-if="!hideBody" grow)
    transition(:name="`slide-fade--${transitionDirection}`" :appear="transitions")
      .vuecal__flex(style="min-width: 100%" :key="transitions ? view.id : false" column)
        .vuecal__flex.vuecal__all-day(v-if="showAllDayEvents && hasTimeColumn")
          span(style="width: 3em")
            span {{ texts.allDay }}
          .vuecal__flex.vuecal__cells(:class="`${view.id}-view`" grow :wrap="!minCellWidth || view.id !== 'week'" :column="!!minCellWidth")
            vuecal-cell(
              v-for="(cell, i) in viewCells"
              :key="i"
              :options="$props"
              :data="cell"
              :all-day="true"
              :min-timestamp="minTimestamp"
              :max-timestamp="maxTimestamp"
              :splits="hasSplits && splitDays || []")
              template(v-slot:event-renderer="{ event, view }")
                slot(name="event-renderer" :view="view" :event="event")
                  .vuecal__event-title.vuecal__event-title--edit(
                    v-if="editableEvents && event.title"
                    contenteditable
                    @blur="onEventTitleBlur($event, event)"
                    v-html="event.title")
                  .vuecal__event-title(v-else-if="event.title" v-html="event.title")
                  .vuecal__event-content(
                    v-if="event.content && showAllDayEvents !== 'short' && !isShortMonthView"
                    v-html="event.content")
              slot(slot="no-event" name="no-event")
        .vuecal__bg(:class="{ vuecal__flex: !hasTimeColumn }" column)
          .vuecal__flex(row grow)
            .vuecal__time-column(v-if="hasTimeColumn")
              .vuecal__time-cell(v-for="(cell, i) in timeCells" :key="i" :style="`height: ${timeCellHeight}px`")
                slot(name="time-cell" :hours="cell.hours" :minutes="cell.minutes")
                  span.line {{ cell.label }}

            .vuecal__flex.vuecal__cells(:class="`${view.id}-view`" grow :wrap="!minCellWidth || view.id !== 'week'" :column="!!minCellWidth")
              //- Only for minCellWidth on week view.
              weekdays-headings(
                v-if="minCellWidth && view.id === 'week'"
                :vuecal="this"
                :transition-direction="transitionDirection"
                :view="view"
                :min-cell-width="minCellWidth"
                :week-days="weekDays"
                :week-days-short="weekDaysShort"
                :switch-to-narrower-view="switchToNarrowerView")

              .vuecal__flex(ref="cells" grow :wrap="!minCellWidth || view.id !== 'week'")
                vuecal-cell(
                  v-for="(cell, i) in viewCells"
                  :key="i"
                  :options="$props"
                  :data="cell"
                  :min-timestamp="minTimestamp"
                  :max-timestamp="maxTimestamp"
                  :splits="hasSplits && splitDays || []")
                  template(v-slot:cell-content="{ events, split, selectCell }")
                    slot(name="cell-content" :cell="cell" :view="view" :go-narrower="selectCell" :events="events")
                      .split-label(v-if="split" v-html="split.label")
                      .vuecal__cell-date(v-if="cell.content" v-html="cell.content")
                      .vuecal__cell-events-count(v-if="((view.id === 'month' && !eventsOnMonthView) || (['years', 'year'].includes(view.id) && eventsCountOnYearView)) && events.length")
                        slot(name="events-count" :view="view" :events="events") {{ events.length }}
                      .vuecal__no-event(v-if="!events.length && ['week', 'day'].includes(view.id)")
                        slot(name="no-event") {{ texts.noEvent }}
                  template(v-slot:event-renderer="{ event, view }")
                    slot(name="event-renderer" :view="view" :event="event")
                      .vuecal__event-title.vuecal__event-title--edit(
                        v-if="editableEvents && event.title"
                        contenteditable
                        @blur="onEventTitleBlur($event, event)"
                        v-html="event.title")
                      .vuecal__event-title(v-else-if="event.title" v-html="event.title")
                      .vuecal__event-time(v-if="(event.startTimeMinutes || event.endTimeMinutes) && !(view === 'month' && event.allDay && showAllDayEvents === 'short') && !isShortMonthView")
                        | {{ event.startTimeMinutes | formatTime(timeFormat || (twelveHour ? 'h:mm{am}' : 'HH:mm')) }}
                        span(v-if="event.endTimeMinutes") &nbsp;- {{ event.endTimeMinutes | formatTime(timeFormat || (twelveHour ? 'h:mm{am}' : 'HH:mm')) }}
                        small.days-to-end(v-if="event.daysCount > 1") &nbsp;+{{ event.daysCount - 1 }}{{ (texts.day[0] || '').toLowerCase() }}
                      .vuecal__event-content(
                        v-if="event.content && !(view === 'month' && event.allDay && showAllDayEvents === 'short') && !isShortMonthView"
                        v-html="event.content")
                  slot(v-slot:no-event) {{ texts.noEvent }}
</template>

<script>
import { setTexts, now, isDateToday, getPreviousFirstDayOfWeek, formatDate, formatTime, stringToDate, countDays } from './date-utils'
import { eventDefaults, createAnEvent, createEventSegments, eventInRange } from './event-utils'
import Header from './header'
import WeekdaysHeadings from './weekdays-headings'
import Cell from './cell'
import './styles.scss'

export default {
  name: 'vue-cal',
  components: { 'vuecal-cell': Cell, 'vuecal-header': Header, WeekdaysHeadings },
  props: {
    locale: {
      type: String,
      default: 'en'
    },
    hideViewSelector: {
      type: Boolean,
      default: false
    },
    hideTitleBar: {
      type: Boolean,
      default: false
    },
    hideBody: {
      type: Boolean,
      default: false
    },
    hideWeekends: {
      type: Boolean,
      default: false
    },
    disableViews: {
      type: Array,
      default: () => []
    },
    defaultView: {
      type: String,
      default: 'week'
    },
    todayButton: {
      type: Boolean,
      default: false
    },
    showAllDayEvents: {
      type: [Boolean, String],
      default: false
    },
    selectedDate: {
      type: [String, Date],
      default: ''
    },
    minDate: {
      type: [String, Date],
      default: ''
    },
    maxDate: {
      type: [String, Date],
      default: ''
    },
    startWeekOnSunday: {
      type: Boolean,
      default: false
    },
    small: {
      type: Boolean,
      default: false
    },
    xsmall: {
      type: Boolean,
      default: false
    },
    clickToNavigate: {
      type: Boolean,
      default: false
    },
    dblClickToNavigate: {
      type: Boolean,
      default: true
    },
    time: {
      type: Boolean,
      default: true
    },
    timeFrom: {
      type: Number,
      default: 0 // In minutes.
    },
    timeTo: {
      type: Number,
      default: 24 * 60 // In minutes.
    },
    timeStep: {
      type: Number,
      default: 60 // In minutes.
    },
    timeCellHeight: {
      type: Number,
      default: 40 // In pixels.
    },
    twelveHour: {
      type: Boolean,
      default: false
    },
    timeFormat: {
      type: String,
      default: ''
    },
    minCellWidth: {
      type: Number,
      default: 0
    },
    splitDays: {
      type: Array,
      default: () => []
    },
    events: {
      type: Array,
      default: () => []
    },
    editableEvents: {
      type: Boolean,
      default: false
    },
    resizeX: {
      type: Boolean,
      default: false
    },
    noEventOverlaps: {
      type: Boolean,
      default: false
    },
    eventsOnMonthView: {
      type: [Boolean, String],
      default: false
    },
    eventsCountOnYearView: {
      type: Boolean,
      default: false
    },
    onEventClick: {
      type: [Function, null],
      default: null
    },
    onEventDblclick: {
      type: [Function, null],
      default: null
    },
    onEventCreate: {
      type: [Function, null],
      default: null
    },
    transitions: {
      type: Boolean,
      default: true
    }
  },
  data: function () {
    return {
      texts: this.locale === 'en' ? require('./i18n/en.json') : {
        weekDays: Array(7).fill(''),
        months: Array(12).fill(''),
        years: '',
        year: '',
        month: '',
        week: '',
        day: '',
        today: '',
        noEvent: '',
        allDay: '',
        deleteEvent: '',
        createEvent: '',
        dateFormat: 'DDDD mmmm d, yyyy'
      },
      ready: false,
      now,
      view: {
        id: '',
        title: '',
        startDate: null,
        endDate: null,
        selectedDate: null,
        events: []
      },
      eventIdIncrement: 1,
      domEvents: {
        resizeAnEvent: {
          _eid: null, // Only one at a time.
          start: null,
          split: null,
          segment: null,
          originalEndTimeMinutes: 0,
          endTimeMinutes: 0,
          startCell: null
        },
        dragAnEvent: {
          _eid: null // Only one at a time.
        },
        focusAnEvent: {
          _eid: null // Only one at a time.
        },
        clickHoldAnEvent: {
          _eid: null, // Only one at a time.
          timeout: 1200, // Hold for 1.2s to delete an event.
          timeoutId: null
        },
        dblTapACell: {
          taps: 0,
          timeout: 500 // Allowed latency between first and second click.
        },
        clickHoldACell: {
          cellId: null,
          split: null,
          timeout: 1200, // Hold for 1.2s to create an event.
          timeoutId: null
        }
      },
      mutableEvents: [], // An array of mutable events updated each time given events array changes.
      transitionDirection: 'right'
    }
  },

  methods: {
    loadLocale (locale) {
<<<<<<< HEAD
      // import(/* webpackInclude: /\.json$/, webpackChunkName: "[request]" */ `./i18n/${locale}`)
      //   .then(response => (this.texts = response.default))
      this.texts = require(`./i18n/${locale}.json`)
=======
      import(/* webpackInclude: /\.json$/, webpackChunkName: "i18n/[request]" */ `./i18n/${locale}`)
        .then(response => (this.texts = response.default))
>>>>>>> 9798c971
      setTexts(this.texts)
    },

    switchToNarrowerView () {
      this.transitionDirection = 'right'

      let views = Object.keys(this.views)
      views = views.slice(views.indexOf(this.view.id) + 1)
      const view = views.find(v => this.views[v].enabled)

      if (view) this.switchView(view)
    },

    switchView (view, date = null, fromViewSelector = false) {
      if (this.transitions && fromViewSelector) {
        const views = Object.keys(this.views)
        this.transitionDirection = views.indexOf(this.view.id) > views.indexOf(view) ? 'left' : 'right'
      }

      this.view.events = []
      this.view.id = view
      this.view.firstCellDate = null // For month view, if filling cells before 1st of month.
      this.view.lastCellDate = null // For month view, if filling cells after current month.

      if (!date) {
        date = this.view.selectedDate || this.view.startDate
        if (view === 'week') date = getPreviousFirstDayOfWeek(date, this.startWeekOnSunday)
      }

      switch (view) {
        case 'years':
          // Always fill first cell with a multiple of 25 years, E.g. year 2000, or 2025.
          this.view.startDate = new Date(Math.floor(date.getFullYear() / 25) * 25 || 2000, 0, 1)
          this.view.endDate = new Date(this.view.startDate.getFullYear() + 25, 0, 1)
          this.view.endDate.setSeconds(-1) // End at 23:59:59.
          break
        case 'year':
          this.view.startDate = new Date(date.getFullYear(), 0, 1)
          this.view.endDate = new Date(date.getFullYear() + 1, 0, 1)
          this.view.endDate.setSeconds(-1) // End at 23:59:59.
          break
        case 'month':
          this.view.startDate = new Date(date.getFullYear(), date.getMonth(), 1)
          this.view.endDate = new Date(date.getFullYear(), date.getMonth() + 1, 1)
          this.view.endDate.setSeconds(-1) // End at 23:59:59.

          // If the first day of the month is not a FirstDayOfWeek (Monday or Sunday), prepend missing days to the days array.
          let startDate = new Date(this.view.startDate)
          if (startDate.getDay() !== (this.startWeekOnSunday ? 0 : 1)) {
            startDate = getPreviousFirstDayOfWeek(startDate, this.startWeekOnSunday)
          }

          // Used in viewCells computed array & returned in emitted events.
          this.view.firstCellDate = startDate
          this.view.lastCellDate = startDate.addDays(41)
          break
        case 'week':
          const weekDaysCount = this.hideWeekends ? 5 : 7
          this.view.startDate = this.hideWeekends && this.startWeekOnSunday ? date.addDays(1) : date
          this.view.endDate = date.addDays(weekDaysCount)
          this.view.endDate.setSeconds(-1) // End at 23:59:59.
          break
        case 'day':
          this.view.startDate = date
          this.view.endDate = new Date(date)
          this.view.endDate.setHours(23, 59, 59) // End at 23:59:59.
          break
      }

      this.addEventsToView()

      if (this.ready) {
        const params = {
          view,
          startDate: this.view.startDate,
          endDate: this.view.endDate,
          ...(this.view.id === 'month' ? {
            firstCellDate: this.view.firstCellDate,
            lastCellDate: this.view.lastCellDate,
            outOfScopeEvents: this.view.outOfScopeEvents.map(this.cleanupEvent)
          } : {}),
          events: this.view.events.map(this.cleanupEvent),
          ...(this.view.id === 'week' ? { week: this.view.startDate.getWeek() } : {})
        }
        this.$emit('view-change', params)
      }
    },

    addEventsToView (events = []) {
      const { id, startDate, endDate, firstCellDate, lastCellDate } = this.view
      if (!events.length) this.view.events = []
      events = events.length ? events : this.mutableEvents

      if (['month', 'week', 'day'].includes(id) && events) {
        this.view.events.push(
          ...events
            .filter(e => eventInRange(e, startDate, endDate))
            .map(e => {
              // If multiple-day events.
              return e.start.substr(0, 10) === e.end.substr(0, 10) ? e : createEventSegments(e, startDate, endDate)
            })
        )

        if (id === 'month') {
          // Save out of scope events into the view object separated from the array of in-scope events.
          this.view.outOfScopeEvents = []
          events.forEach(e => {
            if (eventInRange(e, firstCellDate, startDate) || eventInRange(e, endDate, lastCellDate)) {
              // Only add to the view events array if not already there (multiple-day events case).
              if (!this.view.events.some(e2 => e2._eid === e._eid)) this.view.outOfScopeEvents.push(e)
              // if (!this.view.events.some(e2 => e2._eid === e._eid)) this.view.events.push(e)
            }
          })
        }
      }

      else if (['years', 'year'].includes(id) && events && this.eventsCountOnYearView) {
        this.view.events.push(...events.filter(e => eventInRange(e, startDate, endDate)))
      }
    },

    findAncestor (el, Class) {
      while ((el = el.parentElement) && !el.classList.contains(Class)) {}
      return el
    },

    isDOMElementAnEvent (el) {
      return el.classList.contains('vuecal__event') || this.findAncestor(el, 'vuecal__event')
    },

    // Event resizing is started in cell component (onMouseDown) but place onMouseMove & onMouseUp
    // handlers in the single parent for performance.
    onMouseMove (e) {
      let { resizeAnEvent } = this.domEvents
      if (resizeAnEvent._eid === null) return

      e.preventDefault()
      let event = this.view.events.find(e => e._eid === resizeAnEvent._eid) || { segments: {} }
      let segment = event.segments && event.segments[resizeAnEvent.start]
      const { startTimeMinutes, cursorCoords } = this.minutesAtCursor(e)

      // Don't allow time above 24 hours.
      resizeAnEvent.endTimeMinutes = Math.min(startTimeMinutes, 24 * 60)

      if (segment) segment.endTimeMinutes = resizeAnEvent.endTimeMinutes
      event.endTimeMinutes = resizeAnEvent.endTimeMinutes

<<<<<<< HEAD
=======
      // @todo: Find a way to make this more performant while dragging.
      // ------------------------------------------------------------------
      let mutableEvent = this.mutableEvents.find(e => e._eid === resizeAnEvent._eid)
      mutableEvent.endTimeMinutes = Math.round(event.endTimeMinutes)
      mutableEvent.end = event.end.substr(0, 11) + formatTime(event.endTimeMinutes)
      mutableEvent.endDate = new Date(event.end)
      event.endTimeMinutes = mutableEvent.endTimeMinutes
      event.end = mutableEvent.end
      event.endDate = mutableEvent.endDate
      event.daysCount = countDays(event.startDate, event.endDate)
      // ------------------------------------------------------------------

      this.emitWithEvent('event-change', event)
      this.emitWithEvent('event-duration-change', event)

>>>>>>> 9798c971
      // Resize events horizontally if resize-x is enabled (add/remove segments).
      if (this.resizeX && this.view.id === 'week') {
        let cellsWidth = this.$refs.cells.offsetWidth
        let cellWidth = cellsWidth / (this.hideWeekends ? 5 : 7)
        let currentCell = Math.floor(cursorCoords.x / cellWidth)
        if (!resizeAnEvent.startCell) resizeAnEvent.startCell = currentCell
        const startCell = resizeAnEvent.startCell || currentCell
        const daysDelta = currentCell - startCell

        if (1) {
          let mutableEvent = this.mutableEvents.find(e => e._eid === resizeAnEvent._eid) || { segments: {} }

          // Don't allow resizing event toward the past (= endDate before startDate).
          const eventDaysCount = Math.max(mutableEvent.daysCount + daysDelta, 1)

          // While resizing to a single day event, Make sure the end time is at least equal to start time + 5min.
          if (eventDaysCount === 1) event.endTimeMinutes = Math.max(event.endTimeMinutes, event.startTimeMinutes + 5)

          mutableEvent.endDate = mutableEvent.startDate.addDays(eventDaysCount - 1)
          // if (!mutableEvent.endDate.getHours() && !mutableEvent.endDate.getMinutes()) {
          //   mutableEvent.endDate = new Date(mutableEvent.endDate.getTime() - 1000)
          // }
          mutableEvent.end = formatDate(mutableEvent.endDate) + ' ' + formatTime(event.endTimeMinutes)

          // Modify the event in the current view.
          event.endDate = mutableEvent.endDate
          event.end = mutableEvent.end
          createEventSegments(mutableEvent, this.view.startDate, this.view.endDate)
        }
      }
      // @todo: handle splits?
      // if (this.hasSplits && this.splitDays) {
      //   event = event.find(e => e.split === resizeAnEvent.split)
      // }
    },

    onMouseUp (e) {
      let { resizeAnEvent, clickHoldAnEvent, clickHoldACell } = this.domEvents

      // On event resize end, emit event if duration has changed.
      if (resizeAnEvent._eid) {
        let event = this.view.events.find(e => e._eid === resizeAnEvent._eid)
        if (event && event.endTimeMinutes !== resizeAnEvent.originalEndTimeMinutes) {
          let mutableEvent = this.mutableEvents.find(e => e._eid === resizeAnEvent._eid)
          mutableEvent.endTimeMinutes = Math.round(event.endTimeMinutes)
          mutableEvent.end = event.end.substr(0, 11) + formatTime(event.endTimeMinutes)
          mutableEvent.endDate = new Date(event.end)
          event.endTimeMinutes = mutableEvent.endTimeMinutes
          event.end = mutableEvent.end
          event.endDate = mutableEvent.endDate
          event.daysCount = countDays(event.startDate, event.endDate)

          this.emitWithEvent('event-change', event)
          this.emitWithEvent('event-duration-change', event)
        }

        if (event) event.resizing = false
        resizeAnEvent._eid = null
        resizeAnEvent.start = null
        resizeAnEvent.split = null
        resizeAnEvent.segment = null
        resizeAnEvent.originalEndTimeMinutes = null
        resizeAnEvent.endTimeMinutes = null
        resizeAnEvent.startCell = null
      }

      // If not mouse up on an event, unfocus any event except if just dragged.
      if (!this.isDOMElementAnEvent(e.target) && !resizeAnEvent._eid) {
        this.unfocusEvent()
      }

      // Prevent showing delete button if click and hold was not long enough.
      // Click & hold timeout is initiated in onMouseDown() in event component.
      if (clickHoldAnEvent.timeoutId && !clickHoldAnEvent._eid) {
        clearTimeout(clickHoldAnEvent.timeoutId)
        clickHoldAnEvent.timeoutId = null
      }

      // Prevent creating an event if click and hold was not long enough.
      if (clickHoldACell.timeoutId) {
        clearTimeout(clickHoldACell.timeoutId)
        clickHoldACell.timeoutId = null
      }
    },

    onKeyUp (e) {
      // Escape key.
      if (e.keyCode === 27) {
        this.cancelDelete()
      }
    },

    unfocusEvent () {
      let { focusAnEvent, clickHoldAnEvent } = this.domEvents
      const event = this.view.events.find(e => e._eid === (focusAnEvent._eid || clickHoldAnEvent._eid))
      focusAnEvent._eid = null // Cancel event focus.
      clickHoldAnEvent._eid = null // Hide delete button.

      if (event) {
        event.focused = false
        event.deleting = false
      }
    },

    // Cancel an event deletion.
    cancelDelete () {
      let { clickHoldAnEvent } = this.domEvents
      if (clickHoldAnEvent._eid) {
        const event = this.view.events.find(e => e._eid === clickHoldAnEvent._eid)
        if (event) event.deleting = false

        clickHoldAnEvent._eid = null
        clickHoldAnEvent.timeoutId = null
      }
    },

    onEventTitleBlur (e, event) {
      // If no change cancel action.
      if (event.title === e.target.innerHTML) return

      event.title = e.target.innerHTML

      this.emitWithEvent('event-change', event)
      this.emitWithEvent('event-title-change', event)
    },

    // Object of arrays of events indexed by dates.
    updateMutableEvents () {
      this.mutableEvents = []

      // Group events into dates.
      this.events.forEach(event => {
        // Event Start, accept formatted string or Date object.
        let start, startDate, startDateF, startTime, hoursStart, minutesStart
        if (event.start) {
          !([startDateF, startTime = ''] = event.start.split(' '))
          !([hoursStart, minutesStart] = startTime.split(':'))
          startDate = new Date(event.start)
        }
        else if (event.startDate && event.startDate instanceof Date) {
          startDateF = formatDate(event.startDate)
          hoursStart = event.startDate.getHours()
          minutesStart = event.startDate.getMinutes()
          startDate = event.startDate
        }
        const startTimeMinutes = parseInt(hoursStart) * 60 + parseInt(minutesStart)
        start = event.start || startDateF + ' ' + formatTime(startTimeMinutes)

        // Event End, accept formatted string or Date object.
        let end, endDate, endDateF, endTime, hoursEnd, minutesEnd
        if (event.end) {
          !([endDateF, endTime = ''] = event.end.split(' '))
          !([hoursEnd, minutesEnd] = endTime.split(':'))
          endDate = new Date(event.end)
        }
        else if (event.endDate && event.endDate instanceof Date) {
          endDateF = formatDate(event.endDate)
          hoursEnd = event.endDate.getHours()
          minutesEnd = event.endDate.getMinutes()
          endDate = event.endDate
        }
        const endTimeMinutes = parseInt(hoursEnd) * 60 + parseInt(minutesEnd)
        end = event.end || endDateF + ' ' + formatTime(endTimeMinutes)

        const multipleDays = startDateF !== endDateF

        event = Object.assign({
          ...eventDefaults,
          // Keep the event ids scoped to this calendar instance.
          _eid: `${this._uid}_${this.eventIdIncrement++}`,
          overlapped: {},
          overlapping: {},
          simultaneous: {},
          segments: multipleDays ? {} : null,
          start,
          startDate,
          startTimeMinutes,
          end,
          endDate,
          endTimeMinutes,
          daysCount: multipleDays ? countDays(startDate, endDate) : 1,
          classes: (event.class || '').split(' ')
        }, event)

        this.mutableEvents.push(event)
      })
    },

    getPosition (e) {
      // @todo: Cache bounding box & update it on resize.
      const rect = this.$refs.cells.getBoundingClientRect()
      const { clientX, clientY } = 'ontouchstart' in window && e.touches ? e.touches[0] : e
      return { x: clientX - rect.left, y: clientY - rect.top }
    },

    minutesAtCursor (e) {
      let startTimeMinutes = 0
      let cursorCoords = {}

      if (typeof e === 'number') startTimeMinutes = e
      else if (typeof e === 'object') {
        cursorCoords = this.getPosition(e)
        startTimeMinutes = cursorCoords.y * this.timeStep / parseInt(this.timeCellHeight) + this.timeFrom
      }

      return { startTimeMinutes, cursorCoords }
    },

    // Allow call from cell click & hold or external call via $refs.
    createEvent (formattedDate, e = null, eventOptions = {}) {
      return createAnEvent(formattedDate, this.minutesAtCursor(e).startTimeMinutes, eventOptions, this)
    },

    // Prepare the event to return it with an emitted event.
    cleanupEvent (event) {
      event = { ...event }

      // Delete vue-cal specific props instead of returning a set of props so user
      // can place whatever they want inside an event and see it returned.
      const discardProps = [
        'height', 'top', 'overlapped', 'overlapping', 'simultaneous', 'classes',
<<<<<<< HEAD
        'split', 'segments', 'deletable','deleting', 'resizable', 'resizing', 'focused'
=======
        'split', 'segments', 'deletable', 'deleting', 'resizable', 'resizing', 'focused'
>>>>>>> 9798c971
      ]
      for (let prop in event) if (discardProps.includes(prop)) delete event[prop]

      return event
    },

    emitWithEvent (eventName, event) {
      this.$emit(eventName, this.cleanupEvent(event))
    },

    updateSelectedDate (date) {
      if (date && typeof date === 'string') date = stringToDate(date)

      if (date && date instanceof Date) {
        let { selectedDate } = this.view
        if (selectedDate) this.transitionDirection = selectedDate.getTime() > date.getTime() ? 'left' : 'right'
        // Select the day at midnight in order to allow fetching events on whole day.
        date.setHours(0, 0, 0)

        if (!selectedDate || selectedDate.getTime() !== date.getTime()) this.view.selectedDate = date
        this.switchView(this.view.id)
      }
    },

    countDays
  },

  created () {
    if (this.locale !== 'en') this.loadLocale(this.locale)
    else setTexts(this.texts)

    // Init the array of events, then keep listening for changes in watcher.
    this.updateMutableEvents(this.events)

    this.view.id = this.defaultView
    if (this.selectedDate) this.updateSelectedDate(this.selectedDate)
    else {
      this.view.selectedDate = this.now
      this.switchView(this.defaultView)
    }
  },

  mounted () {
    const hasTouch = 'ontouchstart' in window

    if (this.editableEvents) {
      window.addEventListener(hasTouch ? 'touchmove' : 'mousemove', this.onMouseMove, { passive: false })
      window.addEventListener(hasTouch ? 'touchend' : 'mouseup', this.onMouseUp)
      window.addEventListener('keyup', this.onKeyUp)
    }

    // Disable context menu on touch devices on the whole vue-cal instance.
    if (hasTouch) {
      this.$refs.vuecal.oncontextmenu = function (e) {
        e.preventDefault()
        e.stopPropagation()
      }
    }

    const params = {
      view: this.view.id,
      startDate: this.view.startDate,
      endDate: this.view.endDate,
      ...(this.view.id === 'month' ? { firstCellDate: this.view.firstCellDate, lastCellDate: this.view.lastCellDate } : {}),
      events: this.view.events,
      ...(this.view.id === 'week' ? { week: this.view.startDate.getWeek() } : {})
    }

    this.$emit('ready', params)
    this.ready = true
  },

  beforeDestroy () {
    const hasTouch = 'ontouchstart' in window
    window.removeEventListener(hasTouch ? 'touchmove' : 'mousemove', this.onMouseMove, { passive: false })
    window.removeEventListener(hasTouch ? 'touchend' : 'mouseup', this.onMouseUp)
    window.removeEventListener('keyup', this.onKeyUp)
  },

  computed: {
    views () {
      return {
        years: { label: this.texts.years, enabled: !this.disableViews.includes('years') },
        year: { label: this.texts.year, enabled: !this.disableViews.includes('year') },
        month: { label: this.texts.month, enabled: !this.disableViews.includes('month') },
        week: { label: this.texts.week, enabled: !this.disableViews.includes('week') },
        day: { label: this.texts.day, enabled: !this.disableViews.includes('day') }
      }
    },
    hasTimeColumn () {
      return this.time && ['week', 'day'].includes(this.view.id)
    },
    isShortMonthView () {
      return this.view.id === 'month' && this.eventsOnMonthView === 'short'
    },
    // For week & day views.
    timeCells () {
      let timeCells = []
      for (let i = this.timeFrom, max = this.timeTo; i < max; i += this.timeStep) {
        timeCells.push({
          hours: Math.floor(i / 60),
          minutes: i % 60,
          label: formatTime(i, this.timeFormat || (this.twelveHour ? 'h:mm{am}' : 'HH:mm')),
          value: i
        })
      }

      return timeCells
    },
    // Whether the current view has days splits.
    hasSplits () {
      return !!this.splitDays.length && ['week', 'day'].includes(this.view.id)
    },
    minTimestamp () {
      let date = null
      if (this.minDate && typeof this.minDate === 'string') date = stringToDate(this.minDate)
      else if (this.minDate && this.minDate instanceof Date) date = this.minDate
      return date ? date.getTime() : null
    },
    maxTimestamp () {
      let date = null
      if (this.maxDate && typeof this.maxDate === 'string') date = stringToDate(this.maxDate)
      else if (this.maxDate && this.minDate instanceof Date) date = this.maxDate
      return date ? date.getTime() : null
    },
    weekDays () {
      let { weekDays } = this.texts
      // Do not modify original for next instances.
      weekDays = weekDays.slice(0)

      if (this.startWeekOnSunday) weekDays.unshift(weekDays.pop())

      if (this.hideWeekends) {
        weekDays = this.startWeekOnSunday ? weekDays.slice(1, 6) : weekDays.slice(0, 5)
      }

      return weekDays.map(day => ({ label: day }))
    },
    weekDaysShort () {
      let { weekDaysShort = null } = this.texts

      if (weekDaysShort) {
        // Do not modify original for next instances.
        weekDaysShort = weekDaysShort.slice(0)

        if (this.startWeekOnSunday) weekDaysShort.unshift(weekDaysShort.pop())

        if (this.hideWeekends) {
          weekDaysShort = this.startWeekOnSunday ? weekDaysShort.slice(1, 6) : weekDaysShort.slice(0, 5)
        }
      }

      return weekDaysShort && weekDaysShort.map(day => ({ label: day }))
    },
    weekDaysInHeader () {
      return (this.view.id === 'month' || (this.view.id === 'week' && !this.minCellWidth))
    },
    months () {
      return this.texts.months.map(month => ({ label: month }))
    },
    viewTitle () {
      let title = ''
      const date = this.view.startDate
      const year = date.getFullYear()
      const month = date.getMonth()

      switch (this.view.id) {
        case 'years':
          title = this.texts.years
          break
        case 'year':
          title = year
          break
        case 'month':
          title = `${this.months[month].label} ${year}`
          break
        case 'week':
          const lastDayOfWeek = date.addDays(6)
          let formattedMonthYear = formatDate(date, this.xsmall ? 'mmm yyyy' : 'mmmm yyyy', this.texts)

          // If week is not ending in the same month it started in.
          if (lastDayOfWeek.getMonth() !== date.getMonth()) {
            let [m1, y1] = formattedMonthYear.split(' ')
            let [m2, y2] = formatDate(lastDayOfWeek, this.xsmall ? 'mmm yyyy' : 'mmmm yyyy', this.texts).split(' ')
            formattedMonthYear = y1 === y2 ? `${m1} - ${m2} ${y1}` : `${m1} ${y1} - ${m2} ${y2}`
          }
          title = `${this.texts.week} ${date.getWeek()} (${formattedMonthYear})`
          break
        case 'day':
          title = formatDate(date, this.texts.dateFormat, this.texts)
          break
      }

      return title
    },
    viewCells () {
      let cells = []
      let fromYear = null
      let todayFound = false

      switch (this.view.id) {
        case 'years':
          fromYear = this.view.startDate.getFullYear()
          cells = Array.apply(null, Array(25)).map((cell, i) => {
            const startDate = new Date(fromYear + i, 0, 1)
            const endDate = new Date(fromYear + i + 1, 0, 1)
            endDate.setSeconds(-1) // End at 23:59:59.

            return {
              startDate,
              formattedDate: formatDate(startDate),
              endDate,
              content: fromYear + i,
              current: fromYear + i === this.now.getFullYear()
            }
          })
          break
        case 'year':
          fromYear = this.view.startDate.getFullYear()
          cells = Array.apply(null, Array(12)).map((cell, i) => {
            const startDate = new Date(fromYear, i, 1)
            const endDate = new Date(fromYear, i + 1, 1)
            endDate.setSeconds(-1) // End at 23:59:59.

            return {
              startDate,
              formattedDate: formatDate(startDate),
              endDate,
              content: this.xsmall ? this.months[i].label.substr(0, 3) : this.months[i].label,
              current: i === this.now.getMonth() && fromYear === this.now.getFullYear()
            }
          })
          break
        case 'month':
          const month = this.view.startDate.getMonth()
          let selectedDateAtMidnight = new Date(this.view.selectedDate.getTime())
          selectedDateAtMidnight.setHours(0, 0, 0, 0)
          todayFound = false
          const firstCellDate = new Date(this.view.firstCellDate)

          // Create 42 cells (6 rows x 7 days) and populate them with days.
          cells = Array.apply(null, Array(42)).map((cell, i) => {
            const startDate = firstCellDate.addDays(i)
            const endDate = new Date(startDate)
            endDate.setHours(23, 59, 59) // End at 23:59:59.
            // To increase performance skip checking isToday if today already found.
            const isToday = !todayFound && startDate && startDate.getDate() === this.now.getDate() &&
                            startDate.getMonth() === this.now.getMonth() &&
                            startDate.getFullYear() === this.now.getFullYear() &&
                            !todayFound++

            return {
              startDate,
              formattedDate: formatDate(startDate),
              endDate,
              content: startDate.getDate(),
              today: isToday,
              outOfScope: startDate.getMonth() !== month
            }
          })

          if (this.hideWeekends) {
            cells = cells.filter(cell => cell.startDate.getDay() > 0 && cell.startDate.getDay() < 6)
          }
          break
        case 'week':
          todayFound = false
          let firstDayOfWeek = this.view.startDate

          cells = this.weekDays.map((cell, i) => {
            const startDate = firstDayOfWeek.addDays(i)
            const endDate = new Date(startDate)
            endDate.setHours(23, 59, 59) // End at 23:59:59.

            return {
              startDate,
              formattedDate: formatDate(startDate),
              endDate,
              today: !todayFound && isDateToday(startDate) && !todayFound++
            }
          })
          break
        case 'day':
          const startDate = this.view.startDate
          const endDate = new Date(this.view.startDate)
          endDate.setHours(23, 59, 59) // End at 23:59:59.

          cells = [{
            startDate,
            formattedDate: formatDate(startDate),
            endDate,
            today: isDateToday(startDate)
          }]
          break
      }
      return cells
    },
    cssClasses () {
      return {
        [`vuecal--${this.view.id}-view`]: true,
        [`vuecal--${this.locale}`]: this.locale,
        'vuecal--no-time': !this.time,
        'vuecal--view-with-time': this.hasTimeColumn,
        'vuecal--twelve-hour': this.twelveHour,
        'vuecal--click-to-navigate': this.clickToNavigate,
        'vuecal--hide-weekends': this.hideWeekends,
        'vuecal--split-days': this.hasSplits,
        'vuecal--overflow-x': this.minCellWidth,
        'vuecal--small': this.small,
        'vuecal--xsmall': this.xsmall,
        'vuecal--no-event-overlaps': this.noEventOverlaps,
        'vuecal--dragging-event': this.domEvents.resizeAnEvent.endTimeMinutes,
        'vuecal--events-on-month-view': this.eventsOnMonthView,
        'vuecal--short-events': this.view.id === 'month' && this.eventsOnMonthView === 'short'
      }
    }
  },

  filters: {
    formatTime (value, format) {
      return formatTime(value, format) || ''
    }
  },

  watch: {
    events: {
      handler (events, oldEvents) {
        this.updateMutableEvents(events)
        this.addEventsToView()
      },
      deep: true
    },
    locale (locale) {
      this.loadLocale(locale)
    },
    selectedDate (date) {
      this.updateSelectedDate(date)
    }
  }
}
</script><|MERGE_RESOLUTION|>--- conflicted
+++ resolved
@@ -321,14 +321,8 @@
 
   methods: {
     loadLocale (locale) {
-<<<<<<< HEAD
-      // import(/* webpackInclude: /\.json$/, webpackChunkName: "[request]" */ `./i18n/${locale}`)
-      //   .then(response => (this.texts = response.default))
-      this.texts = require(`./i18n/${locale}.json`)
-=======
       import(/* webpackInclude: /\.json$/, webpackChunkName: "i18n/[request]" */ `./i18n/${locale}`)
         .then(response => (this.texts = response.default))
->>>>>>> 9798c971
       setTexts(this.texts)
     },
 
@@ -476,8 +470,6 @@
       if (segment) segment.endTimeMinutes = resizeAnEvent.endTimeMinutes
       event.endTimeMinutes = resizeAnEvent.endTimeMinutes
 
-<<<<<<< HEAD
-=======
       // @todo: Find a way to make this more performant while dragging.
       // ------------------------------------------------------------------
       let mutableEvent = this.mutableEvents.find(e => e._eid === resizeAnEvent._eid)
@@ -493,7 +485,6 @@
       this.emitWithEvent('event-change', event)
       this.emitWithEvent('event-duration-change', event)
 
->>>>>>> 9798c971
       // Resize events horizontally if resize-x is enabled (add/remove segments).
       if (this.resizeX && this.view.id === 'week') {
         let cellsWidth = this.$refs.cells.offsetWidth
@@ -715,11 +706,7 @@
       // can place whatever they want inside an event and see it returned.
       const discardProps = [
         'height', 'top', 'overlapped', 'overlapping', 'simultaneous', 'classes',
-<<<<<<< HEAD
-        'split', 'segments', 'deletable','deleting', 'resizable', 'resizing', 'focused'
-=======
         'split', 'segments', 'deletable', 'deleting', 'resizable', 'resizing', 'focused'
->>>>>>> 9798c971
       ]
       for (let prop in event) if (discardProps.includes(prop)) delete event[prop]
 
