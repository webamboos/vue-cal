<template lang="pug">
<<<<<<< HEAD
  .vuecal__flex.vuecal(ref="vuecal" column :class="cssClasses" :lang="locale")
    .vuecal__header
      ul.vuecal__flex.vuecal__menu(v-if="!hideViewSelector")
        li(:class="{ active: view.id === id }" v-for="(v, id) in views" v-if="v.enabled" @click="switchView(id, null, true)") {{ v.label }}
      .vuecal__title(v-if="!hideTitleBar")
        .vuecal__arrow.vuecal__arrow--prev(@click="previous")
          slot(name="arrowPrev")
            i.angle
        transition.flex.text-xs-center(:class="{ clickable: !!broaderView }" :name="`slide-fade--${transitionDirection}`")
          span.d-inline-block(:key="transitions ? viewTitle : false" @click="switchToBroaderView()")
            slot(name="title" :title="viewTitle" :view="view") {{ viewTitle }}
        .vuecal__arrow.vuecal__arrow--next(@click="next")
          slot(name="arrowNext")
            i.angle
      .vuecal__flex.vuecal__weekdays-headings(v-if="viewHeadings.length && !(hasSplits && view.id === 'week')")
        .vuecal__flex.vuecal__heading(:class="heading.class" v-for="(heading, i) in viewHeadings" :key="i")
          transition(:name="`slide-fade--${transitionDirection}`" :appear="transitions")
            span(:key="transitions ? `${i}-${heading.label4}` : false")
              span(v-for="j in 3" :key="j") {{ heading['label' + j]}}
              span(v-if="heading.label4") &nbsp;
              span(v-if="heading.label4") {{ heading.label4 }}
      .vuecal__flex.vuecal__all-day(v-if="showAllDayEvents && time && ['week', 'day'].indexOf(view.id) > -1")
        span(style="width: 3em")
          span {{ texts.allDay }}
        .vuecal__flex.vuecal__cells(:class="`${view.id}-view`" grow :wrap="!hasSplits || view.id !== 'week'" :column="hasSplits")
          vuecal-cell(
            :class="cell.class"
            v-for="(cell, i) in viewCells"
            :key="i"
            :date="cell.date"
            :formatted-date="cell.formattedDate"
            :all-day-events="true"
            :today="cell.today"
            :splits="['week', 'day'].indexOf(view.id) > -1 && splitDays || []"
            @click.native="selectCell(cell)"
            @dblclick.native="dblClickToNavigate && switchToNarrowerView()")
            div(slot="event-renderer" slot-scope="{ event, view }" :view="view" :event="event")
              slot(name="event-renderer" :view="view" :event="event")
                .vuecal__event-title.vuecal__event-title--edit(contenteditable v-if="editableEvents && event.title" @blur="onEventTitleBlur($event, event)" v-html="event.title")
                .vuecal__event-title(v-else-if="event.title") {{ event.title }}
            slot(slot="no-event" name="no-event")
=======
  .vuecal__flex.vuecal(column :class="cssClasses" :lang="locale")
    vuecal-header(
      :vuecal-props="$props"
      :view-props="{ views, view, hasSplits }"
      :texts="texts"
      :months="months"
      :week-days="weekDays")
      div(slot="arrowPrev")
        slot(name="arrowPrev")
          i.angle
      div(slot="arrowNext")
        slot(name="arrowNext")
          i.angle
      div(slot="title")
        slot(name="title" :title="viewTitle" :view="view") {{ viewTitle }}
>>>>>>> be2b9ee6

    .vuecal__flex.vuecal__body(v-if="!hideBody" grow)
      transition(:name="`slide-fade--${transitionDirection}`" :appear="transitions")
        .vuecal__flex(style="min-width: 100%" :key="transitions ? view.id : false" column)
          .vuecal__flex.vuecal__all-day(v-if="showAllDayEvents && hasTimeColumn")
            span(style="width: 3em")
              span {{ texts.allDay }}
            .vuecal__flex.vuecal__cells(:class="`${view.id}-view`" grow :wrap="!hasSplits || view.id !== 'week'" :column="hasSplits")
<<<<<<< HEAD
              //- Only for splitDays.
              .vuecal__flex.vuecal__weekdays-headings(v-if="hasSplits && view.id === 'week'")
                .vuecal__flex.vuecal__heading(:class="heading.class" v-for="(heading, i) in viewHeadings" :key="i" :style="weekdayCellStyles")
                  transition(:name="`slide-fade--${transitionDirection}`" :appear="transitions")
                    span(:key="transitions ? `${i}-${heading.label4}` : false")
                      span(v-for="j in 3" :key="j") {{ heading['label' + j]}}
                      span(v-if="heading.label4") &nbsp;
                      span(v-if="heading.label4") {{ heading.label4 }}

              .vuecal__flex(grow :wrap="!hasSplits || view.id !== 'week'")
                vuecal-cell(
                  :class="cell.class"
                  v-for="(cell, i) in viewCells"
                  :key="i"
                  :date="cell.date"
                  :formatted-date="cell.formattedDate"
                  :today="cell.today"
                  :content="cell.content"
                  :splits="['week', 'day'].indexOf(view.id) > -1 && splitDays || []"
                  @touchstart.native="onCellTouchStart($event, cell)"
                  @mousedown.native="onCellMouseDown($event, cell)"
                  @click.native="selectCell(cell)"
                  @dblclick.native="dblClickToNavigate && switchToNarrowerView()")
                  .vuecal__cell-events-count(slot="events-count-month-view" slot-scope="{ events }" :events="events")
                    slot(name="events-count-month-view" :events="events")
                      span(v-if="events.length") {{ events.length }}
                  div(slot="event-renderer" slot-scope="{ event, view }" :view="view" :event="event")
                    slot(name="event-renderer" :view="view" :event="event")
                      .vuecal__event-title.vuecal__event-title--edit(contenteditable v-if="editableEvents && event.title" @blur="onEventTitleBlur($event, event)" v-html="event.title")
                      .vuecal__event-title(v-else-if="event.title") {{ event.title }}
                      .vuecal__event-time(v-if="event.startTimeMinutes && !(view === 'month' && eventsOnMonthView === 'short')")
                        | {{ event.startTimeMinutes | formatTime(timeFormat || ($props['12Hour'] ? 'h:mm{am}' : 'HH:mm')) }}
                        span(v-if="event.endTimeMinutes") &nbsp;- {{ event.endTimeMinutes | formatTime(timeFormat || ($props['12Hour'] ? 'h:mm{am}' : 'HH:mm')) }}
                        small.days-to-end(v-if="event.multipleDays.daysCount") &nbsp;+{{ event.multipleDays.daysCount - 1 }}{{ texts.day[0].toLowerCase() }}
                      .vuecal__event-content(v-if="event.content && !(view === 'month' && eventsOnMonthView === 'short')" v-html="event.content")
                  slot(slot="no-event" name="no-event") {{ texts.noEvent }}
=======
              vuecal-cell(
                :class="cell.class"
                v-for="(cell, i) in viewCells"
                :key="i"
                :date="cell.date"
                :formatted-date="cell.formattedDate"
                :all-day-events="true"
                :today="cell.today"
                :splits="['week', 'day'].indexOf(view.id) > -1 && splitDays || []"
                @click.native="selectCell(cell)"
                @dblclick.native="dblClickToNavigate && switchToNarrowerView()")
                div(slot="event-renderer" slot-scope="{ event, view }" :view="view" :event="event")
                  slot(name="event-renderer" :view="view" :event="event")
                    .vuecal__event-title.vuecal__event-title--edit(contenteditable v-if="editableEvents && event.title" @blur="onEventTitleBlur($event, event)" v-html="event.title")
                    .vuecal__event-title(v-else-if="event.title") {{ event.title }}
                    .vuecal__event-content(v-if="event.content && showAllDayEvents !== 'short' && !(view === 'month' && eventsOnMonthView === 'short')" v-html="event.content")
                slot(slot="no-event" name="no-event")
          .vuecal__bg(:class="{ vuecal__flex: !hasTimeColumn }" column)
            .vuecal__flex(row grow)
              .vuecal__time-column(v-if="hasTimeColumn")
                .vuecal__time-cell(v-for="(cell, i) in timeCells" :key="i" :style="`height: ${timeCellHeight}px`")
                  slot(name="time-cell" :hours="cell.hours" :minutes="cell.minutes")
                    span.line {{ cell.label }}

              .vuecal__flex.vuecal__cells(:class="`${view.id}-view`" grow :wrap="!hasSplits || view.id !== 'week'" :column="hasSplits")
                //- Only for splitDays.
                weekdays-headings(
                  v-if="hasSplits && view.id === 'week'"
                  :transitions="{ active: transitions, direction: transitionDirection }"
                  :view="view"
                  :min-cell-width="minCellWidth"
                  :locale="locale"
                  :week-days="weekDays"
                )

                .vuecal__flex(grow :wrap="!hasSplits || view.id !== 'week'")
                  vuecal-cell(
                    :class="cell.class"
                    v-for="(cell, i) in viewCells"
                    :key="i"
                    :date="cell.date"
                    :formatted-date="cell.formattedDate"
                    :today="cell.today"
                    :content="cell.content"
                    :splits="['week', 'day'].indexOf(view.id) > -1 && splitDays || []"
                    @click.native="selectCell(cell)"
                    @dblclick.native="dblClickToNavigate && switchToNarrowerView()")
                    .vuecal__cell-events-count(slot="events-count-month-view" slot-scope="{ events }" :events="events")
                      slot(name="events-count-month-view" :events="events")
                        span(v-if="events.length") {{ events.length }}
                    div(slot="event-renderer" slot-scope="{ event, view }" :view="view" :event="event")
                      slot(name="event-renderer" :view="view" :event="event")
                        .vuecal__event-title.vuecal__event-title--edit(v-if="editableEvents && event.title" contenteditable @blur="onEventTitleBlur($event, event)" v-html="event.title")
                        .vuecal__event-title(v-else-if="event.title") {{ event.title }}
                        .vuecal__event-time(v-if="event.startTimeMinutes && !(view === 'month' && event.allDay && showAllDayEvents && showAllDayEvents === 'short') && !(view === 'month' && eventsOnMonthView === 'short')")
                          | {{ event.startTimeMinutes | formatTime(timeFormat || ($props['12Hour'] ? 'h:mm{am}' : 'HH:mm')) }}
                          span(v-if="event.endTimeMinutes") &nbsp;- {{ event.endTimeMinutes | formatTime(timeFormat || ($props['12Hour'] ? 'h:mm{am}' : 'HH:mm')) }}
                          small.days-to-end(v-if="event.multipleDays.daysCount") &nbsp;+{{ event.multipleDays.daysCount - 1 }}{{ texts.day[0].toLowerCase() }}
                        .vuecal__event-content(v-if="event.content && !(view === 'month' && event.allDay && showAllDayEvents && showAllDayEvents === 'short') && !(view === 'month' && eventsOnMonthView === 'short')" v-html="event.content")
                    slot(slot="no-event" name="no-event") {{ texts.noEvent }}
>>>>>>> be2b9ee6
</template>

<script>
import { now, isDateToday, getPreviousFirstDayOfWeek, formatDate, formatTime } from './date-utils'
<<<<<<< HEAD
=======
import './mixins'
import Header from './header'
import WeekdaysHeadings from './weekdays-headings'
>>>>>>> be2b9ee6
import Cell from './cell'
import './styles.scss'

export default {
  name: 'vue-cal',
  components: { 'vuecal-cell': Cell, 'vuecal-header': Header, WeekdaysHeadings },
  props: {
    locale: {
      type: String,
      default: 'en'
    },
    hideViewSelector: {
      type: Boolean,
      default: false
    },
    hideTitleBar: {
      type: Boolean,
      default: false
    },
    hideBody: {
      type: Boolean,
      default: false
    },
    hideWeekends: {
      type: Boolean,
      default: false
    },
    disableViews: {
      type: Array,
      default: () => []
    },
    defaultView: {
      type: String,
      default: 'week'
    },
    showAllDayEvents: {
<<<<<<< HEAD
      type: Boolean,
=======
      type: [Boolean, String],
>>>>>>> be2b9ee6
      default: false
    },
    selectedDate: {
      type: [String, Date],
      default: ''
    },
    startWeekOnSunday: {
      type: Boolean,
      default: false
    },
    small: {
      type: Boolean,
      default: false
    },
    xsmall: {
      type: Boolean,
      default: false
    },
    clickToNavigate: {
      type: Boolean,
      default: false
    },
    dblClickToNavigate: {
      type: Boolean,
      default: true
    },
    time: {
      type: Boolean,
      default: true
    },
    timeFrom: {
      type: Number,
      default: 0 // In minutes.
    },
    timeTo: {
      type: Number,
      default: 24 * 60 // In minutes.
    },
    timeStep: {
      type: Number,
      default: 60 // In minutes.
    },
    timeCellHeight: {
      type: Number,
      default: 40 // In pixels.
    },
    '12Hour': {
      type: Boolean,
      default: false
    },
    timeFormat: {
      type: String,
      default: ''
    },
    minCellWidth: {
      type: Number,
      default: 0
    },
    splitDays: {
      type: Array,
      default: () => []
    },
    events: {
      type: Array,
      default: () => []
    },
    editableEvents: {
      type: Boolean,
      default: false
    },
    noEventOverlaps: {
      type: Boolean,
      default: false
    },
    eventsOnMonthView: {
      type: [Boolean, String],
      default: false
    },
    onEventClick: {
      type: Function,
      default: () => {}
    },
    onEventDblclick: {
      type: Function,
      default: () => {}
    },
    onEventCreate: {
      type: Function,
      default: () => {}
    },
    transitions: {
      type: Boolean,
      default: true
    }
  },
  data: () => ({
    ready: false,
    now,
    view: {
      id: '',
      title: '',
      startDate: null,
      selectedDate: null
    },
    eventIdIncrement: 1,
    domEvents: {
      resizeAnEvent: {
        eventId: null, // Only one at a time.
        start: null,
        originalHeight: 0,
        newHeight: 0
      },
      dragAnEvent: {
        eventId: null // Only one at a time.
      },
      focusAnEvent: {
        eventId: null // Only one at a time.
      },
      clickHoldAnEvent: {
        eventId: null, // Only one at a time.
        timeout: 1200,
        timeoutId: null
      },
      clickHoldACell: {
        cellId: null,
        timeout: 1200,
        timeoutId: null
      },
      dblTapACell: {
        taps: 0,
        timeout: 500
      }
    },
    mutableEvents: {}, // An indexed array of mutable events updated each time given events array changes.
    transitionDirection: 'right'
  }),

  methods: {
    switchToNarrowerView () {
      this.transitionDirection = 'right'

      let views = Object.keys(this.views)
      views = views.slice(views.indexOf(this.view.id) + 1)
      const view = views.find(v => this.views[v].enabled)

      if (view) this.switchView(view)
    },

    switchView (view, date = null, fromViewSelector = false) {
      if (this.transitions && fromViewSelector) {
        const views = Object.keys(this.views)
        this.transitionDirection = views.indexOf(this.view.id) > views.indexOf(view) ? 'left' : 'right'
      }

      this.view.events = []
      this.view.id = view
<<<<<<< HEAD
      this.view.startDateOutOfScope = null // For month view, if filling cells before 1st of month.
=======
      this.view.firstCellDate = null // For month view, if filling cells before 1st of month.
      this.view.lastCellDate = null // For month view, if filling cells after current month.
>>>>>>> be2b9ee6
      let dateTmp, endTime, formattedDate, dayEvents

      if (!date) {
        date = this.view.selectedDate || this.view.startDate
        if (view === 'week') date = getPreviousFirstDayOfWeek(date, this.startWeekOnSunday)
      }

      switch (view) {
        case 'years':
          // Always fill first cell with a multiple of 25 years, E.g. year 2000, or 2025.
          this.view.startDate = new Date(Math.floor(date.getFullYear() / 25) * 25 || 2000, 0, 1)
          this.view.endDate = new Date(this.view.startDate.getFullYear() + 26, 0, 0)
          break
        case 'year':
          this.view.startDate = new Date(date.getFullYear(), 0, 1)
          this.view.endDate = new Date(date.getFullYear() + 1, 0, 0)
          break
        case 'month':
          this.view.startDate = new Date(date.getFullYear(), date.getMonth(), 1)
          this.view.endDate = new Date(date.getFullYear(), date.getMonth() + 1, 0)
          dateTmp = new Date(this.view.startDate)
          endTime = this.view.endDate.getTime()
          while (dateTmp.getTime() <= endTime) {
            dateTmp = dateTmp.addDays(1)
            formattedDate = formatDate(dateTmp, 'yyyy-mm-dd', this.texts)

            // If the first day of the month is not a FirstDayOfWeek (Monday or Sunday), prepend missing days to the days array.
            let startDate = new Date(this.view.startDate)
            if (startDate.getDay() !== (this.startWeekOnSunday ? 0 : 1)) {
              startDate = getPreviousFirstDayOfWeek(startDate, this.startWeekOnSunday)
<<<<<<< HEAD
              this.view.startDateOutOfScope = startDate // Reused in viewCells computed array.
            }

            // Save the events of each day of month + out of scope ones into view object.
            for (let i = 0; i < 42; i++) { // 42 cells (6 rows x 7 days).
              const formattedDate = startDate.addDays(i)
              dayEvents = this.mutableEvents[startDate.addDays(i)] || []
=======
            }

            // Used in viewCells computed array & returned in emitted events.
            this.view.firstCellDate = startDate
            this.view.lastCellDate = startDate.addDays(41)

            // Save the events of each day of month + out of scope ones into view object.
            for (let i = 0; i < 42; i++) { // 42 cells (6 rows x 7 days).
              formattedDate = formatDate(startDate.addDays(i), 'yyyy-mm-dd', this.texts)
              dayEvents = this.mutableEvents[formattedDate] || []
>>>>>>> be2b9ee6
              if (dayEvents.length) this.view.events.push(...dayEvents.map(e => this.cleanupEvent(e)))
            }
          }
          break
        case 'week':
          this.view.startDate = this.hideWeekends && this.startWeekOnSunday ? date.addDays(1) : date
          this.view.endDate = date.addDays(7)
          dateTmp = new Date(date)
          for (let i = 0; i < 7; i++) {
            formattedDate = formatDate(dateTmp.addDays(i), 'yyyy-mm-dd', this.texts)
            dayEvents = this.mutableEvents[formattedDate] || []
            if (dayEvents.length) this.view.events.push(...dayEvents.map(e => this.cleanupEvent(e)))
          }
          break
        case 'day':
          this.view.startDate = date
          this.view.endDate = date
          dayEvents = this.mutableEvents[formatDate(date, 'yyyy-mm-dd', this.texts)] || []
          if (dayEvents.length) this.view.events = dayEvents.map(e => this.cleanupEvent(e))
          break
      }

      if (this.ready) {
        const params = {
          view,
          startDate: this.view.startDate,
          endDate: this.view.endDate,
          ...(this.view.id === 'month' ? { firstCellDate: this.view.firstCellDate, lastCellDate: this.view.lastCellDate } : {}),
          events: this.view.events,
          ...(this.view.id === 'week' ? { week: this.view.startDate.getWeek() } : {})
        }
        this.$emit('view-change', params)
      }
    },

    findAncestor (el, Class) {
      while ((el = el.parentElement) && !el.classList.contains(Class)) {}
      return el
    },

    isDOMElementAnEvent (el) {
      return el.classList.contains('vuecal__event') || this.findAncestor(el, 'vuecal__event')
    },

    selectCell (cell) {
      if (this.view.selectedDate.toString() !== cell.date.toString()) {
        this.view.selectedDate = cell.date
        this.$emit('day-focus', cell.date)
      }

      // Switch to narrower view.
      if (this.clickToNavigate) this.switchToNarrowerView()

      // Handle double click manually for touch devices.
      else if (this.dblClickToNavigate && 'ontouchstart' in window) {
        this.domEvents.dblTapACell.taps++

        setTimeout(() => (this.domEvents.dblTapACell.taps = 0), this.domEvents.dblTapACell.timeout)

        if (this.domEvents.dblTapACell.taps >= 2) {
          this.domEvents.dblTapACell.taps = 0
          this.switchToNarrowerView()
        }
      }
    },

    onCellMouseDown (e, cell, touch = false) {
      // Prevent a double mouse down on touch devices.
      if ('ontouchstart' in window && !touch) return false

      let clickHoldACell = this.domEvents.clickHoldACell

      // If not mousedown on an event, click & hold to create an event.
      if (this.editableEvents && !this.isDOMElementAnEvent(e.target) && ['week', 'day'].indexOf(this.view.id) > -1) {
        console.log('onCellMouseDown', cell)

        clickHoldACell.cellId = this._uid + '_' + cell.formattedDate
        clickHoldACell.timeoutId = setTimeout(() => {
          if (clickHoldACell.cellId) {
            this.createAnEvent(cell, e)
          }
        }, clickHoldACell.timeout)
      }
    },

    onCellTouchStart (e, cell) {
      // If not mousedown on an event.
      if (!this.isDOMElementAnEvent(e.target)) {
        console.log('onCellTouchStart', cell)
        this.onCellMouseDown(e, cell, true)
      }
    },

    // Event resizing is started in cell component (onMouseDown) but place onMouseMove & onMouseUp
    // handlers in the single parent for performance.
    onMouseMove (e) {
      let { resizeAnEvent } = this.domEvents
      if (resizeAnEvent.eventId === null) return

      e.preventDefault()
      const y = 'ontouchstart' in window ? e.touches[0].clientY : e.clientY
      resizeAnEvent.newHeight = resizeAnEvent.originalHeight + (y - resizeAnEvent.start)
    },

    onMouseUp (e) {
      let { focusAnEvent, resizeAnEvent, clickHoldAnEvent, clickHoldACell } = this.domEvents

      // On event resize end, emit event.
      if (resizeAnEvent.eventId) {
        let event = this.mutableEvents[resizeAnEvent.eventStartDate].find(item => item.id === resizeAnEvent.eventId)
        if (event) {
          this.emitWithEvent('event-change', event)
          this.emitWithEvent('event-duration-change', event)
        }
      }

      // If not mouse up on an event, unfocus any event except if just dragged.
      if (!this.isDOMElementAnEvent(e.target) && !resizeAnEvent.eventId) {
        focusAnEvent.eventId = null // Cancel event focus.
        clickHoldAnEvent.eventId = null // Hide delete button.
      }

      // Prevent showing delete button if click and hold was not long enough.
      // Click & hold timeout happens in onMouseDown() in cell component.
      if (clickHoldAnEvent.timeoutId && !clickHoldAnEvent.eventId) {
        clearTimeout(clickHoldAnEvent.timeoutId)
        clickHoldAnEvent.timeoutId = null
      }

      // Prevent creating an event if click and hold was not long enough.
      if (clickHoldACell.timeoutId) {
        clearTimeout(clickHoldACell.timeoutId)
        clickHoldACell.timeoutId = null
      }

      // Any mouse up must cancel event resizing.
      resizeAnEvent.eventId = null
      resizeAnEvent.start = null
      resizeAnEvent.originalHeight = null
      resizeAnEvent.newHeight = null
    },

    onEventTitleBlur (e, event) {
      event.title = e.target.innerHTML

      if (event.linked.daysCount) {
        event.linked.forEach(e => {
          let dayToModify = this.mutableEvents[e.date]
          dayToModify.find(e2 => e2.id === e.id).title = event.title
        })
      }

      this.emitWithEvent('event-change', event)
      this.emitWithEvent('event-title-change', event)
    },

    // Object of arrays of events indexed by dates.
    updateMutableEvents () {
      // eslint-disable-next-line
      this.mutableEvents = {}

      // Group events into dates.
      this.events.map(event => {
        let [startDate, startTime = ''] = event.start.split(' ')
        const [hoursStart, minutesStart] = startTime.split(':')
        const startTimeMinutes = parseInt(hoursStart) * 60 + parseInt(minutesStart)

        let [endDate, endTime = ''] = event.end.split(' ')
        const [hoursEnd, minutesEnd] = endTime.split(':')
        const endTimeMinutes = parseInt(hoursEnd) * 60 + parseInt(minutesEnd)
        const multipleDays = startDate !== endDate

        // Keep the event ids scoped to this calendar instance.
        // eslint-disable-next-line
        let id = `${this._uid}_${this.eventIdIncrement++}`

        event = Object.assign({
          id,
          startDate,
          startTime,
          startTimeMinutes,
          endDate,
          endTime,
          endTimeMinutes,
          title: '',
          content: '',
          height: 0,
          top: 0,
          overlapped: {},
          overlapping: {},
          simultaneous: {},
          linked: [], // Linked events.
          multipleDays: {},
          allDay: false,
<<<<<<< HEAD
          classes: event.class.split(' ')
=======
          classes: {
            [event.class]: true,
            'vuecal__event--background': event.background,
            'vuecal__event--multiple-days': multipleDays,
            'event-start': multipleDays
          }
>>>>>>> be2b9ee6
        }, event)

        // Make array reactive for future events creations & deletions.
        if (!(event.startDate in this.mutableEvents)) this.$set(this.mutableEvents, event.startDate, [])
        // eslint-disable-next-line
        this.mutableEvents[event.startDate].push(event)

        if (multipleDays) {
          // Create an array of linked events to attach to each event piece (piece = 1 day),
          // So that deletion and modification reflects on all the pieces.
          let eventPieces = []

          const oneDayInMs = 24 * 60 * 60 * 1000
          const [y1, m1, d1] = startDate.split('-')
          const [y2, m2, d2] = endDate.split('-')
          startDate = new Date(y1, parseInt(m1) - 1, d1)
          endDate = new Date(y2, parseInt(m2) - 1, d2)
          const datesDiff = Math.round(Math.abs((startDate.getTime() - endDate.getTime()) / oneDayInMs))

          // Update First day event.
          event.multipleDays = {
            start: true,
            startDate,
            startTime,
            startTimeMinutes,
            endDate: startDate,
            endTime: '24:00',
            endTimeMinutes: 24 * 60,
            daysCount: datesDiff + 1
          }

          // Generate event pieces ids to link them all together
          // and update the first event linked events array with all ids of pieces.
          for (let i = 1; i <= datesDiff; i++) {
            const date = formatDate(new Date(startDate).addDays(i), 'yyyy-mm-dd', this.texts)
            eventPieces.push({
              id: `${this._uid}_${this.eventIdIncrement++}`,
              date
            })
          }
          event.linked = eventPieces

          // Create 1 event per day and link them all.
          for (let i = 1; i <= datesDiff; i++) {
            const date = eventPieces[i - 1].date
            const linked = [
              { id: event.id, date: event.startDate },
              ...eventPieces.slice(0).filter(e => e.id !== eventPieces[i - 1].id)
            ]

            // Make array reactive for future events creations & deletions.
            if (!(date in this.mutableEvents)) this.$set(this.mutableEvents, date, [])

            this.mutableEvents[date].push({
              ...event,
              id: eventPieces[i - 1].id,
              overlapped: {},
              overlapping: {},
              simultaneous: {},
              linked,
              // All the dates in the multipleDays object property are related
              // to the current event piece (only 1 day) not the whole event.
              multipleDays: {
                start: false,
                middle: i < datesDiff,
                end: i === datesDiff,
                startDate: date,
                startTime: '00:00',
                startTimeMinutes: 0,
                endDate: date,
                endTime: i === datesDiff ? endTime : '24:00',
                endTimeMinutes: i === datesDiff ? endTimeMinutes : 24 * 60,
                daysCount: datesDiff + 1
              }
            })
          }
        }

        return event
      })
    },

    getPosition (e) {
      const rect = e.target.getBoundingClientRect()
      const { clientX, clientY } = 'ontouchstart' in window && e.touches ? e.touches[0] : e
      return { x: clientX - rect.left, y: clientY - rect.top }
    },

    createAnEvent (cell, e) {
      const d = cell.date.getDate()
      const m = cell.date.getMonth() + 1
      const y = cell.date.getFullYear()
      const date = `${y}-${m < 10 ? '0' + m : m}-${d < 10 ? '0' + d : d}`
      const mouseY = this.getPosition(e).y
      const startTimeMinutes = mouseY * 60 / parseInt(this.timeCellHeight) + this.timeFrom
      const hours = parseInt(startTimeMinutes / 60)
      const minutes = parseInt(startTimeMinutes % 60)
      const endTimeMinutes = startTimeMinutes + 120

      let event = {
        id: `${this._uid}_${this.eventIdIncrement++}`,
        title: '',
        content: '',
        start: date + (this.time ? `${hours}:${minutes}` : ''),
        startDate: date,
        startTime: (this.time ? `${hours}:${minutes}` : null),
        startTimeMinutes,
        end: date + (this.time ? `${hours + 2}:${minutes}` : ''),
        endDate: date,
        endTime: (this.time ? `${hours + 2}:${minutes}` : null),
        endTimeMinutes,
        height: 0,
        top: 0,
        overlapped: {},
        overlapping: {},
        simultaneous: {},
        multipleDays: {},
        background: false,
        linked: [],
        classes: []
      }

      if (typeof this.onEventCreate === 'function') this.onEventCreate(event)

      // Make array reactive for future events creations & deletions.
      if (!(event.startDate in this.mutableEvents)) this.$set(this.mutableEvents, event.startDate, [])

      this.mutableEvents[event.startDate].push(event)
      this.emitWithEvent('event-create', event)
      this.emitWithEvent('event-change', event)
    },

    // Prepare the event to return it with an emitted event.
    cleanupEvent (event) {
      event = { ...event }

      // Delete vue-cal specific props instead of returning a set of props so user
      // can place whatever they want inside an event and see it returned.
      const discardProps = ['height', 'top', 'overlapped', 'overlapping', 'simultaneous', 'classes', 'split']
      for (let prop in event) if (discardProps.indexOf(prop) > -1) delete event[prop]
      if (!event.multipleDays.daysCount) delete event.multipleDays

      // Return date objects for easy manipulation.
      const [date1, time1] = event.start.split(' ')
      const [y1, m1, d1] = (date1 && date1.split('-')) || [0, 0, 0]
      const [h1, min1] = (time1 && time1.split(':')) || [0, 0]
      event.startDate = new Date(y1, parseInt(m1) - 1, d1, h1, min1)

      const [date2, time2] = event.end.split(' ')
      const [y2, m2, d2] = (date2 && date2.split('-')) || [0, 0, 0]
      const [h2, min2] = (time2 && time2.split(':')) || [0, 0]
      event.endDate = new Date(y2, parseInt(m2) - 1, d2, h2, min2)

      return event
    },

    emitWithEvent (eventName, event) {
      this.$emit(eventName, this.cleanupEvent(event))
    },

    updateSelectedDate (date) {
      if (date && typeof date === 'string') {
        let [, y, m, d, h = 0, min = 0] = date.match(/(\d{4})-(\d{2})-(\d{2})(?: (\d{2}):(\d{2}))?/)
        date = new Date(y, parseInt(m) - 1, d, h, min)
      }
      if (date && (typeof date === 'string' || date instanceof Date)) {
        if (this.view.selectedDate) this.transitionDirection = this.view.selectedDate.getTime() > date.getTime() ? 'left' : 'right'
        this.view.selectedDate = date
        this.switchView(this.view.id)
      }
    }
  },

  created () {
    // Init the array of events, then keep listening for changes in watcher.
    this.updateMutableEvents(this.events)

    this.view.id = this.defaultView
    if (this.selectedDate) this.updateSelectedDate(this.selectedDate)
    else {
      this.view.selectedDate = this.now
      this.switchView(this.defaultView)
    }
  },

  mounted () {
    const hasTouch = 'ontouchstart' in window

    if (this.editableEvents) {
      window.addEventListener(hasTouch ? 'touchmove' : 'mousemove', this.onMouseMove, { passive: false })
      window.addEventListener(hasTouch ? 'touchend' : 'mouseup', this.onMouseUp)
    }

    // Disable context menu on touch devices on the whole vue-cal instance.
    if (hasTouch) {
      this.$refs.vuecal.oncontextmenu = function (e) {
        e.preventDefault()
        e.stopPropagation()
      }
    }

    this.$emit('ready')
    const params = {
      view: this.view.id,
      startDate: this.view.startDate,
      endDate: this.view.endDate,
      ...(this.view.id === 'month' ? { firstCellDate: this.view.firstCellDate, lastCellDate: this.view.lastCellDate } : {}),
      events: this.view.events,
      ...(this.view.id === 'week' ? { week: this.view.startDate.getWeek() } : {})
    }

    this.$emit('ready', params)
    this.ready = true
  },

  beforeDestroy () {
    const hasTouch = 'ontouchstart' in window
    window.removeEventListener(hasTouch ? 'touchmove' : 'mousemove', this.onMouseMove, { passive: false })
    window.removeEventListener(hasTouch ? 'touchend' : 'mouseup', this.onMouseUp)
  },

  computed: {
    texts () {
      return require(`./i18n/${this.locale}.json`)
    },
    views () {
      return {
        years: { label: this.texts.years, enabled: this.disableViews.indexOf('years') === -1 },
        year: { label: this.texts.year, enabled: this.disableViews.indexOf('year') === -1 },
        month: { label: this.texts.month, enabled: this.disableViews.indexOf('month') === -1 },
        week: { label: this.texts.week, enabled: this.disableViews.indexOf('week') === -1 },
        day: { label: this.texts.day, enabled: this.disableViews.indexOf('day') === -1 }
      }
    },
    hasTimeColumn () {
      return this.time && ['week', 'day'].indexOf(this.view.id) > -1
    },
    // For week & day views.
    timeCells () {
      let timeCells = []
      for (let i = this.timeFrom, max = this.timeTo; i < max; i += this.timeStep) {
        timeCells.push({
          hours: Math.floor(i / 60),
          minutes: i % 60,
          label: formatTime(i, this.timeFormat || (this['12Hour'] ? 'h:mm{am}' : 'HH:mm')),
          value: i
        })
      }

      return timeCells
    },
    // Whether the current view has days splits.
    hasSplits () {
      return !!this.splitDays.length && ['week', 'day'].indexOf(this.view.id) > -1
    },
    weekDays () {
      let { weekDays } = this.texts
      // Do not modify original for next instances.
      weekDays = weekDays.slice(0)

      if (this.startWeekOnSunday) weekDays.unshift(weekDays.pop())

      if (this.hideWeekends) {
        weekDays = this.startWeekOnSunday ? weekDays.slice(1, 6) : weekDays.slice(0, 5)
      }

      return weekDays.map(day => ({ label: day }))
    },
    months () {
      return this.texts.months.map(month => ({ label: month }))
    },
    viewTitle () {
      let title = ''
      const date = this.view.startDate
      const year = date.getFullYear()
      const month = date.getMonth()

      switch (this.view.id) {
        case 'years':
          title = this.texts.years
          break
        case 'year':
          title = year
          break
        case 'month':
          title = `${this.months[month].label} ${year}`
          break
        case 'week':
          const lastDayOfWeek = date.addDays(6)
          let formattedMonthYear = formatDate(date, this.xsmall ? 'mmm yyyy' : 'mmmm yyyy', this.texts)

          // If week is not ending in the same month it started in.
          if (lastDayOfWeek.getMonth() !== date.getMonth()) {
            let [m1, y1] = formattedMonthYear.split(' ')
            let [m2, y2] = formatDate(lastDayOfWeek, this.xsmall ? 'mmm yyyy' : 'mmmm yyyy', this.texts).split(' ')
            formattedMonthYear = y1 === y2 ? `${m1} - ${m2} ${y1}` : `${m1} ${y1} - ${m2} ${y2}`
          }
          title = `${this.texts.week} ${date.getWeek()} (${formattedMonthYear})`
          break
        case 'day':
          title = formatDate(date, this.texts.dateFormat, this.texts)
          break
      }

      return title
    },
    viewCells () {
      let cells = []
      let fromYear = null
      let todayFound = false

      switch (this.view.id) {
        case 'years':
          fromYear = this.view.startDate.getFullYear()
          cells = Array.apply(null, Array(25)).map((cell, i) => {
            return {
              content: fromYear + i,
              date: new Date(fromYear + i, 0, 1),
              class: {
                current: fromYear + i === this.now.getFullYear(),
                selected: this.view.selectedDate && (fromYear + i) === this.view.selectedDate.getFullYear()
              }
            }
          })
          break
        case 'year':
          fromYear = this.view.startDate.getFullYear()
          cells = Array.apply(null, Array(12)).map((cell, i) => {
            return {
              content: this.xsmall ? this.months[i].label.substr(0, 3) : this.months[i].label,
              date: new Date(fromYear, i, 1),
              class: {
                current: i === this.now.getMonth() && fromYear === this.now.getFullYear(),
                selected: i === this.view.selectedDate.getMonth() && fromYear === this.view.selectedDate.getFullYear()
              }
            }
          })
          break
        case 'month':
          const month = this.view.startDate.getMonth()
<<<<<<< HEAD
          const year = this.view.startDate.getFullYear()
          let selectedDateAtMidnight = new Date(this.view.selectedDate.getTime())
          selectedDateAtMidnight.setHours(0, 0, 0, 0)
          todayFound = false
          let startDate = new Date(this.view.startDateOutOfScope || this.view.startDate)
=======
          let selectedDateAtMidnight = new Date(this.view.selectedDate.getTime())
          selectedDateAtMidnight.setHours(0, 0, 0, 0)
          todayFound = false
          let startDate = new Date(this.view.firstCellDate)
>>>>>>> be2b9ee6

          // Create 42 cells (6 rows x 7 days) and populate them with days.
          cells = Array.apply(null, Array(42)).map((cell, i) => {
            const cellDate = startDate.addDays(i)
            // To increase performance skip checking isToday if today already found.
            const isToday = !todayFound && cellDate && cellDate.getDate() === this.now.getDate() &&
                            cellDate.getMonth() === this.now.getMonth() &&
                            cellDate.getFullYear() === this.now.getFullYear() &&
                            !todayFound++
            const formattedDate = formatDate(cellDate, 'yyyy-mm-dd', this.texts)

            return {
              content: cellDate.getDate(),
              date: cellDate,
              formattedDate,
              today: isToday,
              class: {
                today: isToday,
                'out-of-scope': cellDate.getMonth() !== month,
                selected: this.view.selectedDate && cellDate.getTime() === selectedDateAtMidnight.getTime()
              }
            }
          })

          if (this.hideWeekends) {
            cells = cells.filter(cell => cell.date.getDay() > 0 && cell.date.getDay() < 6)
          }
          break
        case 'week':
          todayFound = false
          let firstDayOfWeek = this.view.startDate

          cells = this.weekDays.map((cell, i) => {
            const date = firstDayOfWeek.addDays(i)
            const formattedDate = formatDate(date, 'yyyy-mm-dd', this.texts)
            let isToday = !todayFound && isDateToday(date) && !todayFound++

            return {
              date,
              formattedDate,
              today: isToday,
              class: {
                today: isToday,
                selected: this.view.selectedDate && firstDayOfWeek.addDays(i).getTime() === this.view.selectedDate.getTime()
              }
            }
          })
          break
        case 'day':
          const formattedDate = formatDate(this.view.startDate, 'yyyy-mm-dd', this.texts)
          const isToday = isDateToday(this.view.startDate)

          cells = [{
            date: this.view.startDate,
            formattedDate,
            today: isToday,
            class: {
              today: isToday,
              selected: this.view.selectedDate && this.view.startDate.getTime() === this.view.selectedDate.getTime()
            }
          }]
          break
      }
      return cells
    },
    cssClasses () {
      return {
        [`vuecal--${this.view.id}-view`]: true,
        [`vuecal--${this.locale}`]: this.locale,
        'vuecal--no-time': !this.time,
        'vuecal--view-with-time': this.hasTimeColumn,
        'vuecal--time-12-hour': this['12Hour'],
        'vuecal--click-to-navigate': this.clickToNavigate,
        'vuecal--hide-weekends': this.hideWeekends,
        'vuecal--split-days': this.splitDays.length,
        'vuecal--overflow-x': this.minCellWidth,
        'vuecal--small': this.small,
        'vuecal--xsmall': this.xsmall,
        'vuecal--no-event-overlaps': this.noEventOverlaps,
        'vuecal--events-on-month-view': this.eventsOnMonthView,
        'vuecal--short-events': this.view.id === 'month' && this.eventsOnMonthView === 'short'
      }
    }
  },

  filters: {
    formatTime (value, format) {
      return (value && (formatTime(value, format) || ''))
    }
  },

  watch: {
    events: {
<<<<<<< HEAD
      handler: function (events, oldEvents) {
=======
      handler (events, oldEvents) {
>>>>>>> be2b9ee6
        this.updateMutableEvents(events)
      },
      deep: true
    },
    selectedDate (date) {
      this.updateSelectedDate(date)
    }
  }
}
<<<<<<< HEAD
</script>

<style lang="scss">
$time-column-width: 3em;
$time-column-width-12: 4em; // 12-hour clock shows am/pm.
$weekdays-headings-height: 2.8em;

.vuecal {
  height: 100%;
  overflow: hidden;
  box-shadow: 0 0 0 1px inset rgba(0, 0, 0, 0.08);

  // Disable user selection everywhere except in events.
  * {user-select: none;}

  // General.
  //==================================//
  .clickable {cursor: pointer;}

  &--xsmall {font-size: 0.9em;}

  &__flex {
    display: flex;
    flex-direction: row;

    &[column] {
      flex-direction: column;
      flex: 1 1 auto;
    }

    &[grow] {
      flex: 1 1 auto;
    }

    &[wrap] {
      flex-wrap: wrap;
    }
  }

  // Header.
  //==================================//
  &__menu {
    padding: 0;
    list-style-type: none;
    justify-content: center;
    background-color: rgba(0, 0, 0, 0.02);

    li {
      padding: 0.3em 1em;
      height: 2.2em;
      font-size: 1.3em;
      border-bottom: 0 solid currentColor;
      cursor: pointer;
      box-sizing: border-box;
      transition: 0.2s;
    }

    li.active {
      border-bottom-width: 2px;
      background: rgba(255, 255, 255, 0.15);
    }
  }

  &__title {
    background-color: rgba(0, 0, 0, 0.1);
    display: flex;
    align-items: center;
    text-align: center;
    justify-content: space-between;
    font-size: 1.4em;
    line-height: 1.3;
    min-height: 2em;
    position: relative;

    .vuecal--xsmall & {font-size: 1.3em;}
  }

  &__arrow {
    cursor: pointer;
    position: relative;
    z-index: 1;

    &--prev {padding-left: 0.6em;}
    &--next {padding-right: 0.6em;}

    i.angle {
      display: inline-block;
      border: solid currentColor;
      border-width: 0 2px 2px 0;
      padding: 0.25em;
      transform: rotate(-45deg);
    }

    &--prev i.angle {border-width: 2px 0 0 2px;}
  }

  &__weekdays-headings {
    border-bottom: 1px solid #ddd;
    margin-bottom: -1px;

    .vuecal--view-with-time & {
      padding-left: $time-column-width;
    }

    .vuecal--view-with-time.vuecal--time-12-hour & {
      font-size: 0.9em;
      padding-left: $time-column-width-12;
    }

    .vuecal--split-days.vuecal--view-with-time & {
      padding-left: 0;
    }
  }

  &__heading {
    width: 100%;
    height: $weekdays-headings-height;
    font-weight: 400;
    justify-content: center;
    text-align: center;
    align-items: center;
    position: relative;

    .vuecal--small & span:nth-child(3) {display: none;}

    .vuecal--xsmall & {flex-direction: column;padding-left: 0;padding-right: 0;}
    .vuecal--xsmall & span:nth-child(2),
    .vuecal--xsmall & span:nth-child(3),
    .vuecal--xsmall & span:nth-child(4) {display: none;}
  }

  &__all-day {
    min-height: 1.7em;
    margin-bottom: -1px;

    > span {
      width: $time-column-width;
      min-width: $time-column-width;
      color: #999;
      padding-right: 2px;
      display: flex;
      align-items: center;
      justify-content: flex-end;
      border-bottom: 1px solid #ddd;

      span {font-size: 0.85em;}
    }
    .vuecal--time-12-hour & > span {
      width: $time-column-width-12;
      min-width: $time-column-width-12;
    }
  }

  // Calendar body.
  //==================================//
  &__body {
    overflow: auto;
    overflow-x: hidden; // Prevent horizontal scroll bar while transitioning.
    -webkit-overflow-scrolling: touch;
    min-height: 60px;
    position: relative;
  }

  &__bg {
    position: relative;
    display: flex;
    flex: 1 1 auto;
    width: 100%;
    margin-bottom: 1px;
    overflow: hidden;
  }

  &--no-time &__bg {
    display: block;
    overflow: visible;
  }

  &__time-column {
    width: $time-column-width;
    height: 100%;

    .vuecal--time-12-hour & {
      width: $time-column-width-12;
      font-size: 0.9em;
    }

    .vuecal--split-days.vuecal--week-view & {
      margin-top: $weekdays-headings-height;
    }

    .vuecal__time-cell {
      color: #999;
      text-align: right;
      padding-right: 2px;
      font-size: 0.9em;

      .line:before {
        content: '';
        position: absolute;
        left: 0;
        right: 0;
        border-top: 1px solid #eee;
      }
    }
  }

  // Calendar cells.
  //==================================//
  &__cells {
    min-height: 100%;
    margin: 0 1px 1px 0;

    .vuecal--split-days.vuecal--week-view & {
      flex-wrap: nowrap;
      overflow: auto;
    }
  }
}

// Transitions.
//==================================//
.slide-fade--left-enter-active, .slide-fade--left-leave-active,
.slide-fade--right-enter-active, .slide-fade--right-leave-active {
  transition: 0.25s ease-out;
}

.slide-fade--left-enter,
.slide-fade--right-leave-to {
  transform: translateX(-15px);
  opacity: 0;
}

.slide-fade--left-leave-to,
.slide-fade--right-enter {
  transform: translateX(15px);
  opacity: 0;
}

.slide-fade--left-leave-active,
.slide-fade--right-leave-active {position: absolute;height: 100%;}
.vuecal__title .slide-fade--left-leave-active,
.vuecal__title .slide-fade--right-leave-active {left: 0;right: 0;height: auto;}
.vuecal__heading .slide-fade--left-leave-active,
.vuecal__heading .slide-fade--right-leave-active {display: flex;align-items: center;}

// Themes.
//==================================//
.vuecal--green-theme {
  .vuecal__menu, .vuecal__cell-events-count {background-color: #42b983;color: #fff;}
  .vuecal__menu li {border-bottom-color: #fff;}
  .vuecal__menu li.active {background-color: rgba(255, 255, 255, 0.15);}
  .vuecal__title {background-color: #e4f5ef;}
  .vuecal__cell.today, .vuecal__cell.current {background-color: rgba(240, 240, 255, 0.4);}
  &:not(.vuecal--day-view) .vuecal__cell.selected {background-color: rgba(235, 255, 245, 0.4);}
  .vuecal__cell.selected:before {border-color: rgba(66, 185, 131, 0.5);}
}

.vuecal--blue-theme {
  .vuecal__menu, .vuecal__cell-events-count {background-color: rgba(66, 163, 185, 0.8);color: #fff;}
  .vuecal__menu li {border-bottom-color: #fff;}
  .vuecal__menu li.active {background-color: rgba(255, 255, 255, 0.15);}
  .vuecal__title {background-color: rgba(0, 165, 188, 0.3);}
  .vuecal__cell.today, .vuecal__cell.current {background-color: rgba(240, 240, 255, 0.4);}
  &:not(.vuecal--day-view) .vuecal__cell.selected {background-color: rgba(235, 253, 255, 0.4);}
  .vuecal__cell.selected:before {border-color: rgba(115, 191, 204, 0.5);}
}

// Rounded cells.
.vuecal--rounded-theme {
  .vuecal__weekdays-headings {border: none;}
  .vuecal__cell, &:not(.vuecal--day-view) .vuecal__cell:before {background: none;border: none;}
  .vuecal__cell.out-of-scope {opacity: 0.4;}
  .vuecal__cell-content {
    width: 30px;
    height: 30px;
    flex-grow: 0;
    border: 1px solid transparent;
    border-radius: 30px;
    color: #333;
  }
  &.vuecal--day-view .vuecal__cell-content {width: auto;background: none;}
  &.vuecal--year-view .vuecal__cell {width: 33.33%;}
  &.vuecal--year-view .vuecal__cell-content {width: 85px;}
  &.vuecal--years-view .vuecal__cell-content {width: 52px;}
  .vuecal__cell {background-color: transparent !important;}

  &.vuecal--green-theme {
    &:not(.vuecal--day-view) .vuecal__cell-content {background-color: #f1faf7;}
    &:not(.vuecal--day-view) .vuecal__cell.today .vuecal__cell-content {background-color: #42b983;color: #fff;}
    .vuecal--day-view .vuecal__cell.today:before {background-color: rgba(66, 185, 131, 0.05);}
    &:not(.vuecal--day-view) .selected .vuecal__cell-content {border-color: #42b983;}
  }

  &.vuecal--blue-theme {
    &:not(.vuecal--day-view) .vuecal__cell-content {background-color: rgba(100, 182, 255, 0.2);}
    &:not(.vuecal--day-view) .vuecal__cell.today .vuecal__cell-content {background-color: #8fb7e4;color: #fff;}
    .vuecal--day-view .vuecal__cell.today:before {background-color: rgba(143, 183, 228, 0.1);}
    &:not(.vuecal--day-view) .selected .vuecal__cell-content {border-color: #61a9e0;}
  }
}

// Media queries.
//==================================//
@media screen and(max-width: 550px) {
  .vuecal__heading {
    padding-left: 1.5em;
    padding-right: 1.5em;
    line-height: 1.2;

    .vuecal--week-view & span:nth-child(3) {display: none;}
    .vuecal--view-with-time.vuecal--week-view.vuecal--overflow-x & span:nth-child(3) {display: inline-block;}

    // Chinese language.
    .vuecal--month-view.vuecal--zh-cn & {padding: 0;}
    .vuecal--week-view.vuecal--zh-cn & span:nth-child(1) {display: none;}
  }
}

@media screen and(max-width: 450px) {
  .vuecal__heading {
    padding-left: 1.4em;
    padding-right: 1.4em;

    span:nth-child(3) {display: none;}
  }

  .vuecal__menu li {padding-left: 0.3em;padding-right: 0.3em;}
}

@media screen and(max-width: 350px) {
  .vuecal__heading {
    flex-wrap: wrap;
    padding-left: 0.2em;
    padding-right: 0.2em;

    .vuecal--week-view:not(.vuecal--overflow-x) & {
      flex-direction: column;
      padding-left: 0;
      padding-right: 0;
    }

    .vuecal--week-view & span:nth-child(2),
    .vuecal--small & span:nth-child(2) {display: none;}

    span:nth-child(3) {display: none;}

    .vuecal--week-view & span:nth-child(4),
    .vuecal--small & span:nth-child(4) {display: none;}

    .vuecal--week-view.vuecal--overflow-x & span:nth-child(2),
    .vuecal--week-view.vuecal--overflow-x & span:nth-child(3),
    .vuecal--week-view.vuecal--overflow-x & span:nth-child(4) {display: inline-block;}

    // Chinese language.
    .vuecal--month-view.vuecal--zh-cn & span:nth-child(1),
    .vuecal--week-view.vuecal--zh-cn & span:nth-child(1) {display: none;}
    .vuecal--month-view.vuecal--zh-cn & span:nth-child(2),
    .vuecal--week-view.vuecal--zh-cn & span:nth-child(2) {display: block;}
  }
  .vuecal__menu li {font-size: 1.1em;}
}

</style>
=======
</script>
>>>>>>> be2b9ee6
<|MERGE_RESOLUTION|>--- conflicted
+++ resolved
@@ -1,47 +1,4 @@
 <template lang="pug">
-<<<<<<< HEAD
-  .vuecal__flex.vuecal(ref="vuecal" column :class="cssClasses" :lang="locale")
-    .vuecal__header
-      ul.vuecal__flex.vuecal__menu(v-if="!hideViewSelector")
-        li(:class="{ active: view.id === id }" v-for="(v, id) in views" v-if="v.enabled" @click="switchView(id, null, true)") {{ v.label }}
-      .vuecal__title(v-if="!hideTitleBar")
-        .vuecal__arrow.vuecal__arrow--prev(@click="previous")
-          slot(name="arrowPrev")
-            i.angle
-        transition.flex.text-xs-center(:class="{ clickable: !!broaderView }" :name="`slide-fade--${transitionDirection}`")
-          span.d-inline-block(:key="transitions ? viewTitle : false" @click="switchToBroaderView()")
-            slot(name="title" :title="viewTitle" :view="view") {{ viewTitle }}
-        .vuecal__arrow.vuecal__arrow--next(@click="next")
-          slot(name="arrowNext")
-            i.angle
-      .vuecal__flex.vuecal__weekdays-headings(v-if="viewHeadings.length && !(hasSplits && view.id === 'week')")
-        .vuecal__flex.vuecal__heading(:class="heading.class" v-for="(heading, i) in viewHeadings" :key="i")
-          transition(:name="`slide-fade--${transitionDirection}`" :appear="transitions")
-            span(:key="transitions ? `${i}-${heading.label4}` : false")
-              span(v-for="j in 3" :key="j") {{ heading['label' + j]}}
-              span(v-if="heading.label4") &nbsp;
-              span(v-if="heading.label4") {{ heading.label4 }}
-      .vuecal__flex.vuecal__all-day(v-if="showAllDayEvents && time && ['week', 'day'].indexOf(view.id) > -1")
-        span(style="width: 3em")
-          span {{ texts.allDay }}
-        .vuecal__flex.vuecal__cells(:class="`${view.id}-view`" grow :wrap="!hasSplits || view.id !== 'week'" :column="hasSplits")
-          vuecal-cell(
-            :class="cell.class"
-            v-for="(cell, i) in viewCells"
-            :key="i"
-            :date="cell.date"
-            :formatted-date="cell.formattedDate"
-            :all-day-events="true"
-            :today="cell.today"
-            :splits="['week', 'day'].indexOf(view.id) > -1 && splitDays || []"
-            @click.native="selectCell(cell)"
-            @dblclick.native="dblClickToNavigate && switchToNarrowerView()")
-            div(slot="event-renderer" slot-scope="{ event, view }" :view="view" :event="event")
-              slot(name="event-renderer" :view="view" :event="event")
-                .vuecal__event-title.vuecal__event-title--edit(contenteditable v-if="editableEvents && event.title" @blur="onEventTitleBlur($event, event)" v-html="event.title")
-                .vuecal__event-title(v-else-if="event.title") {{ event.title }}
-            slot(slot="no-event" name="no-event")
-=======
   .vuecal__flex.vuecal(column :class="cssClasses" :lang="locale")
     vuecal-header(
       :vuecal-props="$props"
@@ -57,7 +14,6 @@
           i.angle
       div(slot="title")
         slot(name="title" :title="viewTitle" :view="view") {{ viewTitle }}
->>>>>>> be2b9ee6
 
     .vuecal__flex.vuecal__body(v-if="!hideBody" grow)
       transition(:name="`slide-fade--${transitionDirection}`" :appear="transitions")
@@ -66,44 +22,6 @@
             span(style="width: 3em")
               span {{ texts.allDay }}
             .vuecal__flex.vuecal__cells(:class="`${view.id}-view`" grow :wrap="!hasSplits || view.id !== 'week'" :column="hasSplits")
-<<<<<<< HEAD
-              //- Only for splitDays.
-              .vuecal__flex.vuecal__weekdays-headings(v-if="hasSplits && view.id === 'week'")
-                .vuecal__flex.vuecal__heading(:class="heading.class" v-for="(heading, i) in viewHeadings" :key="i" :style="weekdayCellStyles")
-                  transition(:name="`slide-fade--${transitionDirection}`" :appear="transitions")
-                    span(:key="transitions ? `${i}-${heading.label4}` : false")
-                      span(v-for="j in 3" :key="j") {{ heading['label' + j]}}
-                      span(v-if="heading.label4") &nbsp;
-                      span(v-if="heading.label4") {{ heading.label4 }}
-
-              .vuecal__flex(grow :wrap="!hasSplits || view.id !== 'week'")
-                vuecal-cell(
-                  :class="cell.class"
-                  v-for="(cell, i) in viewCells"
-                  :key="i"
-                  :date="cell.date"
-                  :formatted-date="cell.formattedDate"
-                  :today="cell.today"
-                  :content="cell.content"
-                  :splits="['week', 'day'].indexOf(view.id) > -1 && splitDays || []"
-                  @touchstart.native="onCellTouchStart($event, cell)"
-                  @mousedown.native="onCellMouseDown($event, cell)"
-                  @click.native="selectCell(cell)"
-                  @dblclick.native="dblClickToNavigate && switchToNarrowerView()")
-                  .vuecal__cell-events-count(slot="events-count-month-view" slot-scope="{ events }" :events="events")
-                    slot(name="events-count-month-view" :events="events")
-                      span(v-if="events.length") {{ events.length }}
-                  div(slot="event-renderer" slot-scope="{ event, view }" :view="view" :event="event")
-                    slot(name="event-renderer" :view="view" :event="event")
-                      .vuecal__event-title.vuecal__event-title--edit(contenteditable v-if="editableEvents && event.title" @blur="onEventTitleBlur($event, event)" v-html="event.title")
-                      .vuecal__event-title(v-else-if="event.title") {{ event.title }}
-                      .vuecal__event-time(v-if="event.startTimeMinutes && !(view === 'month' && eventsOnMonthView === 'short')")
-                        | {{ event.startTimeMinutes | formatTime(timeFormat || ($props['12Hour'] ? 'h:mm{am}' : 'HH:mm')) }}
-                        span(v-if="event.endTimeMinutes") &nbsp;- {{ event.endTimeMinutes | formatTime(timeFormat || ($props['12Hour'] ? 'h:mm{am}' : 'HH:mm')) }}
-                        small.days-to-end(v-if="event.multipleDays.daysCount") &nbsp;+{{ event.multipleDays.daysCount - 1 }}{{ texts.day[0].toLowerCase() }}
-                      .vuecal__event-content(v-if="event.content && !(view === 'month' && eventsOnMonthView === 'short')" v-html="event.content")
-                  slot(slot="no-event" name="no-event") {{ texts.noEvent }}
-=======
               vuecal-cell(
                 :class="cell.class"
                 v-for="(cell, i) in viewCells"
@@ -136,8 +54,7 @@
                   :view="view"
                   :min-cell-width="minCellWidth"
                   :locale="locale"
-                  :week-days="weekDays"
-                )
+                  :week-days="weekDays")
 
                 .vuecal__flex(grow :wrap="!hasSplits || view.id !== 'week'")
                   vuecal-cell(
@@ -149,8 +66,11 @@
                     :today="cell.today"
                     :content="cell.content"
                     :splits="['week', 'day'].indexOf(view.id) > -1 && splitDays || []"
+                    @touchstart.native="onCellTouchStart($event, cell)"
+                    @mousedown.native="onCellMouseDown($event, cell)"
                     @click.native="selectCell(cell)"
                     @dblclick.native="dblClickToNavigate && switchToNarrowerView()")
+
                     .vuecal__cell-events-count(slot="events-count-month-view" slot-scope="{ events }" :events="events")
                       slot(name="events-count-month-view" :events="events")
                         span(v-if="events.length") {{ events.length }}
@@ -164,17 +84,13 @@
                           small.days-to-end(v-if="event.multipleDays.daysCount") &nbsp;+{{ event.multipleDays.daysCount - 1 }}{{ texts.day[0].toLowerCase() }}
                         .vuecal__event-content(v-if="event.content && !(view === 'month' && event.allDay && showAllDayEvents && showAllDayEvents === 'short') && !(view === 'month' && eventsOnMonthView === 'short')" v-html="event.content")
                     slot(slot="no-event" name="no-event") {{ texts.noEvent }}
->>>>>>> be2b9ee6
 </template>
 
 <script>
 import { now, isDateToday, getPreviousFirstDayOfWeek, formatDate, formatTime } from './date-utils'
-<<<<<<< HEAD
-=======
 import './mixins'
 import Header from './header'
 import WeekdaysHeadings from './weekdays-headings'
->>>>>>> be2b9ee6
 import Cell from './cell'
 import './styles.scss'
 
@@ -211,11 +127,7 @@
       default: 'week'
     },
     showAllDayEvents: {
-<<<<<<< HEAD
-      type: Boolean,
-=======
       type: [Boolean, String],
->>>>>>> be2b9ee6
       default: false
     },
     selectedDate: {
@@ -372,12 +284,8 @@
 
       this.view.events = []
       this.view.id = view
-<<<<<<< HEAD
-      this.view.startDateOutOfScope = null // For month view, if filling cells before 1st of month.
-=======
       this.view.firstCellDate = null // For month view, if filling cells before 1st of month.
       this.view.lastCellDate = null // For month view, if filling cells after current month.
->>>>>>> be2b9ee6
       let dateTmp, endTime, formattedDate, dayEvents
 
       if (!date) {
@@ -408,15 +316,6 @@
             let startDate = new Date(this.view.startDate)
             if (startDate.getDay() !== (this.startWeekOnSunday ? 0 : 1)) {
               startDate = getPreviousFirstDayOfWeek(startDate, this.startWeekOnSunday)
-<<<<<<< HEAD
-              this.view.startDateOutOfScope = startDate // Reused in viewCells computed array.
-            }
-
-            // Save the events of each day of month + out of scope ones into view object.
-            for (let i = 0; i < 42; i++) { // 42 cells (6 rows x 7 days).
-              const formattedDate = startDate.addDays(i)
-              dayEvents = this.mutableEvents[startDate.addDays(i)] || []
-=======
             }
 
             // Used in viewCells computed array & returned in emitted events.
@@ -427,7 +326,6 @@
             for (let i = 0; i < 42; i++) { // 42 cells (6 rows x 7 days).
               formattedDate = formatDate(startDate.addDays(i), 'yyyy-mm-dd', this.texts)
               dayEvents = this.mutableEvents[formattedDate] || []
->>>>>>> be2b9ee6
               if (dayEvents.length) this.view.events.push(...dayEvents.map(e => this.cleanupEvent(e)))
             }
           }
@@ -501,24 +399,17 @@
       let clickHoldACell = this.domEvents.clickHoldACell
 
       // If not mousedown on an event, click & hold to create an event.
-      if (this.editableEvents && !this.isDOMElementAnEvent(e.target) && ['week', 'day'].indexOf(this.view.id) > -1) {
-        console.log('onCellMouseDown', cell)
-
-        clickHoldACell.cellId = this._uid + '_' + cell.formattedDate
+      if (this.editableEvents && !this.isDOMElementAnEvent(e.target) && ['month', 'week', 'day'].indexOf(this.view.id) > -1) {
+        clickHoldACell.cellId = `${this._uid}_${cell.formattedDate}`
         clickHoldACell.timeoutId = setTimeout(() => {
-          if (clickHoldACell.cellId) {
-            this.createAnEvent(cell, e)
-          }
+          if (clickHoldACell.cellId) this.createAnEvent(cell, e)
         }, clickHoldACell.timeout)
       }
     },
 
     onCellTouchStart (e, cell) {
       // If not mousedown on an event.
-      if (!this.isDOMElementAnEvent(e.target)) {
-        console.log('onCellTouchStart', cell)
-        this.onCellMouseDown(e, cell, true)
-      }
+      if (!this.isDOMElementAnEvent(e.target)) this.onCellMouseDown(e, cell, true)
     },
 
     // Event resizing is started in cell component (onMouseDown) but place onMouseMove & onMouseUp
@@ -622,16 +513,7 @@
           linked: [], // Linked events.
           multipleDays: {},
           allDay: false,
-<<<<<<< HEAD
           classes: event.class.split(' ')
-=======
-          classes: {
-            [event.class]: true,
-            'vuecal__event--background': event.background,
-            'vuecal__event--multiple-days': multipleDays,
-            'event-start': multipleDays
-          }
->>>>>>> be2b9ee6
         }, event)
 
         // Make array reactive for future events creations & deletions.
@@ -972,18 +854,10 @@
           break
         case 'month':
           const month = this.view.startDate.getMonth()
-<<<<<<< HEAD
-          const year = this.view.startDate.getFullYear()
-          let selectedDateAtMidnight = new Date(this.view.selectedDate.getTime())
-          selectedDateAtMidnight.setHours(0, 0, 0, 0)
-          todayFound = false
-          let startDate = new Date(this.view.startDateOutOfScope || this.view.startDate)
-=======
           let selectedDateAtMidnight = new Date(this.view.selectedDate.getTime())
           selectedDateAtMidnight.setHours(0, 0, 0, 0)
           todayFound = false
           let startDate = new Date(this.view.firstCellDate)
->>>>>>> be2b9ee6
 
           // Create 42 cells (6 rows x 7 days) and populate them with days.
           cells = Array.apply(null, Array(42)).map((cell, i) => {
@@ -1077,11 +951,7 @@
 
   watch: {
     events: {
-<<<<<<< HEAD
-      handler: function (events, oldEvents) {
-=======
       handler (events, oldEvents) {
->>>>>>> be2b9ee6
         this.updateMutableEvents(events)
       },
       deep: true
@@ -1091,370 +961,4 @@
     }
   }
 }
-<<<<<<< HEAD
-</script>
-
-<style lang="scss">
-$time-column-width: 3em;
-$time-column-width-12: 4em; // 12-hour clock shows am/pm.
-$weekdays-headings-height: 2.8em;
-
-.vuecal {
-  height: 100%;
-  overflow: hidden;
-  box-shadow: 0 0 0 1px inset rgba(0, 0, 0, 0.08);
-
-  // Disable user selection everywhere except in events.
-  * {user-select: none;}
-
-  // General.
-  //==================================//
-  .clickable {cursor: pointer;}
-
-  &--xsmall {font-size: 0.9em;}
-
-  &__flex {
-    display: flex;
-    flex-direction: row;
-
-    &[column] {
-      flex-direction: column;
-      flex: 1 1 auto;
-    }
-
-    &[grow] {
-      flex: 1 1 auto;
-    }
-
-    &[wrap] {
-      flex-wrap: wrap;
-    }
-  }
-
-  // Header.
-  //==================================//
-  &__menu {
-    padding: 0;
-    list-style-type: none;
-    justify-content: center;
-    background-color: rgba(0, 0, 0, 0.02);
-
-    li {
-      padding: 0.3em 1em;
-      height: 2.2em;
-      font-size: 1.3em;
-      border-bottom: 0 solid currentColor;
-      cursor: pointer;
-      box-sizing: border-box;
-      transition: 0.2s;
-    }
-
-    li.active {
-      border-bottom-width: 2px;
-      background: rgba(255, 255, 255, 0.15);
-    }
-  }
-
-  &__title {
-    background-color: rgba(0, 0, 0, 0.1);
-    display: flex;
-    align-items: center;
-    text-align: center;
-    justify-content: space-between;
-    font-size: 1.4em;
-    line-height: 1.3;
-    min-height: 2em;
-    position: relative;
-
-    .vuecal--xsmall & {font-size: 1.3em;}
-  }
-
-  &__arrow {
-    cursor: pointer;
-    position: relative;
-    z-index: 1;
-
-    &--prev {padding-left: 0.6em;}
-    &--next {padding-right: 0.6em;}
-
-    i.angle {
-      display: inline-block;
-      border: solid currentColor;
-      border-width: 0 2px 2px 0;
-      padding: 0.25em;
-      transform: rotate(-45deg);
-    }
-
-    &--prev i.angle {border-width: 2px 0 0 2px;}
-  }
-
-  &__weekdays-headings {
-    border-bottom: 1px solid #ddd;
-    margin-bottom: -1px;
-
-    .vuecal--view-with-time & {
-      padding-left: $time-column-width;
-    }
-
-    .vuecal--view-with-time.vuecal--time-12-hour & {
-      font-size: 0.9em;
-      padding-left: $time-column-width-12;
-    }
-
-    .vuecal--split-days.vuecal--view-with-time & {
-      padding-left: 0;
-    }
-  }
-
-  &__heading {
-    width: 100%;
-    height: $weekdays-headings-height;
-    font-weight: 400;
-    justify-content: center;
-    text-align: center;
-    align-items: center;
-    position: relative;
-
-    .vuecal--small & span:nth-child(3) {display: none;}
-
-    .vuecal--xsmall & {flex-direction: column;padding-left: 0;padding-right: 0;}
-    .vuecal--xsmall & span:nth-child(2),
-    .vuecal--xsmall & span:nth-child(3),
-    .vuecal--xsmall & span:nth-child(4) {display: none;}
-  }
-
-  &__all-day {
-    min-height: 1.7em;
-    margin-bottom: -1px;
-
-    > span {
-      width: $time-column-width;
-      min-width: $time-column-width;
-      color: #999;
-      padding-right: 2px;
-      display: flex;
-      align-items: center;
-      justify-content: flex-end;
-      border-bottom: 1px solid #ddd;
-
-      span {font-size: 0.85em;}
-    }
-    .vuecal--time-12-hour & > span {
-      width: $time-column-width-12;
-      min-width: $time-column-width-12;
-    }
-  }
-
-  // Calendar body.
-  //==================================//
-  &__body {
-    overflow: auto;
-    overflow-x: hidden; // Prevent horizontal scroll bar while transitioning.
-    -webkit-overflow-scrolling: touch;
-    min-height: 60px;
-    position: relative;
-  }
-
-  &__bg {
-    position: relative;
-    display: flex;
-    flex: 1 1 auto;
-    width: 100%;
-    margin-bottom: 1px;
-    overflow: hidden;
-  }
-
-  &--no-time &__bg {
-    display: block;
-    overflow: visible;
-  }
-
-  &__time-column {
-    width: $time-column-width;
-    height: 100%;
-
-    .vuecal--time-12-hour & {
-      width: $time-column-width-12;
-      font-size: 0.9em;
-    }
-
-    .vuecal--split-days.vuecal--week-view & {
-      margin-top: $weekdays-headings-height;
-    }
-
-    .vuecal__time-cell {
-      color: #999;
-      text-align: right;
-      padding-right: 2px;
-      font-size: 0.9em;
-
-      .line:before {
-        content: '';
-        position: absolute;
-        left: 0;
-        right: 0;
-        border-top: 1px solid #eee;
-      }
-    }
-  }
-
-  // Calendar cells.
-  //==================================//
-  &__cells {
-    min-height: 100%;
-    margin: 0 1px 1px 0;
-
-    .vuecal--split-days.vuecal--week-view & {
-      flex-wrap: nowrap;
-      overflow: auto;
-    }
-  }
-}
-
-// Transitions.
-//==================================//
-.slide-fade--left-enter-active, .slide-fade--left-leave-active,
-.slide-fade--right-enter-active, .slide-fade--right-leave-active {
-  transition: 0.25s ease-out;
-}
-
-.slide-fade--left-enter,
-.slide-fade--right-leave-to {
-  transform: translateX(-15px);
-  opacity: 0;
-}
-
-.slide-fade--left-leave-to,
-.slide-fade--right-enter {
-  transform: translateX(15px);
-  opacity: 0;
-}
-
-.slide-fade--left-leave-active,
-.slide-fade--right-leave-active {position: absolute;height: 100%;}
-.vuecal__title .slide-fade--left-leave-active,
-.vuecal__title .slide-fade--right-leave-active {left: 0;right: 0;height: auto;}
-.vuecal__heading .slide-fade--left-leave-active,
-.vuecal__heading .slide-fade--right-leave-active {display: flex;align-items: center;}
-
-// Themes.
-//==================================//
-.vuecal--green-theme {
-  .vuecal__menu, .vuecal__cell-events-count {background-color: #42b983;color: #fff;}
-  .vuecal__menu li {border-bottom-color: #fff;}
-  .vuecal__menu li.active {background-color: rgba(255, 255, 255, 0.15);}
-  .vuecal__title {background-color: #e4f5ef;}
-  .vuecal__cell.today, .vuecal__cell.current {background-color: rgba(240, 240, 255, 0.4);}
-  &:not(.vuecal--day-view) .vuecal__cell.selected {background-color: rgba(235, 255, 245, 0.4);}
-  .vuecal__cell.selected:before {border-color: rgba(66, 185, 131, 0.5);}
-}
-
-.vuecal--blue-theme {
-  .vuecal__menu, .vuecal__cell-events-count {background-color: rgba(66, 163, 185, 0.8);color: #fff;}
-  .vuecal__menu li {border-bottom-color: #fff;}
-  .vuecal__menu li.active {background-color: rgba(255, 255, 255, 0.15);}
-  .vuecal__title {background-color: rgba(0, 165, 188, 0.3);}
-  .vuecal__cell.today, .vuecal__cell.current {background-color: rgba(240, 240, 255, 0.4);}
-  &:not(.vuecal--day-view) .vuecal__cell.selected {background-color: rgba(235, 253, 255, 0.4);}
-  .vuecal__cell.selected:before {border-color: rgba(115, 191, 204, 0.5);}
-}
-
-// Rounded cells.
-.vuecal--rounded-theme {
-  .vuecal__weekdays-headings {border: none;}
-  .vuecal__cell, &:not(.vuecal--day-view) .vuecal__cell:before {background: none;border: none;}
-  .vuecal__cell.out-of-scope {opacity: 0.4;}
-  .vuecal__cell-content {
-    width: 30px;
-    height: 30px;
-    flex-grow: 0;
-    border: 1px solid transparent;
-    border-radius: 30px;
-    color: #333;
-  }
-  &.vuecal--day-view .vuecal__cell-content {width: auto;background: none;}
-  &.vuecal--year-view .vuecal__cell {width: 33.33%;}
-  &.vuecal--year-view .vuecal__cell-content {width: 85px;}
-  &.vuecal--years-view .vuecal__cell-content {width: 52px;}
-  .vuecal__cell {background-color: transparent !important;}
-
-  &.vuecal--green-theme {
-    &:not(.vuecal--day-view) .vuecal__cell-content {background-color: #f1faf7;}
-    &:not(.vuecal--day-view) .vuecal__cell.today .vuecal__cell-content {background-color: #42b983;color: #fff;}
-    .vuecal--day-view .vuecal__cell.today:before {background-color: rgba(66, 185, 131, 0.05);}
-    &:not(.vuecal--day-view) .selected .vuecal__cell-content {border-color: #42b983;}
-  }
-
-  &.vuecal--blue-theme {
-    &:not(.vuecal--day-view) .vuecal__cell-content {background-color: rgba(100, 182, 255, 0.2);}
-    &:not(.vuecal--day-view) .vuecal__cell.today .vuecal__cell-content {background-color: #8fb7e4;color: #fff;}
-    .vuecal--day-view .vuecal__cell.today:before {background-color: rgba(143, 183, 228, 0.1);}
-    &:not(.vuecal--day-view) .selected .vuecal__cell-content {border-color: #61a9e0;}
-  }
-}
-
-// Media queries.
-//==================================//
-@media screen and(max-width: 550px) {
-  .vuecal__heading {
-    padding-left: 1.5em;
-    padding-right: 1.5em;
-    line-height: 1.2;
-
-    .vuecal--week-view & span:nth-child(3) {display: none;}
-    .vuecal--view-with-time.vuecal--week-view.vuecal--overflow-x & span:nth-child(3) {display: inline-block;}
-
-    // Chinese language.
-    .vuecal--month-view.vuecal--zh-cn & {padding: 0;}
-    .vuecal--week-view.vuecal--zh-cn & span:nth-child(1) {display: none;}
-  }
-}
-
-@media screen and(max-width: 450px) {
-  .vuecal__heading {
-    padding-left: 1.4em;
-    padding-right: 1.4em;
-
-    span:nth-child(3) {display: none;}
-  }
-
-  .vuecal__menu li {padding-left: 0.3em;padding-right: 0.3em;}
-}
-
-@media screen and(max-width: 350px) {
-  .vuecal__heading {
-    flex-wrap: wrap;
-    padding-left: 0.2em;
-    padding-right: 0.2em;
-
-    .vuecal--week-view:not(.vuecal--overflow-x) & {
-      flex-direction: column;
-      padding-left: 0;
-      padding-right: 0;
-    }
-
-    .vuecal--week-view & span:nth-child(2),
-    .vuecal--small & span:nth-child(2) {display: none;}
-
-    span:nth-child(3) {display: none;}
-
-    .vuecal--week-view & span:nth-child(4),
-    .vuecal--small & span:nth-child(4) {display: none;}
-
-    .vuecal--week-view.vuecal--overflow-x & span:nth-child(2),
-    .vuecal--week-view.vuecal--overflow-x & span:nth-child(3),
-    .vuecal--week-view.vuecal--overflow-x & span:nth-child(4) {display: inline-block;}
-
-    // Chinese language.
-    .vuecal--month-view.vuecal--zh-cn & span:nth-child(1),
-    .vuecal--week-view.vuecal--zh-cn & span:nth-child(1) {display: none;}
-    .vuecal--month-view.vuecal--zh-cn & span:nth-child(2),
-    .vuecal--week-view.vuecal--zh-cn & span:nth-child(2) {display: block;}
-  }
-  .vuecal__menu li {font-size: 1.1em;}
-}
-
-</style>
-=======
-</script>
->>>>>>> be2b9ee6
+</script>