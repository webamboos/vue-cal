--- conflicted
+++ resolved
@@ -528,15 +528,14 @@
      * @param {Object} e the native DOM event object.
      */
     onMouseMove (e) {
-<<<<<<< HEAD
       let { resizeAnEvent, dragAnEvent } = this.domEvents
       if (resizeAnEvent._eid === null && dragAnEvent._eid === null) return
 
       e.preventDefault()
 
       if (resizeAnEvent._eid) {
-        let event = this.view.events.find(e => e._eid === resizeAnEvent._eid) || { segments: {} }
-        let segment = event.segments && event.segments[resizeAnEvent.segment]
+        const event = this.view.events.find(e => e._eid === resizeAnEvent._eid) || { segments: {} }
+        const segment = event.segments && event.segments[resizeAnEvent.segment]
         const { startTimeMinutes, cursorCoords } = this.minutesAtCursor(e)
 
         // Don't allow time above 24 hours.
@@ -550,9 +549,9 @@
 
         // Resize events horizontally if resize-x is enabled (add/remove segments).
         if (this.resizeX && this.view.id === 'week') {
-          let cells = this.$refs.cells
-          let cellWidth = cells.offsetWidth / cells.childElementCount
-          let endCell = Math.floor(cursorCoords.x / cellWidth)
+          const cells = this.$refs.cells
+          const cellWidth = cells.offsetWidth / cells.childElementCount
+          const endCell = Math.floor(cursorCoords.x / cellWidth)
 
           if (!resizeAnEvent.startCell) {
             resizeAnEvent.startCell = endCell - (event.daysCount - 1)
@@ -560,60 +559,17 @@
           if (resizeAnEvent.endCell !== endCell) {
             resizeAnEvent.endCell = endCell
 
-            let endDate = event.startDate.addDays(endCell - resizeAnEvent.startCell)
-            let newDaysCount = countDays(event.startDate, endDate)
+            const endDate = event.startDate.addDays(endCell - resizeAnEvent.startCell)
+            const newDaysCount = countDays(event.startDate, endDate)
 
             if (newDaysCount !== event.daysCount) {
               // Check that all segments are up to date.
               let lastSegmentFormattedDate = null
-              // if (newDaysCount > event.daysCount) lastSegmentFormattedDate = addEventSegment(event)
-              // else lastSegmentFormattedDate = removeEventSegment(event)
               if (newDaysCount > event.daysCount) lastSegmentFormattedDate = addEventSegment(event, this)
               else lastSegmentFormattedDate = removeEventSegment(event, this)
               resizeAnEvent.segment = lastSegmentFormattedDate
               event.endTimeMinutes += 0.001 // Force updating the current event.
             }
-=======
-      const { resizeAnEvent } = this.domEvents
-      if (resizeAnEvent._eid === null) return
-
-      e.preventDefault()
-      const event = this.view.events.find(e => e._eid === resizeAnEvent._eid) || { segments: {} }
-      const segment = event.segments && event.segments[resizeAnEvent.segment]
-      const { startTimeMinutes, cursorCoords } = this.minutesAtCursor(e)
-
-      // Don't allow time above 24 hours.
-      resizeAnEvent.endTimeMinutes = Math.min(startTimeMinutes, 24 * 60)
-
-      if (segment) segment.endTimeMinutes = resizeAnEvent.endTimeMinutes
-      event.endTimeMinutes = resizeAnEvent.endTimeMinutes
-      event.end = event.end.substr(0, 11) + formatTime(event.endTimeMinutes)
-      event.endDate = new Date(event.end.replace(/-/g, '/')) // replace '-' with '/' for Safari.
-      event.daysCount = countDays(event.startDate, event.endDate)
-
-      // Resize events horizontally if resize-x is enabled (add/remove segments).
-      if (this.resizeX && this.view.id === 'week') {
-        const cells = this.$refs.cells
-        const cellWidth = cells.offsetWidth / cells.childElementCount
-        const endCell = Math.floor(cursorCoords.x / cellWidth)
-
-        if (!resizeAnEvent.startCell) {
-          resizeAnEvent.startCell = endCell - (event.daysCount - 1)
-        }
-        if (resizeAnEvent.endCell !== endCell) {
-          resizeAnEvent.endCell = endCell
-
-          const endDate = event.startDate.addDays(endCell - resizeAnEvent.startCell)
-          const newDaysCount = countDays(event.startDate, endDate)
-
-          if (newDaysCount !== event.daysCount) {
-            // Check that all segments are up to date.
-            let lastSegmentFormattedDate = null
-            if (newDaysCount > event.daysCount) lastSegmentFormattedDate = addEventSegment(event, this)
-            else lastSegmentFormattedDate = removeEventSegment(event, this)
-            resizeAnEvent.segment = lastSegmentFormattedDate
-            event.endTimeMinutes += 0.001 // Force updating the current event.
->>>>>>> 193d0fbf
           }
         }
       }
@@ -644,11 +600,7 @@
      * @param {Object} e the native DOM event object.
      */
     onMouseUp (e) {
-<<<<<<< HEAD
-      let { resizeAnEvent, clickHoldAnEvent, clickHoldACell, dragAnEvent } = this.domEvents
-=======
-      const { resizeAnEvent, clickHoldAnEvent, clickHoldACell } = this.domEvents
->>>>>>> 193d0fbf
+      const { resizeAnEvent, clickHoldAnEvent, clickHoldACell, dragAnEvent } = this.domEvents
 
       // On event resize end, emit event if duration has changed.
       if (resizeAnEvent._eid) {
