<template lang="pug">
  .vuecal__flex.vuecal(column :class="cssClasses" :lang="locale")
    .vuecal__header
      ul.vuecal__flex.vuecal__menu(v-if="!hideViewSelector")
        li(:class="{ active: view.id === id }" v-for="(v, id) in views" v-if="v.enabled" @click="switchView(id)") {{ v.label }}
      .vuecal__title
        .vuecal__arrow.vuecal__arrow--prev(@click="previous")
          slot(name="arrowPrev")
            i.angle
        span(:class="{ clickable: !!broaderView }" @click="switchToBroaderView()") {{ viewTitle }}
        .vuecal__arrow.vuecal__arrow--next(@click="next")
          slot(name="arrowNext")
            i.angle
      .vuecal__flex.vuecal__weekdays-headings(v-if="viewHeadings.length && !(hasSplits && view.id === 'week')")
        .vuecal__flex.vuecal__heading(:class="heading.class" v-for="(heading, i) in viewHeadings" :key="i" :style="weekdayCellStyles")
          span(v-for="j in 3" :key="j") {{ heading['label' + j]}}
          span(v-if="heading.label4") &nbsp;
          span(v-if="heading.label4") {{ heading.label4 }}

    .vuecal__flex.vuecal__body(grow)
      div(:class="{ vuecal__flex: !hasTimeColumn }" style="min-width: 100%")
        .vuecal__bg(grow)
          .vuecal__time-column(v-if="time && ['week', 'day'].indexOf(view.id) > -1")
            .vuecal__time-cell(v-for="(cell, i) in timeCells" :key="i" :style="`height: ${timeCellHeight}px`") {{ cell.label }}

          .vuecal__flex.vuecal__cells(grow :column="hasSplits && view.id === 'week'")
            //- Only for splitDays.
            .vuecal__flex.vuecal__weekdays-headings(v-if="hasSplits && view.id === 'week'")
              .vuecal__flex.vuecal__heading(:class="heading.class" v-for="(heading, i) in viewHeadings" :key="i" :style="weekdayCellStyles")
                span(v-for="j in 3" :key="j") {{ heading['label' + j] }}
                span(v-if="heading.label4") &nbsp;
                span(v-if="heading.label4") {{ heading.label4 }}

            .vuecal__flex(v-if="hasSplits" grow)
<<<<<<< HEAD
              vuecal-cell(:class="cell.class"
                v-for="(cell, i) in viewCells"
                :key="i"
                :date="cell.date"
                :formatted-date="cell.formattedDate"
                :content="cell.content"
                :splits="splitDays"
                @mousedown.native="onCellMouseDown($event, cell)"
                @touchstart="onCellTouchStart($event, cell)"
                @click.native="selectCell(cell)"
                @dblclick.native="dblClickToNavigate && switchToNarrowerView()")
            //- Only for not splitDays.
            vuecal-cell(:class="cell.class"
              v-else v-for="(cell, i) in viewCells"
              :key="i"
              :date="cell.date"
              :formatted-date="cell.formattedDate"
              :content="cell.content"
              @mousedown.native="onCellMouseDown($event, cell)"
              @touchstart="onCellTouchStart($event, cell)"
              @click.native="selectCell(cell)"
              @dblclick.native="dblClickToNavigate && switchToNarrowerView()")
=======
              vuecal-cell(:class="cell.class" v-for="(cell, i) in viewCells" :key="i" :date="cell.date" :formatted-date="cell.formattedDate" :today="cell.today" :content="cell.content" :splits="splitDays" @click.native="selectCell(cell)" @dblclick.native="dblClickToNavigate && switchToNarrowerView()")
            //- Only for not splitDays.
            vuecal-cell(:class="cell.class" v-else v-for="(cell, i) in viewCells" :key="i" :date="cell.date" :formatted-date="cell.formattedDate" :today="cell.today" :content="cell.content" @click.native="selectCell(cell)" @dblclick.native="dblClickToNavigate && switchToNarrowerView()")
>>>>>>> a87b9e78
</template>

<script>
import { now, isDateToday, getPreviousMonday, getDaysInMonth, formatDate, formatTime } from './date-utils'
import Cell from './cell'

export default {
  name: 'vue-cal',
  components: { 'vuecal-cell': Cell },
  props: {
    locale: {
      type: String,
      default: 'en'
    },
    hideViewSelector: {
      type: Boolean,
      default: false
    },
    hideWeekends: {
      type: Boolean,
      default: false
    },
    disableViews: {
      type: Array,
      default: () => []
    },
    defaultView: {
      type: String,
      default: 'week'
    },
    selectedDate: {
      type: String,
      default: ''
    },
    small: {
      type: Boolean,
      default: false
    },
    xsmall: {
      type: Boolean,
      default: false
    },
    clickToNavigate: {
      type: Boolean,
      default: false
    },
    dblClickToNavigate: {
      type: Boolean,
      default: true
    },
    time: {
      type: Boolean,
      default: true
    },
    timeFrom: {
      type: Number,
      default: 0 // In minutes.
    },
    timeTo: {
      type: Number,
      default: 24 * 60 // In minutes.
    },
    timeStep: {
      type: Number,
      default: 60 // In minutes.
    },
    timeCellHeight: {
      type: Number,
      default: 40 // In pixels.
    },
    '12Hour': {
      type: Boolean,
      default: false
    },
    'timeFormat': {
      type: String,
      default: ''
    },
    minCellWidth: {
      type: Number,
      default: 0
    },
    splitDays: {
      type: Array,
      default: () => []
    },
    events: {
      type: Array,
      default: () => []
    },
    editableEvents: {
      type: Boolean,
      default: false
    },
    noEventOverlaps: {
      type: Boolean,
      default: false
    }
  },
  data: () => ({
    ready: false,
    now,
    view: {
      id: '',
      title: '',
      startDate: null,
      selectedDate: null
    },
    eventIdIncrement: 1,
    domEvents: {
      resizeAnEvent: {
        eventId: null, // Only one at a time.
        start: null,
        originalHeight: 0,
        newHeight: 0
      },
      dragAnEvent: {
        eventId: null // Only one at a time.
      },
      focusAnEvent: {
        eventId: null // Only one at a time.
      },
      clickHoldAnEvent: {
        eventId: null, // Only one at a time.
        timeout: 1200,
        timeoutId: null
      },
      clickHoldACell: {
        cellId: null,
        timeout: 3000,
        timeoutId: null
      },
      dblTapACell: {
        taps: 0,
        timeout: 500
      }
    },
    mutableEvents: {} // An indexed array of mutable events updated each time given events array changes.
  }),

  methods: {
    previous () {
      switch (this.view.id) {
        case 'years':
          this.switchView(this.view.id, new Date(this.view.startDate.getFullYear() - 25, 0, 1))
          break
        case 'year':
          const firstDayOfYear = new Date(this.view.startDate.getFullYear() - 1, 1, 1)
          this.switchView(this.view.id, firstDayOfYear)
          break
        case 'month':
          const firstDayOfMonth = new Date(this.view.startDate.getFullYear(), this.view.startDate.getMonth() - 1, 1)
          this.switchView(this.view.id, firstDayOfMonth)
          break
        case 'week':
          const firstDayOfPrevWeek = getPreviousMonday(this.view.startDate).subtractDays(7)
          this.switchView(this.view.id, firstDayOfPrevWeek)
          break
        case 'day':
          const day = this.view.startDate.subtractDays(1)
          this.switchView(this.view.id, day)
          break
      }
    },

    next () {
      switch (this.view.id) {
        case 'years':
          this.switchView(this.view.id, new Date(this.view.startDate.getFullYear() + 25, 0, 1))
          break
        case 'year':
          const firstDayOfYear = new Date(this.view.startDate.getFullYear() + 1, 0, 1)
          this.switchView(this.view.id, firstDayOfYear)
          break
        case 'month':
          const firstDayOfMonth = new Date(this.view.startDate.getFullYear(), this.view.startDate.getMonth() + 1, 1)
          this.switchView(this.view.id, firstDayOfMonth)
          break
        case 'week':
          const firstDayOfNextWeek = getPreviousMonday(this.view.startDate).addDays(7)
          this.switchView(this.view.id, firstDayOfNextWeek)
          break
        case 'day':
          const day = this.view.startDate.addDays(1)
          this.switchView(this.view.id, day)
          break
      }
    },

    switchToBroaderView () {
      if (this.broaderView) this.switchView(this.broaderView)
    },

    switchToNarrowerView () {
      let views = Object.keys(this.views)
      views = views.slice(views.indexOf(this.view.id) + 1)
      const view = views.find(v => this.views[v].enabled)

      if (view) this.switchView(view)
    },

    switchView (view, date = null) {
      this.view.id = view

      if (!date) {
        date = this.view.selectedDate || this.view.startDate
        if (view === 'week') date = getPreviousMonday(date)
      }

      switch (view) {
        case 'years':
          // Always fill first cell with a multiple of 25 years, E.g. year 2000, or 2025.
          this.view.startDate = new Date(Math.floor(date.getFullYear() / 25) * 25 || 2000, 0, 1)
          break
        case 'year':
          this.view.startDate = new Date(date.getFullYear(), 0, 1)
          break
        case 'month':
          this.view.startDate = new Date(date.getFullYear(), date.getMonth(), 1)
          break
        case 'week':
        case 'day':
          this.view.startDate = date
          break
      }

      if (this.ready) {
        let params = { view, startDate: this.view.startDate }
        if (view === 'week') params.week = this.view.startDate.getWeek()
        this.$emit('view-change', params)
      }
    },

    findAncestor (el, Class) {
      while ((el = el.parentElement) && !el.classList.contains(Class));
      return el
    },

    isDOMElementAnEvent (el) {
      return el.classList.contains('vuecal__event') || this.findAncestor(el, 'vuecal__event')
    },

    selectCell (cell) {
      if (this.view.selectedDate.toString() !== cell.date.toString()) {
        this.view.selectedDate = cell.date
        this.$emit('day-focus', cell.date)
      }

      // Switch to narrower view.
      if (this.clickToNavigate) this.switchToNarrowerView()

      // Handle double click manually for touch devices.
      else if (this.dblClickToNavigate && 'ontouchstart' in window) {
        this.domEvents.dblTapACell.taps++

        setTimeout(() => (this.domEvents.dblTapACell.taps = 0), this.domEvents.dblTapACell.timeout)

        if (this.domEvents.dblTapACell.taps >= 2) {
          this.domEvents.dblTapACell.taps = 0
          this.switchToNarrowerView()
        }
      }
    },

    onCellMouseDown (e, cell, touch = false) {
      // Prevent a double mouse down on touch devices.
      if ('ontouchstart' in window && !touch) return false

      let clickHoldACell = this.domEvents.clickHoldACell
      // clearTimeout(clickHoldACell.timeoutId)
      // clickHoldACell.timeoutId = null // Reinit click hold on each click.
      // clickHoldACell.cellId = null // Reinit click hold on each click.

      // If not mousedown on an event.
      if (!this.isDOMElementAnEvent(e.target) && ['week', 'day'].indexOf(this.view.id) > -1) {
        // console.log('onCellMouseDown', cell)

        this.domEvents.clickHoldACell.cellId = this._uid + '_' + cell.formattedDate
        this.$set(this.domEvents.clickHoldACell, 'cellId', this._uid + '_' + cell.formattedDate)
        this.domEvents.clickHoldACell.timeoutId = setTimeout(() => {
          // console.log('creating', clickHoldACell.cellId)

          if (clickHoldACell.cellId) {
            console.log('creating a new event.', {...clickHoldACell})
            // this.createAnEvent(cell, 'ontouchstart' in window && e.touches ? e.touches[0].clientY : e.clientY)
          }
        }, clickHoldACell.timeout)
        console.log('start counting for ' + clickHoldACell.timeout + 'ms', {...this.domEvents})
      }
    },

    onCellTouchStart (e, cell) {
      // If not mousedown on an event.
      if (!this.isDOMElementAnEvent(e.target)) {
        console.log('onCellTouchStart', cell)
        this.onCellMouseDown(e, cell, true)
      }
    },

    // Event resizing is started in cell component (onMouseDown) but place onMouseMove & onMouseUp
    // handlers in the single parent for performance.
    onMouseMove (e) {
      let resizeAnEvent = this.domEvents.resizeAnEvent
      if (resizeAnEvent.eventId === null) return

      e.preventDefault()
      const y = 'ontouchstart' in window ? e.touches[0].clientY : e.clientY
      resizeAnEvent.newHeight = resizeAnEvent.originalHeight + (y - resizeAnEvent.start)
    },

    onMouseUp (e) {
      let { focusAnEvent, resizeAnEvent, clickHoldAnEvent, clickHoldACell } = this.domEvents
      console.log('on mouse up', {...this.domEvents})

      if (clickHoldACell.cellId) debugger

      // On event resize end, emit event.
      if (resizeAnEvent.eventId) {
        let event = this.mutableEvents[resizeAnEvent.eventStartDate].find(item => item.id === resizeAnEvent.eventId)
        this.emitWithEvent('event-change', event)
        this.emitWithEvent('event-duration-change', event)
      }

      // If not mouse up on an event, unfocus any event except if just dragged.
      if (!this.isDOMElementAnEvent(e.target) && !resizeAnEvent.eventId) {
        focusAnEvent.eventId = null // Cancel event focus.
        clickHoldAnEvent.eventId = null // Hide delete button.
      }

      // Prevent showing delete button if click and hold was not long enough.
      // Click & hold timeout happens in onMouseDown() in cell component.
      if (clickHoldAnEvent.timeoutId && !clickHoldAnEvent.eventId) {
        clearTimeout(clickHoldAnEvent.timeoutId)
        clickHoldAnEvent.timeoutId = null
      }

      // console.log('clearing timeout ', {...clickHoldACell})
      // clearTimeout(clickHoldACell.timeoutId)
      // clickHoldACell.timeoutId = null
      // clickHoldACell.cellId = null
      // debugger

      // Prevent creating an event if click and hold was not long enough.
      // if (clickHoldACell.timeoutId) {
      //   clearTimeout(clickHoldACell.timeoutId)
      //   clickHoldACell.timeoutId = null
      // }

      // Any mouse up must cancel event resizing.
      resizeAnEvent.eventId = null
      resizeAnEvent.start = null
      resizeAnEvent.originalHeight = null
      resizeAnEvent.newHeight = null
    },

    // Object of arrays of events indexed by dates.
    updateMutableEvents () {
      // eslint-disable-next-line
      this.mutableEvents = {}

      // Group events into dates.
      this.events.map(event => {
        const [startDate, startTime = ''] = event.start.split(' ')
        const [hoursStart, minutesStart] = startTime.split(':')
        const startTimeMinutes = parseInt(hoursStart) * 60 + parseInt(minutesStart)

        const [endDate, endTime = ''] = event.end.split(' ')
        const [hoursEnd, minutesEnd] = endTime.split(':')
        const endTimeMinutes = parseInt(hoursEnd) * 60 + parseInt(minutesEnd)

        // Keep the event ids scoped to this calendar instance.
        // eslint-disable-next-line
        let id = `${this._uid}_${this.eventIdIncrement++}`

        event = Object.assign({}, event, {
          id,
          startDate,
          endDate,
          startTime: this.time ? startTime : null,
          startTimeMinutes,
          endTime,
          endTimeMinutes,
          height: 0,
          top: 0,
          overlapped: {},
          overlapping: {},
          simultaneous: {},
          classes: {
            [event.class]: true,
            'vuecal__event--background': event.background
          }
        })

        // Make array reactive for future events creations & deletions.
        if (!(event.startDate in this.mutableEvents)) this.$set(this.mutableEvents, event.startDate, [])
        // eslint-disable-next-line
        this.mutableEvents[event.startDate].push(event)

        return event
      })
    },

    createAnEvent (cell, mouseY) {
      const d = cell.date.getDate()
      const m = cell.date.getMonth() + 1
      const y = cell.date.getFullYear()
      const date = `${y}-${m < 10 ? '0' + m : m}-${d < 10 ? '0' + d : d}`
      const startTimeMinutes = 14 * 60
      const endTimeMinutes = 16 * 60
      console.log(date, mouseY, cell)

      const event = {
        id: `${this._uid}_${this.eventIdIncrement++}`,
        title: 'New Event',
        content: '...',
        start: date + (this.time ? '14:00' : ''),
        startDate: date,
        startTime: this.time ? '14:00' : null,
        startTimeMinutes,
        end: date + (this.time ? '16:00' : ''),
        endDate: date,
        endTime: this.time ? '16:00' : null,
        endTimeMinutes,
        height: 0,
        top: 0,
        overlapped: {},
        overlapping: {},
        simultaneous: {},
        classes: { 'blue-event': true, 'vuecal__event--background': false }
      }

      // Make array reactive for future events creations & deletions.
      if (!(event.startDate in this.mutableEvents)) this.$set(this.mutableEvents, event.startDate, [])

      this.mutableEvents[event.startDate].push(event)
      this.emitWithEvent('event-change', event)
      this.emitWithEvent('event-create', event)
    },

    // Cleanup event object before exporting it.
    emitWithEvent(eventName, event) {
      // Delete vue-cal specific props instead of returning a set of props so user
      // can place whatever they want inside an event and see it returned.
      let evt = { ...event }
      delete evt.height
      delete evt.top
      delete evt.overlapped
      delete evt.overlapping
      delete evt.simultaneous
      delete evt.classes

      // Return date objects for easy manipulation.
      const [date1, time1] = evt.start.split(' ')
      const [y1, m1, d1] = (date1 && date1.split('-')) || [0, 0, 0]
      let [h1, min1] = (time1 && time1.split(':')) || [0, 0]
      evt.startDate = new Date(y1, parseInt(m1) - 1, d1, h1, min1)

      const [date2, time2] = evt.end.split(' ')
      const [y2, m2, d2] = (date2 && date2.split('-')) || [0, 0, 0]
      let [h2, min2] = (time2 && time2.split(':')) || [0, 0]
      evt.endDate = new Date(y2, parseInt(m2) - 1, d2, h2, min2)

      this.$emit(eventName, evt)
    }
  },

  created () {
    // Init the array of events, then keep listening for changes in watcher.
    this.updateMutableEvents(this.events)

    if (this.selectedDate) {
      let [, y, m, d, h = 0, min = 0] = this.selectedDate.match(/(\d{4})-(\d{2})-(\d{2})(?: (\d{2}):(\d{2}))?/)
      this.view.selectedDate = new Date(y, parseInt(m) - 1, d, h, min)
    } else {
      this.view.selectedDate = this.now
    }

    this.switchView(this.defaultView)
  },

  mounted () {
    if (this.editableEvents && this.time) {
      const hasTouch = 'ontouchstart' in window
      window.addEventListener(hasTouch ? 'touchmove' : 'mousemove', this.onMouseMove, { passive: false })
      window.addEventListener(hasTouch ? 'touchend' : 'mouseup', this.onMouseUp)
    }

    this.$emit('ready')
    this.ready = true
  },

  computed: {
    texts () {
      return require(`./i18n/${this.locale}.json`)
    },
    views () {
      return {
        years: { label: this.texts.years, enabled: this.disableViews.indexOf('years') === -1 },
        year: { label: this.texts.year, enabled: this.disableViews.indexOf('year') === -1 },
        month: { label: this.texts.month, enabled: this.disableViews.indexOf('month') === -1 },
        week: { label: this.texts.week, enabled: this.disableViews.indexOf('week') === -1 },
        day: { label: this.texts.day, enabled: this.disableViews.indexOf('day') === -1 }
      }
    },
    broaderView () {
      let views = Object.keys(this.views)
      views = views.slice(0, views.indexOf(this.view.id))
      views.reverse()

      return views.find(v => this.views[v].enabled)
    },
    hasTimeColumn () {
      return this.time && ['week', 'day'].indexOf(this.view.id) > -1
    },
    // For week & day views.
    timeCells () {
      let timeCells = []
      for (let i = this.timeFrom, max = this.timeTo; i <= max; i += this.timeStep) {
        timeCells.push({
          label: formatTime(i, this.timeFormat || (this['12Hour'] ? 'h:mm{am}' : 'HH:mm')),
          value: i
        })
      }

      return timeCells
    },
    // Whether the current view has days splits.
    hasSplits () {
      return !!this.splitDays.length && ['week', 'day'].indexOf(this.view.id) > -1
    },
    weekDays () {
      return this.texts.weekDays.map(day => ({ label: day }))
    },
    months () {
      return this.texts.months.map(month => ({ label: month }))
    },
    viewTitle () {
      let title = ''
      const date = this.view.startDate
      const year = date.getFullYear()
      const month = date.getMonth()

      switch (this.view.id) {
        case 'years':
          title = this.texts.years
          break
        case 'year':
          title = year
          break
        case 'month':
          title = `${this.months[month].label} ${year}`
          break
        case 'week':
          const lastDayOfWeek = date.addDays(6)
          let formattedMonthYear = formatDate(date, this.xsmall ? 'mmm yyyy' : 'mmmm yyyy', this.texts)

          // If week is not ending in the same month it started in.
          if (lastDayOfWeek.getMonth() !== date.getMonth()) {
            let [m1, y1] = formattedMonthYear.split(' ')
            let [m2, y2] = formatDate(lastDayOfWeek, this.xsmall ? 'mmm yyyy' : 'mmmm yyyy', this.texts).split(' ')
            formattedMonthYear = y1 === y2 ? `${m1} - ${m2} ${y1}` : `${m1} ${y1} - ${m2} ${y2}`
          }
          title = `${this.texts.week} ${date.getWeek()} (${formattedMonthYear})`
          break
        case 'day':
          title = formatDate(date, this.texts.dateFormat, this.texts)
          break
      }

      return title
    },
    viewHeadings () {
      let headings = []

      switch (this.view.id) {
        case 'month':
        case 'week':
          headings = this.weekDays.slice(0, this.hideWeekends ? 5 : 7).map((cell, i) => {
            return {
              label1: this.locale === 'zh-cn' ? cell.label.substr(0, 2) : cell.label[0],
              label2: this.locale === 'zh-cn' ? cell.label.substr(2) : cell.label.substr(1, 2),
              label3: this.locale === 'zh-cn' ? '' : cell.label.substr(3),
              ...((this.view.id === 'week' && { label4: this.view.startDate.addDays(i).getDate() }) || {})
            }
          })
          break
      }
      return headings
    },
    viewCells () {
      let cells = []
      let fromYear = null
      let todayFound = false

      switch (this.view.id) {
        case 'years':
          fromYear = this.view.startDate.getFullYear()
          cells = Array.apply(null, Array(25)).map((cell, i) => {
            return {
              content: fromYear + i,
              date: new Date(fromYear + i, 0, 1),
              class: {
                current: fromYear + i === this.now.getFullYear(),
                selected: this.view.selectedDate && (fromYear + i) === this.view.selectedDate.getFullYear()
              }
            }
          })
          break
        case 'year':
          fromYear = this.view.startDate.getFullYear()
          cells = Array.apply(null, Array(12)).map((cell, i) => {
            return {
              content: this.xsmall ? this.months[i].label.substr(0, 3) : this.months[i].label,
              date: new Date(fromYear, i, 1),
              class: {
                current: i === this.now.getMonth() && fromYear === this.now.getFullYear(),
                selected: i === this.view.selectedDate.getMonth() && fromYear === this.view.selectedDate.getFullYear()
              }
            }
          })
          break
        case 'month':
          const month = this.view.startDate.getMonth()
          const year = this.view.startDate.getFullYear()
          let days = getDaysInMonth(month, year)
          const firstOfMonthDayOfWeek = days[0].getDay()
          let selectedDateAtMidnight = new Date(this.view.selectedDate.getTime())
          selectedDateAtMidnight.setHours(0, 0, 0, 0)
          todayFound = false
          let nextMonthDays = 0

          // If the first day of the month is not a Monday, prepend missing days to the days array.
          if (days[0].getDay() !== 1) {
            let d = getPreviousMonday(days[0])
            let prevWeek = []
            for (let i = 0; i < 7; i++) {
              prevWeek.push(new Date(d))
              d.setDate(d.getDate() + 1)

              if (d.getDay() === firstOfMonthDayOfWeek) break
            }

            days.unshift(...prevWeek)
          }

          // Create 42 cells (6 rows x 7 days) and populate them with days.
          cells = Array.apply(null, Array(42)).map((cell, i) => {
            const cellDate = days[i] || new Date(year, month + 1, ++nextMonthDays)
            // To increase performance skip checking isToday if today already found.
            const isToday = !todayFound && cellDate && cellDate.getDate() === this.now.getDate() &&
                            cellDate.getMonth() === this.now.getMonth() &&
                            cellDate.getFullYear() === this.now.getFullYear() &&
                            !todayFound++
            const formattedDate = formatDate(cellDate, 'yyyy-mm-dd', this.texts)

            return {
              content: cellDate.getDate(),
              date: cellDate,
              formattedDate,
              today: isToday,
              class: {
                today: isToday,
                'out-of-scope': cellDate.getMonth() !== month,
                selected: this.view.selectedDate && cellDate.getTime() === selectedDateAtMidnight.getTime()
              }
            }
          })

          if (this.hideWeekends) {
            cells = cells.filter(cell => cell.date.getDay() > 0 && cell.date.getDay() < 6)
          }
          break
        case 'week':
          todayFound = false
          let firstDayOfWeek = this.view.startDate

          cells = this.weekDays.slice(0, this.hideWeekends ? 5 : 7).map((cell, i) => {
            const date = firstDayOfWeek.addDays(i)
            const formattedDate = formatDate(date, 'yyyy-mm-dd', this.texts)
            let isToday = !todayFound && isDateToday(date) && !todayFound++

            return {
              date,
              formattedDate,
              today: isToday,
              class: {
                today: isToday,
                selected: this.view.selectedDate && firstDayOfWeek.addDays(i).getTime() === this.view.selectedDate.getTime()
              }
            }
          })
          break
        case 'day':
          const formattedDate = formatDate(this.view.startDate, 'yyyy-mm-dd', this.texts)
          const isToday = isDateToday(this.view.startDate)

          cells = [{
            date: this.view.startDate,
            formattedDate,
            today: isToday,
            class: {
              today: isToday,
              selected: this.view.selectedDate && this.view.startDate.getTime() === this.view.selectedDate.getTime()
            }
          }]
          break
      }
      return cells
    },
    weekdayCellStyles () {
      return { minWidth: `${this.minCellWidth}px` || null }
    },
    cssClasses () {
      return {
        [`vuecal--${this.view.id}-view`]: true,
        [`vuecal--${this.locale}`]: this.locale,
        'vuecal--no-time': !this.time,
        'vuecal--view-with-time': this.hasTimeColumn,
        'vuecal--time-12-hour': this['12Hour'],
        'vuecal--click-to-navigate': this.clickToNavigate,
        'vuecal--hide-weekends': this.hideWeekends,
        'vuecal--split-days': this.splitDays.length,
        'vuecal--overflow-x': this.minCellWidth,
        'vuecal--small': this.small,
        'vuecal--xsmall': this.xsmall,
        'vuecal--no-event-overlaps': this.noEventOverlaps
      }
    }
  },
  watch: {
    events: function (events, oldEvents) {
      this.updateMutableEvents(events)
    }
  }
}
</script>

<style lang="scss">
$time-column-width: 3em;
$time-column-width-12: 4em; // 12-hour clock shows am/pm.
$weekdays-headings-height: 2.8em;

.vuecal {
  height: 100%;
  overflow: hidden;
  box-shadow: 0 0 0 1px inset rgba(0, 0, 0, 0.08);

  // Disable user selection everywhere except in events.
  * {user-select: none;}

  // General.
  //==================================//
  .clickable {cursor: pointer;}

  &--xsmall {font-size: 0.9em;}

  &__flex {
    display: flex;
    flex-direction: row;

    &[column] {
      flex-direction: column;
      flex: 1 1 auto;
    }

    &[grow] {
      flex: 1 1 auto;
    }
  }

  // Header.
  //==================================//
  &__menu {
    padding: 0;
    list-style-type: none;
    justify-content: center;
    background-color: rgba(0, 0, 0, 0.02);

    li {
      padding: 0.3em 1em;
      height: 2.2em;
      font-size: 1.3em;
      border-bottom: 0 solid currentColor;
      cursor: pointer;
      transition: 0.2s;
    }

    li.active {
      border-bottom-width: 2px;
      background: rgba(255, 255, 255, 0.15);
    }
  }

  &__title {
    background-color: rgba(0, 0, 0, 0.1);
    display: flex;
    align-items: center;
    text-align: center;
    justify-content: space-between;
    font-size: 1.5em;
    min-height: 2em;

    .vuecal--xsmall & {font-size: 1.3em;}
  }

  &__arrow {
    cursor: pointer;

    &--prev {padding-left: 0.6em;}
    &--next {padding-right: 0.6em;}

    i.angle {
      display: inline-block;
      border: solid currentColor;
      border-width: 0 2px 2px 0;
      padding: 0.25em;
      transform: rotate(-45deg);
    }

    &--prev i.angle {border-width: 2px 0 0 2px;}
  }

  &__weekdays-headings {
    border-bottom: 1px solid #ddd;
    margin-bottom: -1px;

    .vuecal--view-with-time & {
      padding-left: $time-column-width;
    }

    .vuecal--view-with-time.vuecal--time-12-hour & {
      font-size: 0.9em;
      padding-left: $time-column-width-12;
    }

    .vuecal--split-days.vuecal--view-with-time & {
      padding-left: 0;
    }
  }

  &__heading {
    width: 100%;
    height: $weekdays-headings-height;
    font-weight: 400;
    justify-content: center;
    text-align: center;
    align-items: center;

    .vuecal--small & span:nth-child(3) {display: none;}

    .vuecal--xsmall & {flex-direction: column;padding-left: 0;padding-right: 0;}
    .vuecal--xsmall & span:nth-child(2),
    .vuecal--xsmall & span:nth-child(3),
    .vuecal--xsmall & span:nth-child(4) {display: none;}
  }

  // Calendar body.
  //==================================//
  &__body {
    overflow: auto;
    -webkit-overflow-scrolling: touch;
    min-height: 60px;
  }

  &__bg {
    position: relative;
    display: flex;
    flex: 1 1 auto;
    width: 100%;
    margin-bottom: 1px;
  }

  &--no-time &__bg {
    display: block;
  }

  &__time-column {
    width: $time-column-width;
    height: 100%;
    border-right: 1px solid #eee;
    margin-right: -1px;

    .vuecal--time-12-hour & {
      width: $time-column-width-12;
      font-size: 0.9em;
    }

    .vuecal--split-days.vuecal--week-view & {
      margin-top: $weekdays-headings-height;
    }

    .vuecal__time-cell {
      color: #999;
      text-align: right;
      padding-right: 2px;
      font-size: 0.9em;

      &:before {
        content: '';
        position: absolute;
        left: 0;
        right: 0;
        border-top: 1px solid #eee;
      }
    }
  }

  // Calendar cells.
  //==================================//
  &__cells {
    flex-wrap: wrap;
    min-height: 100%;
    margin: 0 1px 1px 0;

    .vuecal--split-days.vuecal--week-view & {
      flex-wrap: nowrap;
      overflow: auto;
    }
  }
}

// Themes.
//==================================//
.vuecal--green-theme {
  .vuecal__menu, .vuecal__cell-events-count {background-color: #42b983;color: #fff;}
  .vuecal__menu li {border-bottom-color: #fff;}
  .vuecal__menu li.active {background-color: rgba(255, 255, 255, 0.15);}
  .vuecal__title {background-color: #e4f5ef;}
  .vuecal__cell.today, .vuecal__cell.current {background-color: rgba(240, 240, 255, 0.4);}
  &:not(.vuecal--day-view) .vuecal__cell.selected {background-color: rgba(235, 255, 245, 0.4);}
  .vuecal__cell.selected:before {border-color: rgba(66, 185, 131, 0.5);}
}

.vuecal--blue-theme {
  .vuecal__menu, .vuecal__cell-events-count {background-color: rgba(66, 163, 185, 0.8);color: #fff;}
  .vuecal__menu li {border-bottom-color: #fff;}
  .vuecal__menu li.active {background-color: rgba(255, 255, 255, 0.15);}
  .vuecal__title {background-color: rgba(0, 165, 188, 0.3);}
  .vuecal__cell.today, .vuecal__cell.current {background-color: rgba(240, 240, 255, 0.4);}
  &:not(.vuecal--day-view) .vuecal__cell.selected {background-color: rgba(235, 253, 255, 0.4);}
  .vuecal__cell.selected:before {border-color: rgba(115, 191, 204, 0.5);}
}

// Rounded cells.
.vuecal--rounded-theme {
  .vuecal__weekdays-headings {border: none;}
  .vuecal__cell, &:not(.vuecal--day-view) .vuecal__cell:before {background: none;border: none;}
  .vuecal__cell.out-of-scope {opacity: 0.4;}
  .vuecal__cell-content {
    width: 32px;
    height: 32px;
    border: 1px solid transparent;
    color: #333;
    border-radius: 32px;
    display: flex;
    align-items: center;
    justify-content: center;
  }
  &.vuecal--day-view .vuecal__cell-content {width: auto;background: none;}
  &.vuecal--year-view .vuecal__cell {width: 33.33%;}
  &.vuecal--year-view .vuecal__cell-content {width: 85px;}
  &.vuecal--years-view .vuecal__cell-content {width: 52px;}
  .vuecal__cell {background-color: transparent !important;}

  &.vuecal--green-theme {
    &:not(.vuecal--day-view) .vuecal__cell-content {background-color: #f1faf7;}
    &:not(.vuecal--day-view) .vuecal__cell.today .vuecal__cell-content {background-color: #42b983;color: #fff;}
    .vuecal--day-view .vuecal__cell.today:before {background-color: rgba(66, 185, 131, 0.05);}
    &:not(.vuecal--day-view) .selected .vuecal__cell-content {border-color: #42b983;}
  }

  &.vuecal--blue-theme {
    &:not(.vuecal--day-view) .vuecal__cell-content {background-color: rgba(100, 182, 255, 0.2);}
    &:not(.vuecal--day-view) .vuecal__cell.today .vuecal__cell-content {background-color: #8fb7e4;color: #fff;}
    .vuecal--day-view .vuecal__cell.today:before {background-color: rgba(143, 183, 228, 0.1);}
    &:not(.vuecal--day-view) .selected .vuecal__cell-content {border-color: #61a9e0;}
  }
}

// Media queries.
//==================================//
@media screen and(max-width: 550px) {
  .vuecal__heading {
    padding-left: 1.5em;
    padding-right: 1.5em;
    line-height: 1.2;

    .vuecal--week-view & span:nth-child(3) {display: none;}
    .vuecal--view-with-time.vuecal--week-view.vuecal--overflow-x & span:nth-child(3) {display: inline-block;}

    // Chinese language.
    .vuecal--month-view.vuecal--zh-cn & {padding: 0;}
    .vuecal--week-view.vuecal--zh-cn & span:nth-child(1) {display: none;}
  }
}

@media screen and(max-width: 450px) {
  .vuecal__heading {
    padding-left: 1.4em;
    padding-right: 1.4em;

    span:nth-child(3) {display: none;}
  }

  .vuecal__menu li {padding-left: 0.3em;padding-right: 0.3em;}
}

@media screen and(max-width: 350px) {
  .vuecal__heading {
    flex-wrap: wrap;
    padding-left: 0.2em;
    padding-right: 0.2em;

    .vuecal--week-view:not(.vuecal--overflow-x) & {
      flex-direction: column;
      padding-left: 0;
      padding-right: 0;
    }

    .vuecal--week-view & span:nth-child(2),
    .vuecal--small & span:nth-child(2) {display: none;}

    span:nth-child(3) {display: none;}

    .vuecal--week-view & span:nth-child(4),
    .vuecal--small & span:nth-child(4) {display: none;}

    .vuecal--week-view.vuecal--overflow-x & span:nth-child(2),
    .vuecal--week-view.vuecal--overflow-x & span:nth-child(3),
    .vuecal--week-view.vuecal--overflow-x & span:nth-child(4) {display: inline-block;}

    // Chinese language.
    .vuecal--month-view.vuecal--zh-cn & span:nth-child(1),
    .vuecal--week-view.vuecal--zh-cn & span:nth-child(1) {display: none;}
    .vuecal--month-view.vuecal--zh-cn & span:nth-child(2),
    .vuecal--week-view.vuecal--zh-cn & span:nth-child(2) {display: block;}
  }
  .vuecal__menu li {font-size: 1.1em;}
}

</style><|MERGE_RESOLUTION|>--- conflicted
+++ resolved
@@ -32,34 +32,9 @@
                 span(v-if="heading.label4") {{ heading.label4 }}
 
             .vuecal__flex(v-if="hasSplits" grow)
-<<<<<<< HEAD
-              vuecal-cell(:class="cell.class"
-                v-for="(cell, i) in viewCells"
-                :key="i"
-                :date="cell.date"
-                :formatted-date="cell.formattedDate"
-                :content="cell.content"
-                :splits="splitDays"
-                @mousedown.native="onCellMouseDown($event, cell)"
-                @touchstart="onCellTouchStart($event, cell)"
-                @click.native="selectCell(cell)"
-                @dblclick.native="dblClickToNavigate && switchToNarrowerView()")
-            //- Only for not splitDays.
-            vuecal-cell(:class="cell.class"
-              v-else v-for="(cell, i) in viewCells"
-              :key="i"
-              :date="cell.date"
-              :formatted-date="cell.formattedDate"
-              :content="cell.content"
-              @mousedown.native="onCellMouseDown($event, cell)"
-              @touchstart="onCellTouchStart($event, cell)"
-              @click.native="selectCell(cell)"
-              @dblclick.native="dblClickToNavigate && switchToNarrowerView()")
-=======
               vuecal-cell(:class="cell.class" v-for="(cell, i) in viewCells" :key="i" :date="cell.date" :formatted-date="cell.formattedDate" :today="cell.today" :content="cell.content" :splits="splitDays" @click.native="selectCell(cell)" @dblclick.native="dblClickToNavigate && switchToNarrowerView()")
             //- Only for not splitDays.
             vuecal-cell(:class="cell.class" v-else v-for="(cell, i) in viewCells" :key="i" :date="cell.date" :formatted-date="cell.formattedDate" :today="cell.today" :content="cell.content" @click.native="selectCell(cell)" @dblclick.native="dblClickToNavigate && switchToNarrowerView()")
->>>>>>> a87b9e78
 </template>
 
 <script>
