<template lang="pug">
  .vuecal__flex.vuecal(column :class="cssClasses" ref="vuecal" :lang="locale")
    vuecal-header(
      :vuecal-props="$props"
      :view-props="{ views, view, hasSplits }"
      :months="months"
      :week-days="weekDays"
      :week-days-short="weekDaysShort")
      slot(slot="arrow-prev" name="arrow-prev")
        i.angle
      slot(slot="arrow-next" name="arrow-next")
        i.angle
      slot(slot="title" name="title" :title="viewTitle" :view="view") {{ viewTitle }}

    .vuecal__flex.vuecal__body(v-if="!hideBody" grow)
      transition(:name="`slide-fade--${transitionDirection}`" :appear="transitions")
        .vuecal__flex(style="min-width: 100%" :key="transitions ? view.id : false" column)
          .vuecal__flex.vuecal__all-day(v-if="showAllDayEvents && hasTimeColumn")
            span(style="width: 3em")
              span {{ texts.allDay }}
            .vuecal__flex.vuecal__cells(:class="`${view.id}-view`" grow :wrap="!hasSplits || view.id !== 'week'" :column="hasSplits")
              vuecal-cell(
                :class="cell.class"
                v-for="(cell, i) in viewCells"
                :key="i"
                :date="cell.date"
                :formatted-date="cell.formattedDate"
                :all-day-events="true"
                :today="cell.today"
                :splits="hasSplits && splitDays || []"
                @click.native="selectCell(cell)"
                @dblclick.native="dblClickToNavigate && switchToNarrowerView()")
                div(slot="cell-content")
                  slot(name="cell-content" :cell="cell" :view="view" :switchToNarrowerView="switchToNarrowerView")
                div(slot="event-renderer" slot-scope="{ event, view }" :view="view" :event="event")
                  slot(name="event-renderer" :view="view" :event="event")
                    .vuecal__event-title.vuecal__event-title--edit(
                      v-if="editableEvents && event.title"
                      contenteditable
                      @blur="onEventTitleBlur($event, event)"
                      v-html="event.title")
                    .vuecal__event-title(v-else-if="event.title" v-html="event.title")
                    .vuecal__event-content(
                      v-if="event.content && showAllDayEvents !== 'short' && !isShortMonthView"
                      v-html="event.content")
                slot(slot="no-event" name="no-event")
          .vuecal__bg(:class="{ vuecal__flex: !hasTimeColumn }" column)
            .vuecal__flex(row grow)
              .vuecal__time-column(v-if="hasTimeColumn")
                .vuecal__time-cell(v-for="(cell, i) in timeCells" :key="i" :style="`height: ${timeCellHeight}px`")
                  slot(name="time-cell" :hours="cell.hours" :minutes="cell.minutes")
                    span.line {{ cell.label }}

              .vuecal__flex.vuecal__cells(:class="`${view.id}-view`" grow :wrap="!hasSplits || view.id !== 'week'" :column="hasSplits")
                //- Only for splitDays.
                weekdays-headings(
                  v-if="hasSplits && view.id === 'week'"
                  :transitions="{ active: transitions, direction: transitionDirection }"
                  :view="view"
                  :min-cell-width="minCellWidth"
                  :week-days="weekDays"
                  :week-days-short="weekDaysShort")

                .vuecal__flex(grow :wrap="!hasSplits || view.id !== 'week'")
                  vuecal-cell(
                    :class="cell.class"
                    v-for="(cell, i) in viewCells"
                    :key="i"
                    :date="cell.date"
                    :formatted-date="cell.formattedDate"
                    :today="cell.today"
                    :content="cell.content"
                    :splits="hasSplits && splitDays || []"
                    @touchstart.native="onCellTouchStart($event, cell)"
                    @mousedown.native="onCellMouseDown($event, cell)"
                    @click.native="selectCell(cell)"
                    @dblclick.native="dblClickToNavigate && switchToNarrowerView()")
<<<<<<< HEAD

                    .vuecal__cell-events-count(slot="events-count-month-view" slot-scope="{ events }" :events="events")
                      slot(name="events-count-month-view" :events="events")
                        span(v-if="events.length") {{ events.length }}
=======
                    div(slot="cell-content" slot-scope="{ events, split }")
                      slot(name="cell-content" :cell="cell" :view="view" :goNarrower="switchToNarrowerView" :events="events")
                        .split-label(v-if="split" v-html="split.label")
                        .vuecal__cell-date(v-if="cell.content" v-html="cell.content")
                        .vuecal__cell-events-count(v-if="view.id === 'month' && !eventsOnMonthView && events.length")
                          slot(name="events-count-month-view" :events="events") {{ events.length }}
                        .vuecal__no-event(v-if="!events.length && ['week', 'day'].includes(view.id)")
                          slot(name="no-event") {{ texts.noEvent }}
>>>>>>> 22354a39
                    div(slot="event-renderer" slot-scope="{ event, view }" :view="view" :event="event")
                      slot(name="event-renderer" :view="view" :event="event")
                        .vuecal__event-title.vuecal__event-title--edit(
                          v-if="editableEvents && event.title"
                          contenteditable
                          @blur="onEventTitleBlur($event, event)"
                          v-html="event.title")
                        .vuecal__event-title(v-else-if="event.title" v-html="event.title")
                        .vuecal__event-time(v-if="event.startTimeMinutes && !(view === 'month' && event.allDay && showAllDayEvents === 'short') && !isShortMonthView")
                          | {{ event.startTimeMinutes | formatTime(timeFormat || ($props['12Hour'] ? 'h:mm{am}' : 'HH:mm')) }}
                          span(v-if="event.endTimeMinutes") &nbsp;- {{ event.endTimeMinutes | formatTime(timeFormat || ($props['12Hour'] ? 'h:mm{am}' : 'HH:mm')) }}
                          small.days-to-end(v-if="event.multipleDays.daysCount") &nbsp;+{{ event.multipleDays.daysCount - 1 }}{{ (texts.day[0] || '').toLowerCase() }}
                        .vuecal__event-content(
                          v-if="event.content && !(view === 'month' && event.allDay && showAllDayEvents === 'short') && !isShortMonthView"
                          v-html="event.content")
                    slot(slot="no-event" name="no-event") {{ texts.noEvent }}
</template>

<script>
import { now, isDateToday, getPreviousFirstDayOfWeek, formatDate, formatTime } from './date-utils'
import { createAnEvent, eventDefaults, onResizeEvent } from './event-utils'
import Header from './header'
import WeekdaysHeadings from './weekdays-headings'
import Cell from './cell'
import './styles.scss'

export default {
  name: 'vue-cal',
  components: { 'vuecal-cell': Cell, 'vuecal-header': Header, WeekdaysHeadings },
  props: {
    locale: {
      type: String,
      default: 'en'
    },
    hideViewSelector: {
      type: Boolean,
      default: false
    },
    hideTitleBar: {
      type: Boolean,
      default: false
    },
    hideBody: {
      type: Boolean,
      default: false
    },
    hideWeekends: {
      type: Boolean,
      default: false
    },
    disableViews: {
      type: Array,
      default: () => []
    },
    defaultView: {
      type: String,
      default: 'week'
    },
    showAllDayEvents: {
      type: [Boolean, String],
      default: false
    },
    selectedDate: {
      type: [String, Date],
      default: ''
    },
    startWeekOnSunday: {
      type: Boolean,
      default: false
    },
    small: {
      type: Boolean,
      default: false
    },
    xsmall: {
      type: Boolean,
      default: false
    },
    clickToNavigate: {
      type: Boolean,
      default: false
    },
    dblClickToNavigate: {
      type: Boolean,
      default: true
    },
    time: {
      type: Boolean,
      default: true
    },
    timeFrom: {
      type: Number,
      default: 0 // In minutes.
    },
    timeTo: {
      type: Number,
      default: 24 * 60 // In minutes.
    },
    timeStep: {
      type: Number,
      default: 60 // In minutes.
    },
    timeCellHeight: {
      type: Number,
      default: 40 // In pixels.
    },
    '12Hour': {
      type: Boolean,
      default: false
    },
    timeFormat: {
      type: String,
      default: ''
    },
    minCellWidth: {
      type: Number,
      default: 0
    },
    splitDays: {
      type: Array,
      default: () => []
    },
    events: {
      type: Array,
      default: () => []
    },
    editableEvents: {
      type: Boolean,
      default: false
    },
    noEventOverlaps: {
      type: Boolean,
      default: false
    },
    eventsOnMonthView: {
      type: [Boolean, String],
      default: false
    },
    onEventClick: {
      type: Function,
      default: () => {}
    },
    onEventDblclick: {
      type: Function,
      default: () => {}
    },
    onEventCreate: {
      type: Function,
      default: () => {}
    },
    transitions: {
      type: Boolean,
      default: true
    }
  },
  data: function () {
    return {
      texts: this.locale === 'en' ? require('./i18n/en.json') : {
        weekDays: Array(7).fill(''),
        months: Array(12).fill(''),
        years: '',
        year: '',
        month: '',
        week: '',
        day: '',
        today: '',
        noEvent: '',
        allDay: '',
        deleteEvent: '',
        createEvent: '',
        dateFormat: 'DDDD mmmm d, yyyy'
      },
      ready: false,
      now,
      view: {
        id: '',
        title: '',
        startDate: null,
        selectedDate: null
      },
      eventIdIncrement: 1,
      domEvents: {
        resizeAnEvent: {
          eid: null, // Only one at a time.
          startDate: null,
          start: null,
          originalHeight: 0,
          newHeight: 0,
          split: null
        },
        dragAnEvent: {
          eid: null // Only one at a time.
        },
        focusAnEvent: {
          eid: null // Only one at a time.
        },
        clickHoldAnEvent: {
          eid: null, // Only one at a time.
          timeout: 1200,
          timeoutId: null
        },
        dblTapACell: {
          taps: 0,
          timeout: 500
        },
        clickHoldACell: {
          cellId: null,
          timeout: 1200,
          timeoutId: null
        },
        dblTapACell: {
          taps: 0,
          timeout: 500
        }
      },
      mutableEvents: {}, // An indexed array of mutable events updated each time given events array changes.
      transitionDirection: 'right'
    }
  },

  methods: {
    loadLocale (locale) {
      // import(/* webpackInclude: /\.json$/, webpackChunkName: "[request]" */ `./i18n/${locale}`)
      //   .then(response => (this.texts = response.default))
      this.texts = require(`./i18n/${locale}.json`)
    },

    switchToNarrowerView () {
      this.transitionDirection = 'right'

      let views = Object.keys(this.views)
      views = views.slice(views.indexOf(this.view.id) + 1)
      const view = views.find(v => this.views[v].enabled)

      if (view) this.switchView(view)
    },

    switchView (view, date = null, fromViewSelector = false) {
      if (this.transitions && fromViewSelector) {
        const views = Object.keys(this.views)
        this.transitionDirection = views.indexOf(this.view.id) > views.indexOf(view) ? 'left' : 'right'
      }

      this.view.events = []
      this.view.id = view
      this.view.firstCellDate = null // For month view, if filling cells before 1st of month.
      this.view.lastCellDate = null // For month view, if filling cells after current month.
      let dateTmp, endTime, formattedDate, dayEvents

      if (!date) {
        date = this.view.selectedDate || this.view.startDate
        if (view === 'week') date = getPreviousFirstDayOfWeek(date, this.startWeekOnSunday)
      }

      switch (view) {
        case 'years':
          // Always fill first cell with a multiple of 25 years, E.g. year 2000, or 2025.
          this.view.startDate = new Date(Math.floor(date.getFullYear() / 25) * 25 || 2000, 0, 1)
          this.view.endDate = new Date(this.view.startDate.getFullYear() + 26, 0, 0)
          break
        case 'year':
          this.view.startDate = new Date(date.getFullYear(), 0, 1)
          this.view.endDate = new Date(date.getFullYear() + 1, 0, 0)
          break
        case 'month':
          this.view.startDate = new Date(date.getFullYear(), date.getMonth(), 1)
          this.view.endDate = new Date(date.getFullYear(), date.getMonth() + 1, 0)
          dateTmp = new Date(this.view.startDate)
          endTime = this.view.endDate.getTime()
          while (dateTmp.getTime() <= endTime) {
            dateTmp = dateTmp.addDays(1)
            formattedDate = formatDate(dateTmp, 'yyyy-mm-dd', this.texts)

            // If the first day of the month is not a FirstDayOfWeek (Monday or Sunday), prepend missing days to the days array.
            let startDate = new Date(this.view.startDate)
            if (startDate.getDay() !== (this.startWeekOnSunday ? 0 : 1)) {
              startDate = getPreviousFirstDayOfWeek(startDate, this.startWeekOnSunday)
            }

            // Used in viewCells computed array & returned in emitted events.
            this.view.firstCellDate = startDate
            this.view.lastCellDate = startDate.addDays(41)

            // Save the events of each day of month + out of scope ones into view object.
            for (let i = 0; i < 42; i++) { // 42 cells (6 rows x 7 days).
              formattedDate = formatDate(startDate.addDays(i), 'yyyy-mm-dd', this.texts)
              dayEvents = this.mutableEvents[formattedDate] || []
              if (dayEvents.length) this.view.events.push(...dayEvents.map(e => this.cleanupEvent(e)))
            }
          }
          break
        case 'week':
          this.view.startDate = this.hideWeekends && this.startWeekOnSunday ? date.addDays(1) : date
          this.view.endDate = date.addDays(7)
          dateTmp = new Date(date)
          for (let i = 0; i < 7; i++) {
            formattedDate = formatDate(dateTmp.addDays(i), 'yyyy-mm-dd', this.texts)
            dayEvents = this.mutableEvents[formattedDate] || []
            if (dayEvents.length) this.view.events.push(...dayEvents.map(e => this.cleanupEvent(e)))
          }
          break
        case 'day':
          this.view.startDate = date
          this.view.endDate = date
          dayEvents = this.mutableEvents[formatDate(date, 'yyyy-mm-dd', this.texts)] || []
          if (dayEvents.length) this.view.events = dayEvents.map(e => this.cleanupEvent(e))
          break
      }

      if (this.ready) {
        const params = {
          view,
          startDate: this.view.startDate,
          endDate: this.view.endDate,
          ...(this.view.id === 'month' ? { firstCellDate: this.view.firstCellDate, lastCellDate: this.view.lastCellDate } : {}),
          events: this.view.events,
          ...(this.view.id === 'week' ? { week: this.view.startDate.getWeek() } : {})
        }
        this.$emit('view-change', params)
      }
    },

    findAncestor (el, Class) {
      while ((el = el.parentElement) && !el.classList.contains(Class)) {}
      return el
    },

    isDOMElementAnEvent (el) {
      return el.classList.contains('vuecal__event') || this.findAncestor(el, 'vuecal__event')
    },

    selectCell (cell) {
      this.$emit('day-click', cell.date)
      if (this.view.selectedDate.toString() !== cell.date.toString()) {
        this.view.selectedDate = cell.date
        this.$emit('day-focus', cell.date)
      }

      // Switch to narrower view.
      if (this.clickToNavigate) this.switchToNarrowerView()

      // Handle double click manually for touch devices.
      else if (this.dblClickToNavigate && 'ontouchstart' in window) {
        this.domEvents.dblTapACell.taps++

        setTimeout(() => (this.domEvents.dblTapACell.taps = 0), this.domEvents.dblTapACell.timeout)

        if (this.domEvents.dblTapACell.taps >= 2) {
          this.domEvents.dblTapACell.taps = 0
          this.switchToNarrowerView()
        }
      }
    },

    onCellMouseDown (e, cell, touch = false) {
      // Prevent a double mouse down on touch devices.
      if ('ontouchstart' in window && !touch) return false

      let clickHoldACell = this.domEvents.clickHoldACell

      // If not mousedown on an event, click & hold to create an event.
      if (this.editableEvents && !this.isDOMElementAnEvent(e.target) && ['month', 'week', 'day'].indexOf(this.view.id) > -1) {
        clickHoldACell.cellId = `${this._uid}_${cell.formattedDate}`
        clickHoldACell.timeoutId = setTimeout(() => {
          if (clickHoldACell.cellId) this.createAnEvent(cell, e)
        }, clickHoldACell.timeout)
      }
    },

    onCellTouchStart (e, cell) {
      // If not mousedown on an event.
      if (!this.isDOMElementAnEvent(e.target)) this.onCellMouseDown(e, cell, true)
    },

    // Event resizing is started in cell component (onMouseDown) but place onMouseMove & onMouseUp
    // handlers in the single parent for performance.
    onMouseMove (e) {
      let { resizeAnEvent } = this.domEvents
      if (resizeAnEvent.eid === null) return

      e.preventDefault()
      const y = 'ontouchstart' in window ? e.touches[0].clientY : e.clientY
      resizeAnEvent.newHeight = resizeAnEvent.originalHeight + (y - resizeAnEvent.start)

      let cellEvents = this.mutableEvents[resizeAnEvent.startDate]
      if (this.hasSplits && this.splitDays) {
        cellEvents = cellEvents.filter(e => e.split === resizeAnEvent.split)
      }
      onResizeEvent(cellEvents, this)
    },

    onMouseUp (e) {
      let { focusAnEvent, resizeAnEvent, clickHoldAnEvent, clickHoldACell } = this.domEvents

      // On event resize end, emit event if duration has changed.
      if (resizeAnEvent.eid && resizeAnEvent.newHeight !== resizeAnEvent.originalHeight) {
        let event = this.mutableEvents[resizeAnEvent.startDate].find(item => item.eid === resizeAnEvent.eid)
        if (event) {
          this.emitWithEvent('event-change', event)
          this.emitWithEvent('event-duration-change', event)
        }
      }

      // If not mouse up on an event, unfocus any event except if just dragged.
      if (!this.isDOMElementAnEvent(e.target) && !resizeAnEvent.eid) {
        focusAnEvent.eid = null // Cancel event focus.
        clickHoldAnEvent.eid = null // Hide delete button.
      }

      // Prevent showing delete button if click and hold was not long enough.
      // Click & hold timeout happens in onMouseDown() in cell component.
      if (clickHoldAnEvent.timeoutId && !clickHoldAnEvent.eid) {
        clearTimeout(clickHoldAnEvent.timeoutId)
        clickHoldAnEvent.timeoutId = null
      }

      // Prevent creating an event if click and hold was not long enough.
      if (clickHoldACell.timeoutId) {
        clearTimeout(clickHoldACell.timeoutId)
        clickHoldACell.timeoutId = null
      }

      // Any mouse up must cancel event resizing.
      resizeAnEvent.eid = null
      resizeAnEvent.start = null
      resizeAnEvent.originalHeight = null
      resizeAnEvent.newHeight = null
    },

    onEventTitleBlur (e, event) {
      // If no change cancel action.
      if (event.title === e.target.innerHTML) return

      event.title = e.target.innerHTML

      if (event.linked.daysCount) {
        event.linked.forEach(e => {
          let dayToModify = this.mutableEvents[e.date]
          dayToModify.find(e2 => e2.eid === e.eid).title = event.title
        })
      }

      this.emitWithEvent('event-change', event)
      this.emitWithEvent('event-title-change', event)
    },

    // Object of arrays of events indexed by dates.
    updateMutableEvents () {
      // eslint-disable-next-line
      this.mutableEvents = {}

      // Group events into dates.
      this.events.map(event => {
        let [startDate, startTime = ''] = event.start.split(' ')
        const [hoursStart, minutesStart] = startTime.split(':')
        const startTimeMinutes = parseInt(hoursStart) * 60 + parseInt(minutesStart)

        let [endDate, endTime = ''] = event.end.split(' ')
        const [hoursEnd, minutesEnd] = endTime.split(':')
        const endTimeMinutes = parseInt(hoursEnd) * 60 + parseInt(minutesEnd)
        const multipleDays = startDate !== endDate

        // Keep the event ids scoped to this calendar instance.
        // eslint-disable-next-line
        let eid = `${this._uid}_${this.eventIdIncrement++}`

        event = Object.assign({
          ...eventDefaults,
          eid,
          overlapped: {},
          overlapping: {},
          simultaneous: {},
          startDate,
          startTime,
          startTimeMinutes,
          endDate,
          endTime,
          endTimeMinutes,
          classes: (event.class || '').split(' ')
        }, event)

        // Make array reactive for future events creations & deletions.
        if (!(event.startDate in this.mutableEvents)) this.$set(this.mutableEvents, event.startDate, [])
        // eslint-disable-next-line
        this.mutableEvents[event.startDate].push(event)

        if (multipleDays) {
          // Create an array of linked events to attach to each event piece (piece = 1 day),
          // So that deletion and modification reflects on all the pieces.
          let eventPieces = []

          const oneDayInMs = 24 * 60 * 60 * 1000
          const [y1, m1, d1] = startDate.split('-')
          const [y2, m2, d2] = endDate.split('-')
          startDate = new Date(y1, parseInt(m1) - 1, d1)
          endDate = new Date(y2, parseInt(m2) - 1, d2)
          const datesDiff = Math.round(Math.abs((startDate.getTime() - endDate.getTime()) / oneDayInMs))
          const startDateFormatted = formatDate(startDate, 'yyyy-mm-dd', this.texts)

          // Update First day event.
          event.multipleDays = {
            start: true,
            startDate: startDateFormatted,
            startTime,
            startTimeMinutes,
            endDate: startDateFormatted,
            endTime: '24:00',
            endTimeMinutes: 24 * 60,
            daysCount: datesDiff + 1
          }

          // Generate event pieces ids to link them all together
          // and update the first event linked events array with all ids of pieces.
          for (let i = 1; i <= datesDiff; i++) {
            const date = formatDate(new Date(startDate).addDays(i), 'yyyy-mm-dd', this.texts)
            eventPieces.push({
              eid: `${this._uid}_${this.eventIdIncrement++}`,
              date
            })
          }
          event.linked = eventPieces

          // Create 1 event per day and link them all.
          for (let i = 1; i <= datesDiff; i++) {
            const date = eventPieces[i - 1].date
            const linked = [
              { eid: event.eid, date: event.startDate },
              ...eventPieces.slice(0).filter(e => e.eid !== eventPieces[i - 1].eid)
            ]

            // Make array reactive for future events creations & deletions.
            if (!(date in this.mutableEvents)) this.$set(this.mutableEvents, date, [])

            this.mutableEvents[date].push({
              ...event,
              eid: eventPieces[i - 1].eid,
              overlapped: {},
              overlapping: {},
              simultaneous: {},
              linked,
              // All the dates in the multipleDays object property are related
              // to the current event piece (only 1 day) not the whole event.
              multipleDays: {
                start: false,
                middle: i < datesDiff,
                end: i === datesDiff,
                startDate: date,
                startTime: '00:00',
                startTimeMinutes: 0,
                endDate: date,
                endTime: i === datesDiff ? endTime : '24:00',
                endTimeMinutes: i === datesDiff ? endTimeMinutes : 24 * 60,
                daysCount: datesDiff + 1
              }
            })
          }
        }

        return event
      })
    },

    getPosition (e) {
      const rect = e.target.getBoundingClientRect()
      const { clientX, clientY } = 'ontouchstart' in window && e.touches ? e.touches[0] : e
      return { x: clientX - rect.left, y: clientY - rect.top }
    },

    createAnEvent (cell, e) {
      const mouseY = this.getPosition(e).y
      const startTimeMinutes = mouseY * 60 / parseInt(this.timeCellHeight) + this.timeFrom
      createAnEvent(cell.formattedDate, startTimeMinutes, this)
    },

    // Prepare the event to return it with an emitted event.
    cleanupEvent (event) {
      event = { ...event }

      // Delete vue-cal specific props instead of returning a set of props so user
      // can place whatever they want inside an event and see it returned.
      const discardProps = ['height', 'top', 'overlapped', 'overlapping', 'simultaneous', 'classes', 'split']
      for (let prop in event) if (discardProps.indexOf(prop) > -1) delete event[prop]
      if (!event.multipleDays.daysCount) delete event.multipleDays

      // Return date objects for easy manipulation.
      const [date1, time1] = event.start.split(' ')
      const [y1, m1, d1] = (date1 && date1.split('-')) || [0, 0, 0]
      const [h1, min1] = (time1 && time1.split(':')) || [0, 0]
      event.startDate = new Date(y1, parseInt(m1) - 1, d1, h1, min1)

      const [date2, time2] = event.end.split(' ')
      const [y2, m2, d2] = (date2 && date2.split('-')) || [0, 0, 0]
      const [h2, min2] = (time2 && time2.split(':')) || [0, 0]
      event.endDate = new Date(y2, parseInt(m2) - 1, d2, h2, min2)

      return event
    },

    emitWithEvent (eventName, event) {
      this.$emit(eventName, this.cleanupEvent(event))
    },

    updateSelectedDate (date) {
      if (date && typeof date === 'string') {
        let [, y, m, d, h = 0, min = 0] = date.match(/(\d{4})-(\d{2})-(\d{2})(?: (\d{2}):(\d{2}))?/)
        date = new Date(y, parseInt(m) - 1, d, h, min)
      }
      if (date && (typeof date === 'string' || date instanceof Date)) {
        if (this.view.selectedDate) this.transitionDirection = this.view.selectedDate.getTime() > date.getTime() ? 'left' : 'right'
        this.view.selectedDate = date
        this.switchView(this.view.id)
      }
    }
  },

  created () {
    if (this.locale !== 'en') this.loadLocale(this.locale)

    // Init the array of events, then keep listening for changes in watcher.
    this.updateMutableEvents(this.events)

    this.view.id = this.defaultView
    if (this.selectedDate) this.updateSelectedDate(this.selectedDate)
    else {
      this.view.selectedDate = this.now
      this.switchView(this.defaultView)
    }
  },

  mounted () {
    const hasTouch = 'ontouchstart' in window

    if (this.editableEvents) {
      window.addEventListener(hasTouch ? 'touchmove' : 'mousemove', this.onMouseMove, { passive: false })
      window.addEventListener(hasTouch ? 'touchend' : 'mouseup', this.onMouseUp)
    }

    // Disable context menu on touch devices on the whole vue-cal instance.
    if (hasTouch) {
      this.$refs.vuecal.oncontextmenu = function (e) {
        e.preventDefault()
        e.stopPropagation()
      }
    }

    this.$emit('ready')
    const params = {
      view: this.view.id,
      startDate: this.view.startDate,
      endDate: this.view.endDate,
      ...(this.view.id === 'month' ? { firstCellDate: this.view.firstCellDate, lastCellDate: this.view.lastCellDate } : {}),
      events: this.view.events,
      ...(this.view.id === 'week' ? { week: this.view.startDate.getWeek() } : {})
    }

    this.$emit('ready', params)
    this.ready = true
  },

  beforeDestroy () {
    const hasTouch = 'ontouchstart' in window
    window.removeEventListener(hasTouch ? 'touchmove' : 'mousemove', this.onMouseMove, { passive: false })
    window.removeEventListener(hasTouch ? 'touchend' : 'mouseup', this.onMouseUp)
  },

  computed: {
    views () {
      return {
        years: { label: this.texts.years, enabled: this.disableViews.indexOf('years') === -1 },
        year: { label: this.texts.year, enabled: this.disableViews.indexOf('year') === -1 },
        month: { label: this.texts.month, enabled: this.disableViews.indexOf('month') === -1 },
        week: { label: this.texts.week, enabled: this.disableViews.indexOf('week') === -1 },
        day: { label: this.texts.day, enabled: this.disableViews.indexOf('day') === -1 }
      }
    },
    hasTimeColumn () {
      return this.time && ['week', 'day'].indexOf(this.view.id) > -1
    },
    isShortMonthView () {
      return this.view.id === 'month' && this.eventsOnMonthView === 'short'
    },
    // For week & day views.
    timeCells () {
      let timeCells = []
      for (let i = this.timeFrom, max = this.timeTo; i < max; i += this.timeStep) {
        timeCells.push({
          hours: Math.floor(i / 60),
          minutes: i % 60,
          label: formatTime(i, this.timeFormat || (this['12Hour'] ? 'h:mm{am}' : 'HH:mm')),
          value: i
        })
      }

      return timeCells
    },
    // Whether the current view has days splits.
    hasSplits () {
      return !!this.splitDays.length && ['week', 'day'].indexOf(this.view.id) > -1
    },
    weekDays () {
      let { weekDays } = this.texts
      // Do not modify original for next instances.
      weekDays = weekDays.slice(0)

      if (this.startWeekOnSunday) weekDays.unshift(weekDays.pop())

      if (this.hideWeekends) {
        weekDays = this.startWeekOnSunday ? weekDays.slice(1, 6) : weekDays.slice(0, 5)
      }

      return weekDays.map(day => ({ label: day }))
    },
    weekDaysShort () {
      let { weekDaysShort = null } = this.texts

      if (weekDaysShort) {
        // Do not modify original for next instances.
        weekDaysShort = weekDaysShort.slice(0)

        if (this.startWeekOnSunday) weekDaysShort.unshift(weekDaysShort.pop())

        if (this.hideWeekends) {
          weekDaysShort = this.startWeekOnSunday ? weekDaysShort.slice(1, 6) : weekDaysShort.slice(0, 5)
        }
      }

      return weekDaysShort && weekDaysShort.map(day => ({ label: day }))
    },
    months () {
      return this.texts.months.map(month => ({ label: month }))
    },
    viewTitle () {
      let title = ''
      const date = this.view.startDate
      const year = date.getFullYear()
      const month = date.getMonth()

      switch (this.view.id) {
        case 'years':
          title = this.texts.years
          break
        case 'year':
          title = year
          break
        case 'month':
          title = `${this.months[month].label} ${year}`
          break
        case 'week':
          const lastDayOfWeek = date.addDays(6)
          let formattedMonthYear = formatDate(date, this.xsmall ? 'mmm yyyy' : 'mmmm yyyy', this.texts)

          // If week is not ending in the same month it started in.
          if (lastDayOfWeek.getMonth() !== date.getMonth()) {
            let [m1, y1] = formattedMonthYear.split(' ')
            let [m2, y2] = formatDate(lastDayOfWeek, this.xsmall ? 'mmm yyyy' : 'mmmm yyyy', this.texts).split(' ')
            formattedMonthYear = y1 === y2 ? `${m1} - ${m2} ${y1}` : `${m1} ${y1} - ${m2} ${y2}`
          }
          title = `${this.texts.week} ${date.getWeek()} (${formattedMonthYear})`
          break
        case 'day':
          title = formatDate(date, this.texts.dateFormat, this.texts)
          break
      }

      return title
    },
    viewCells () {
      let cells = []
      let fromYear = null
      let todayFound = false

      switch (this.view.id) {
        case 'years':
          fromYear = this.view.startDate.getFullYear()
          cells = Array.apply(null, Array(25)).map((cell, i) => {
            return {
              content: fromYear + i,
              date: new Date(fromYear + i, 0, 1),
              class: {
                current: fromYear + i === this.now.getFullYear(),
                selected: this.view.selectedDate && (fromYear + i) === this.view.selectedDate.getFullYear()
              }
            }
          })
          break
        case 'year':
          fromYear = this.view.startDate.getFullYear()
          cells = Array.apply(null, Array(12)).map((cell, i) => {
            return {
              content: this.xsmall ? this.months[i].label.substr(0, 3) : this.months[i].label,
              date: new Date(fromYear, i, 1),
              class: {
                current: i === this.now.getMonth() && fromYear === this.now.getFullYear(),
                selected: i === this.view.selectedDate.getMonth() && fromYear === this.view.selectedDate.getFullYear()
              }
            }
          })
          break
        case 'month':
          const month = this.view.startDate.getMonth()
          let selectedDateAtMidnight = new Date(this.view.selectedDate.getTime())
          selectedDateAtMidnight.setHours(0, 0, 0, 0)
          todayFound = false
          let startDate = new Date(this.view.firstCellDate)

          // Create 42 cells (6 rows x 7 days) and populate them with days.
          cells = Array.apply(null, Array(42)).map((cell, i) => {
            const cellDate = startDate.addDays(i)
            // To increase performance skip checking isToday if today already found.
            const isToday = !todayFound && cellDate && cellDate.getDate() === this.now.getDate() &&
                            cellDate.getMonth() === this.now.getMonth() &&
                            cellDate.getFullYear() === this.now.getFullYear() &&
                            !todayFound++
            const formattedDate = formatDate(cellDate, 'yyyy-mm-dd', this.texts)

            return {
              content: cellDate.getDate(),
              date: cellDate,
              formattedDate,
              today: isToday,
              class: {
                today: isToday,
                'out-of-scope': cellDate.getMonth() !== month,
                selected: this.view.selectedDate && cellDate.getTime() === selectedDateAtMidnight.getTime()
              }
            }
          })

          if (this.hideWeekends) {
            cells = cells.filter(cell => cell.date.getDay() > 0 && cell.date.getDay() < 6)
          }
          break
        case 'week':
          todayFound = false
          let firstDayOfWeek = this.view.startDate

          cells = this.weekDays.map((cell, i) => {
            const date = firstDayOfWeek.addDays(i)
            const formattedDate = formatDate(date, 'yyyy-mm-dd', this.texts)
            let isToday = !todayFound && isDateToday(date) && !todayFound++

            return {
              date,
              formattedDate,
              today: isToday,
              class: {
                today: isToday,
                selected: this.view.selectedDate && firstDayOfWeek.addDays(i).getTime() === this.view.selectedDate.getTime()
              }
            }
          })
          break
        case 'day':
          const formattedDate = formatDate(this.view.startDate, 'yyyy-mm-dd', this.texts)
          const isToday = isDateToday(this.view.startDate)

          cells = [{
            date: this.view.startDate,
            formattedDate,
            today: isToday,
            class: {
              today: isToday,
              selected: this.view.selectedDate && this.view.startDate.getTime() === this.view.selectedDate.getTime()
            }
          }]
          break
      }
      return cells
    },
    cssClasses () {
      return {
        [`vuecal--${this.view.id}-view`]: true,
        [`vuecal--${this.locale}`]: this.locale,
        'vuecal--no-time': !this.time,
        'vuecal--view-with-time': this.hasTimeColumn,
        'vuecal--time-12-hour': this['12Hour'],
        'vuecal--click-to-navigate': this.clickToNavigate,
        'vuecal--hide-weekends': this.hideWeekends,
        'vuecal--split-days': this.hasSplits,
        'vuecal--overflow-x': this.minCellWidth,
        'vuecal--small': this.small,
        'vuecal--xsmall': this.xsmall,
        'vuecal--no-event-overlaps': this.noEventOverlaps,
        'vuecal--dragging-event': this.domEvents.resizeAnEvent.start,
        'vuecal--events-on-month-view': this.eventsOnMonthView,
        'vuecal--short-events': this.view.id === 'month' && this.eventsOnMonthView === 'short'
      }
    }
  },

  filters: {
    formatTime (value, format) {
      return (value && (formatTime(value, format) || ''))
    }
  },

  watch: {
    events: {
      handler (events, oldEvents) {
        this.updateMutableEvents(events)
      },
      deep: true
    },
    locale (locale) {
      this.loadLocale(locale)
    },
    selectedDate (date) {
      this.updateSelectedDate(date)
    }
  }
}
</script><|MERGE_RESOLUTION|>--- conflicted
+++ resolved
@@ -75,12 +75,6 @@
                     @mousedown.native="onCellMouseDown($event, cell)"
                     @click.native="selectCell(cell)"
                     @dblclick.native="dblClickToNavigate && switchToNarrowerView()")
-<<<<<<< HEAD
-
-                    .vuecal__cell-events-count(slot="events-count-month-view" slot-scope="{ events }" :events="events")
-                      slot(name="events-count-month-view" :events="events")
-                        span(v-if="events.length") {{ events.length }}
-=======
                     div(slot="cell-content" slot-scope="{ events, split }")
                       slot(name="cell-content" :cell="cell" :view="view" :goNarrower="switchToNarrowerView" :events="events")
                         .split-label(v-if="split" v-html="split.label")
@@ -89,7 +83,6 @@
                           slot(name="events-count-month-view" :events="events") {{ events.length }}
                         .vuecal__no-event(v-if="!events.length && ['week', 'day'].includes(view.id)")
                           slot(name="no-event") {{ texts.noEvent }}
->>>>>>> 22354a39
                     div(slot="event-renderer" slot-scope="{ event, view }" :view="view" :event="event")
                       slot(name="event-renderer" :view="view" :event="event")
                         .vuecal__event-title.vuecal__event-title--edit(
