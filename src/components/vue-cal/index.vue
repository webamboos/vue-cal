--- conflicted
+++ resolved
@@ -70,24 +70,22 @@
                 :transition-direction="transitionDirection"
                 :view="view"
                 :week-days="weekDays"
-<<<<<<< HEAD
-                :switch-to-narrower-view="switchToNarrowerView")
-
-              .dragging-helper(v-if="domEvents.dragAnEvent._eid" :style="{ transform: `translate3d(${domEvents.dragAnEvent.cursorCoords.x}px, ${domEvents.dragAnEvent.cursorCoords.y}px, 0)` }")
-              .vuecal__flex(ref="cells" grow :wrap="!minCellWidth || view.id !== 'week'")
-=======
                 :switch-to-narrower-view="switchToNarrowerView"
                 :style="contentMinWidth ? `min-width: ${contentMinWidth}px` : ''")
+
               .vuecal__flex.vuecal__split-days-headers(v-else-if="hasSplits && stickySplitLabels && minSplitWidth"
                 :style="contentMinWidth ? `min-width: ${contentMinWidth}px` : ''")
                 .day-split-header(v-for="(split, i) in splitDays" :key="i" :class="split.class || false") {{ split.label }}
+
+              .dragging-helper(
+                v-if="domEvents.dragAnEvent._eid"
+                :style="{ transform: `translate3d(${domEvents.dragAnEvent.cursorCoords.x}px, ${domEvents.dragAnEvent.cursorCoords.y}px, 0)` }")
 
               .vuecal__flex(
                 ref="cells"
                 grow
                 :wrap="(!minCellWidth && !minSplitWidth) || view.id !== 'week'"
                 :style="contentMinWidth ? `min-width: ${contentMinWidth}px` : ''")
->>>>>>> 2a98578c
                 vuecal-cell(
                   v-for="(cell, i) in viewCells"
                   :key="i"
