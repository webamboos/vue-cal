--- conflicted
+++ resolved
@@ -438,7 +438,6 @@
       })
     },
 
-<<<<<<< HEAD
     createAnEvent (cell, mouseY) {
       const d = cell.date.getDate()
       const m = cell.date.getMonth() + 1
@@ -478,9 +477,6 @@
 
     // Cleanup event object before exporting it.
     emitWithEvent(eventName, event) {
-=======
-    emitWithEvent (eventName, event) {
->>>>>>> 4fac2348
       // Delete vue-cal specific props instead of returning a set of props so user
       // can place whatever they want inside an event and see it returned.
       let evt = { ...event }
@@ -880,9 +876,6 @@
 
   &__bg {
     position: relative;
-<<<<<<< HEAD
-    // display: block;
-=======
     display: flex;
     flex: 1 1 auto;
     width: 100%;
@@ -891,7 +884,6 @@
 
   &--no-time &__bg {
     display: block;
->>>>>>> 4fac2348
   }
 
   &__time-column {
