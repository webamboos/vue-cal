--- conflicted
+++ resolved
@@ -8,11 +8,7 @@
   "day": "Dag",
   "today": "Vandaag",
   "noEvent": "Geen afspraken",
-<<<<<<< HEAD
-  "allDay": "",
-=======
   "allDay": "Hele dag",
->>>>>>> be2b9ee6
   "deleteEvent": "Verwijderen",
   "createEvent": "Nieuwe afspraak aanmaken",
   "dateFormat": "DDDD d mmmm yyyy"
