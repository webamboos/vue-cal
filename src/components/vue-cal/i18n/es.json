{
  "weekDays": ["Lunes", "Martes", "Miércoles", "Jueves", "Viernes", "Sábado", "Domingo"],
  "months": ["Enero", "Febrero", "Marzo", "Abril", "Mayo", "Junio", "Julio", "Agosto", "Septiembre", "Octubre", "Noviembre", "Diciembre"],
  "years": "Años",
  "year": "Año",
  "month": "Mes",
  "week": "Semana",
  "day": "Día",
  "today": "Hoy",
  "noEvent": "No hay evento",
<<<<<<< HEAD
  "allDay": "",
=======
  "allDay": "Todo el día",
>>>>>>> be2b9ee6
  "deleteEvent": "Borrar",
  "createEvent": "Crear un evento",
  "dateFormat": "DDDD d mmmm yyyy"
}<|MERGE_RESOLUTION|>--- conflicted
+++ resolved
@@ -8,11 +8,7 @@
   "day": "Día",
   "today": "Hoy",
   "noEvent": "No hay evento",
-<<<<<<< HEAD
-  "allDay": "",
-=======
   "allDay": "Todo el día",
->>>>>>> be2b9ee6
   "deleteEvent": "Borrar",
   "createEvent": "Crear un evento",
   "dateFormat": "DDDD d mmmm yyyy"
