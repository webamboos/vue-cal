--- conflicted
+++ resolved
@@ -13,10 +13,7 @@
     @mousedown.stop="deleteEvent"
     @touchstart.stop="touchDeleteEvent") {{ vuecal.texts.deleteEvent }}
   slot(name="event-renderer" :event="event" :view="vuecal.view.id")
-<<<<<<< HEAD
-=======
   p {{ overlaps.length }}
->>>>>>> 9798c971
   .vuecal__event-resize-handle(
     v-if="resizable"
     @mousedown="onDragHandleMouseDown"
@@ -128,21 +125,12 @@
 
     touchDeleteEvent (event) {
       this.deleteEvent(true)
-<<<<<<< HEAD
     },
 
     cancelDeleteEvent () {
       this.event.deleting = false
     },
 
-=======
-    },
-
-    cancelDeleteEvent () {
-      this.event.deleting = false
-    },
-
->>>>>>> 9798c971
     focusEvent () {
       let { focusAnEvent } = this.domEvents
 
@@ -169,13 +157,9 @@
       if (!this.vuecal.time || !this.event.endTimeMinutes || this.vuecal.view.id === 'month' || this.allDay) return {}
       return {
         top: `${(this.segment || this.event).top}px`,
-<<<<<<< HEAD
-        height: `${(this.segment || this.event).height}px`
-=======
         height: `${(this.segment || this.event).height}px`,
         width: `${100 / (this.overlaps.length + 1)}%`,
         left: `${100 / (this.overlaps.length + 1)}%`
->>>>>>> 9798c971
       }
     },
 
