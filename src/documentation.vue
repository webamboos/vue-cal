--- conflicted
+++ resolved
@@ -1029,18 +1029,6 @@
   h3.title.mt-5.mb-2.pt-4
     a(href="#ex--all-day-events") # All day events
     a#ex--all-day-events(name="ex--all-day-events")
-<<<<<<< HEAD
-  p.
-    When the #[span.code showAllDayEvents] is set to #[span.code true] the events with an #[span.code allDay]
-    attribute set to #[span.code true] will be displayed in a fixed top bar on the #[span.code week] &amp; #[span.code day] views.#[br]
-    All day events will only show up if the options #[span.code showAllDayEvents] &amp; #[span.code time] are set to #[span.code true].#[br]
-    #[span.code time] is important since without time information every event is an all-day event there is no point in separating them then.#[br]
-
-  highlight-message Multiple-day events feature will be improved in a future version to display across multiple cells in the all day bar.
-
-  v-card.my-2.ma-auto.main-content
-    vue-cal.vuecal--green-theme.vuecal--full-height-delete(
-=======
 
   ul
     li.mb-2.
@@ -1073,17 +1061,10 @@
 
   v-card.my-2.ma-auto.main-content
     vue-cal.vuecal--green-theme.ex--all-day-events(
->>>>>>> be2b9ee6
       selected-date="2019-02-11"
       :time-from="7 * 60"
       :disable-views="['years', 'year']"
       hide-weekends
-<<<<<<< HEAD
-      editable-events
-      show-all-day-events
-      :events="allDayEvents")
-  sshpre(language="html-vue" label="Vue Template").
-=======
       :show-all-day-events="['short', true, false][showAllDayEvents]"
       :events-on-month-view="[true, 'short'][shortEventsOnMonthView * 1]"
       :events="allDayEvents")
@@ -1095,18 +1076,10 @@
       :events-on-month-views="{{ "\{\{ ['true', \"'short'\"][shortEventsOnMonthView * 1] \}\}" }}"
     &lt;/v-btn&gt;
 
->>>>>>> be2b9ee6
     &lt;vue-cal selected-date="2019-02-11"
              :time-from="7 * 60"
              :disable-views="['years', 'year']"
              hide-weekends
-<<<<<<< HEAD
-             editable-events
-             show-all-day-events
-             :events="events"
-             class="vuecal--full-height-delete"&gt;
-    &lt;/vue-cal&gt;
-=======
              :show-all-day-events="['short', true, false][showAllDayEvents]"
              :events-on-month-view="[true, 'short'][shortEventsOnMonthView * 1]"
              :events="events"&gt;
@@ -1142,7 +1115,6 @@
     .vuecal--day-view .vuecal__bg .vuecal__event--all-day.love {right: 50%;}
     .vuecal--week-view .vuecal__bg .vuecal__event--all-day.leisure,
     .vuecal--day-view .vuecal__bg .vuecal__event--all-day.leisure {left: 50%;}
->>>>>>> be2b9ee6
 
   //- Example.
   h3.title.mt-5.mb-2.pt-4
@@ -1836,14 +1808,6 @@
     a(href="#release-notes") Release Notes
     a#release-notes(name="release-notes")
 
-<<<<<<< HEAD
-  div #[strong Version 1.37.0] Add text 'All day' in all i18n files
-    highlight-message(type="error" no-icon).
-      Dear contributors &amp; users, if you know a (short length) translation for 'All day' (for #[a(href="#ex--all-day-events") all day events])
-      for the following languages: #[strong de, es, hr, ka, nl, pl, pt-br, ru, sk, sv, zh-cn],
-      please contribute that file (in i18n/ folder) or paste the text in the
-      #[a(href="https://github.com/antoniandre/vue-cal/issues/40") issue #40]!
-=======
   highlight-message(type="error" no-icon).
     Dear contributors &amp; users, if you know a (short length) translation for 'All day' (for #[a(href="#ex--all-day-events") all day events])
     for the following languages: #[strong hr, ka, pl, pt-br, ru, sk, sv, zh-cn],
@@ -1852,7 +1816,6 @@
 
   div #[strong Version 1.38.0] showAllDayEvents now also accepts string 'short'
   div #[strong Version 1.37.0] Add text 'All day' in all i18n files
->>>>>>> be2b9ee6
   div #[strong Version 1.36.0] Add out of scope events in month view
     highlight-message(type="success").
       On a month view, the events from the out of scope days
@@ -1950,7 +1913,7 @@
           li Event starts at: {{ selectedEvent.startTime }}
           li Event ends at: {{ selectedEvent.endTime }}
 
-  v-dialog(v-model="showEventCreationDialog" max-width="420")
+  v-dialog(v-model="showEventCreationDialog" :persistent="true" max-width="420")
     v-card
       v-card-title.pa-2.primary.white--text
         v-text-field.ma-0.pa-0(v-model="selectedEvent.title" placeholder="Event Title" hide-details color="white")
@@ -1966,6 +1929,7 @@
           v-switch.flex.shrink(v-model="selectedEvent.background" label="background Event" color="primary")
         v-layout
           v-spacer
+          v-btn(small @click="showEventCreationDialog = false;selectedEvent = {}") Cancel
           v-btn(small color="primary" @click="showEventCreationDialog = false;selectedEvent = {}") Save
 </template>
 
@@ -2060,12 +2024,9 @@
     now: new Date(),
     log: [],
     showDialog: false,
-<<<<<<< HEAD
     showEventCreationDialog: false,
-=======
     showAllDayEvents: 0,
     shortEventsOnMonthView: false,
->>>>>>> be2b9ee6
     events,
     selectedEvent: {},
     eventsCssClasses: ['leisure', 'sport', 'health'],
@@ -2154,8 +2115,6 @@
     ],
     allDayEvents: [
       {
-<<<<<<< HEAD
-=======
         start: '2019-02-12',
         end: '2019-02-12',
         title: 'Day off!',
@@ -2180,7 +2139,6 @@
         allDay: true
       },
       {
->>>>>>> be2b9ee6
         start: '2019-02-11 10:35',
         end: '2019-02-11 11:30',
         title: 'Doctor appointment',
@@ -2235,32 +2193,7 @@
         content: '<i class="v-icon material-icons">local_play</i>',
         class: 'leisure',
         split: 1
-<<<<<<< HEAD
-      },
-        {
-        start: '2019-02-12',
-        end: '2019-02-12',
-        title: 'Golf with John',
-        class: 'sport',
-        allDay: true
-      },
-      {
-        start: '2019-02-14',
-        end: '2019-02-14',
-        title: 'Need to go shopping',
-        class: 'leisure',
-        allDay: true
-      },
-      {
-        start: '2019-02-14',
-        end: '2019-02-14',
-        title: 'Valentine\'s day',
-        class: 'love',
-        allDay: true
-      },
-=======
       }
->>>>>>> be2b9ee6
     ],
     splitEvents: [
       ...events,
