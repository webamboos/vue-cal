<template lang="pug">
.documentation
  .text-xs-center.todo(style="margin: 0 auto 7em;max-width: 900px")
    h2.title.mt-5.mb-2.todo To do...
    p.mb-2 Here is my ongoing to do list.

    div Earlier
    div(style="transform: scale(0.85);opacity: 0.8")
      v-chip.pr-1(color="green" outline small disabled)
        v-icon.mr-1 check
        | default active view
      v-chip.pr-1(color="green" outline small disabled)
        v-icon.mr-1 check
        | Enable / disable views
      v-chip.pr-1(color="green" outline small disabled)
        v-icon.mr-1 check
        | Hide / show weekends
      v-chip.pr-1(color="green" outline small disabled)
        v-icon.mr-1 check
        | Add timeline w/ timerange &amp; increment
      v-chip.pr-1(color="green" outline small disabled)
        v-icon.mr-1 check
        | Add timeline
      v-chip.pr-1(color="green" outline small disabled)
        v-icon.mr-1 check
        | time format 12/24 h
      v-chip.pr-1(color="green" outline small disabled)
        v-icon.mr-1 check
        | Support for i18n
      v-chip.pr-1(color="green" outline small disabled)
        v-icon.mr-1 check
        | Split days
      v-chip.pr-1(color="green" outline small disabled)
        v-icon.mr-1 check
        | Support events
      v-chip.pr-1(color="green" outline small disabled)
        v-icon.mr-1 check
        | Background events
      v-chip.pr-1(color="green" outline small disabled)
        v-icon.mr-1 check
        | Overlap events
      v-chip.pr-1(color="green" outline small disabled)
        v-icon.mr-1 check
        | Keep only default style in CSS
      v-chip.pr-1(color="green" outline small disabled)
        v-icon.mr-1 check
        | Allow custom arrows
      v-chip.pr-1(color="green" outline small disabled)
        v-icon.mr-1 check
        | Default active date
      v-chip.pr-1(color="green" outline small disabled)
        v-icon.mr-1 check
        | Double tap on touch devices
      v-chip.pr-1(color="green" outline small disabled)
        v-icon.mr-1 check
        strong 1st NPM Release!
      v-chip.pr-1(color="green" outline small disabled)
        v-icon.mr-1 check
        | Built-in themes
      v-chip.pr-1(color="green" outline small disabled)
        v-icon.mr-1 check
        | Resize events
      v-chip.pr-1(color="green" outline small disabled)
        v-icon.mr-1 check
        | Delete events
      v-chip.pr-1(color="green" outline small disabled)
        v-icon.mr-1 check
        | Emit DOM events
      v-chip.pr-1(color="green" outline small disabled)
        v-icon.mr-1 check
        | Event indicator on month view
      v-chip.pr-1(color="green" outline small disabled)
        v-icon.mr-1 check
        | Custom time format
      v-chip.pr-1(color="green" outline small disabled)
        v-icon.mr-1 check
        | Highlight current time
      v-chip.pr-1(color="green" outline small disabled)
        v-icon.mr-1 check
        | Show events on month view
      v-chip.pr-1(color="green" outline small disabled)
        v-icon.mr-1 check
        | sync 2 vue-cal instances
      v-chip.pr-1(color="green" outline small disabled)
        v-icon.mr-1 check
        | Add CSS transitions
      v-chip.pr-1(color="green" outline small disabled)
        v-icon.mr-1 check
        | Multiple day events
      v-chip.pr-1(color="green" outline small disabled)
        v-icon.mr-1 check
        | Custom events rendering
      v-chip.pr-1(color="green" outline small disabled)
        v-icon.mr-1 check
        | Custom callback on event click
      v-chip.pr-1(color="green" outline small disabled)
        v-icon.mr-1 check
        | Option to start week on Sunday
      v-chip.pr-1(color="green" outline small disabled)
        v-icon.mr-1 check
        | All day events in top bar
      v-chip.pr-1(color="green" outline small disabled)
        v-icon.mr-1 check
        | Custom cell rendering
      v-chip.pr-1(color="green" outline small disabled)
        v-icon.mr-1 check
        | Events count on year(s) views
      v-chip.pr-1(color="green" outline small disabled)
        v-icon.mr-1 check
        | Create new event
      v-chip.pr-1(color="green" outline small disabled)
        v-icon.mr-1 check
        | min &amp; max dates
      v-chip.pr-1(color="green" outline small disabled)
        v-icon.mr-1 check
        | Today button

    .mb-2 Current backlog
    v-chip.pr-1(color="amber darken-1" outline small disabled)
      v-icon.mr-1 timer
      | Externalize locales
    v-chip.pr-1(color="deep-orange" outline small disabled)
      v-icon.mr-1 access_time
      | Recurring events
    v-chip.pr-1(color="amber darken-1" outline small disabled)
      v-icon.mr-1 timer
      | Drag events
    v-chip.pr-1(color="deep-orange" outline small disabled)
      v-icon.mr-1 access_time
      | Optional week number
    v-chip.pr-1(color="deep-orange" outline small disabled)
      v-icon.mr-1 access_time
      | Optional tooltip on events
    v-chip.pr-1(color="deep-orange" outline small disabled)
      v-icon.mr-1 access_time
      | Support more simultaneous events
    v-chip.pr-1(color="deep-orange" outline small disabled)
      v-icon.mr-1 access_time
      | Improve multiple day events
    v-chip.pr-1(color="deep-orange" outline small disabled)
      v-icon.mr-1 access_time
      | Resize events snap to time
    v-chip.pr-1(color="deep-orange" outline small disabled)
      v-icon.mr-1 access_time
      | Drag events snap to time
    v-chip.pr-1(color="deep-orange" outline small disabled)
      v-icon.mr-1 access_time
      | Prevent evt intersect. on drag/resize
    v-chip.pr-1(color="deep-orange" outline small disabled)
      v-icon.mr-1 access_time
      | Horizontal timeline

  h2.headline.mt-5.mb-3.title Github project
  v-layout.mb-3(align-center shrink)
    v-icon.pr-4.lightgrey--text(x-large) fab fa-github
    a(href="https://github.com/antoniandre/vue-cal" target="_blank") //github.com/antoniandre/vue-cal #[v-icon(small color="primary") open_in_new]

  v-layout.mb-5(justify-center style="max-width: 690px;margin: auto")
    v-icon.flame(size="100").mr-3 whatshot
    highlight-message(type="tips" no-icon)
      .title.mt-2.mb-3 #[span.code vue-cal@2.0.0] is coming out soon!
      .body-2.
        The V2 will include performance improvements, smaller package size, bug fixes, new features (like event
        creation on simple click, or overriding the editable-event option per event)
        and a fresh codebase to start developing the Drag &amp; Drop feature.#[br]
        #[span.code vue-cal@2.0.0] will require #[span.code vue@2.6.0+].
      .mt-2
        v-icon.mr-2(size="20") info_outline
        span Follow my progress in the #[a.code.subheading(href="https://github.com/antoniandre/vue-cal/compare/v2" target="_blank") V2] branch!
      .mt-2.layout.flex.align-center
        v-icon.mr-2(size="20") favorite_border
        span Thank you to all the supporters!
        v-spacer
        v-icon.mr-1(size="17") attach_money
        a(href="https://www.paypal.com/cgi-bin/webscr?cmd=_s-xclick&hosted_button_id=ZKGPRTRGWNDGC" target="_blank") Support the project

  highlight-message(type="info")
    strong Important Notes#[br]
    | Options &amp; CSS classes may change a bit with new version release.
    | Keep checking the #[a(href="#release-notes") Release Notes]!#[br]#[br]
    strong Philosophy:&nbsp;
    | Vue Cal tries to separate logic &amp; styles.#[br]
    | For performance, simplified logic, readability, structure &amp; maintenance of your own code,
    | what can be done via CSS should be done via CSS. CSS classes will help you style your events, cells, splits, etc.

  h2.headline.mt-5
    a(href="#installation") Installation
    a#installation(name="installation")
  highlight-message(type="warning") Vue.js 2.5.18 or later is required.
  p You have 2 options: #[em NPM] #[strong.mx-2 or] #[span.code &lt;script&gt;] tag.
  h3 Via NPM
  sshpre.mt-2(language="shell" label="Shell") npm i --S vue-cal
  p Then import the component and use it:
  sshpre.mt-2(language="js" label="Javascript").
    // In your VueJS component.
    import VueCal from 'vue-cal'
    import 'vue-cal/dist/vuecal.css'
    ...

    export default {
      components: { VueCal },
      data: () => ({
        ...
      }),
      ...
    }

  h3 Via #[span.code &lt;script&gt;] tag
  p Include the Vue Cal script in your document #[span.code &lt;head&gt;] as follows:
  sshpre.mt-4(language="html" label="HTML").
    &lt;head&gt;
      ...
      &lt;script src="https://unpkg.com/vue"&gt;&lt;/script&gt;
      &lt;script src="https://unpkg.com/vue-cal"&gt;&lt;/script&gt;
      &lt;link href="https://unpkg.com/vue-cal/dist/vuecal.css" rel="stylesheet"&gt;
    &lt;/head&gt;
  p Then define the component to use in your template:
  sshpre.mt-4(language="js" label="Javascript").
    // In your VueJS component.
    export default {
      components: { 'vue-cal': vuecal },
      ...
    }

  h2.headline.mt-5.pt-5
    a(href="#how-to-use") How to use
    a#how-to-use(name="how-to-use")
  highlight-message(type="warning")
    p.
      Wait! Before you dive in, make sure you place Vue Cal in a container that #[strong has a set height]! (not auto or initial)#[br]
      By default Vue Cal will take the full width &amp; height of its container if it has a set height.
    sshpre.mt-2(language="html-vue").
      &lt;!-- If the container has no height, set a height on vue-cal --&gt;
      &lt;vue-cal style="height: 250px"&gt;&lt;/vue-cal&gt;
    //- vue-cal(small :time="false" hide-view-selector style="height: 250px")

  h2.headline.mt-5.pt-5
    a(href="#examples") Examples
    a#examples(name="examples")
  highlight-message.mt-3(type="success" no-icon)
    v-layout(align-center)
      v-icon.ml-1.mr-3(color="green lighten-2") fab fa-codepen
      div
        | Try it yourself:
        | #[a.ml-2(href="https://codepen.io/antoniandre/pen/pGJWjL" target="_blank") Basic calendar],
        | #[a.ml-2(href="https://codepen.io/antoniandre/pen/rPzWOJ" target="_blank") Calendar with events],
        | #[a.ml-2(href="https://codepen.io/antoniandre/pen/jJbygw?editors=1010" target="_blank") Calendar with custom events on month view],
        | #[a.ml-2(href="https://codepen.io/antoniandre/pen/WWRLgG?editors=1010" target="_blank") Calendar with custom cells].

  h3.title
    a(href="#ex--basic")
      v-icon.mr-2 done
      | Basic
  //- Example.
  h4.title
    a(href="#ex--basic") # Basic with no timeline &amp; hidden weekends
    a#ex--basic(name="ex--basic")
  p
    | Double click cell to go to a narrower view and click the title to go to a broader view.#[br]
    | By default the calendar theme is grey to match with most of web pages.#[br]
    | You can easily change the color theme (#[a(href="#css-notes") learn how]): try this
    v-btn(dark small :color="example1theme === 'green' ? 'rgba(66, 163, 185, 0.8)' : 'primary'" @click="example1theme = example1theme === 'green' ? 'blue' : 'green'") {{ example1theme === "green" ? 'blue theme' : 'green theme' }}
  v-card.my-2.ma-auto.main-content(style="height: 450px")
    //- vue-cal(:class="`vuecal--${example1theme}-theme`" :time="false" hide-weekends)
  sshpre(language="html-vue" label="Vue Template").
    &lt;vue-cal :time="false" hide-weekends&gt;&lt;/vue-cal&gt;
  highlight-message For all the options details, refer to the #[a(href="#api") API] section.

  //- Example.
  h4.title
    a(href="#ex--small-cal") # Small calendar, no time, hidden view selector &amp; custom arrows
    a#ex--small-cal(name="ex--small-cal")
  p.
    Extra-small, no timeline, hidden view selector &amp; custom arrows (using the reserved slots #[span.code arrow-prev] &amp; #[span.code arrow-next]).#[br]
    With a hidden view selector, you can still navigate between the different views: double click cell to go to a narrower view, click title to go to a broader view.
  v-card.my-2.ma-auto.main-content(style="width: 250px;height: 260px")
    //- vue-cal.vuecal--green-theme(hide-view-selector :time="false" default-view="month" xsmall)
      template(v-slot:arrow-prev)
        v-icon arrow_back
      template(v-slot:arrow-next)
        v-icon arrow_forward
  sshpre(language="html-vue" label="Vue Template").
    &lt;vue-cal hide-view-selector :time="false" default-view="month" xsmall&gt;
      &lt;i slot="arrow-prev" aria-hidden="true" class="v-icon material-icons"&gt;arrow_back&lt;/i&gt;
      &lt;i slot="arrow-next" aria-hidden="true" class="v-icon material-icons"&gt;arrow_forward&lt;/i&gt;
    &lt;/vue-cal&gt;

  highlight-message For all the options details, refer to the #[a(href="#api") API] section.

  //- Example.
  h4.title
    a(href="#ex--min-max-dates") # Minimum / maximum dates &amp; single click to navigate
    a#ex--min-max-dates(name="ex--min-max-dates")
  p.
    With the options #[span.code minDate] &amp; #[span.code maxDate], you can set a
    time range of selectable cells. All the cells before and after are still visible but
    will be disabled and not selectable.#[br]
    You can still navigate through them with arrows.#[br]
    In this example, the minimum date is set to 15 days behind and the maximum date to
    15 days ahead.#[br]
  highlight-message(type="tips")
    strong.ml-2 Notes:
    ul
      li the min and max options accept a formatted string or plain Javascript Date object.
      li.
        2 different CSS class are available on out of range cells: #[span.code .before-min]
        &amp; #[span.code .after-max].
  v-card.my-2.ma-auto.main-content(style="width: 250px;height: 260px")
    //- vue-cal.vuecal--green-theme.ex--min-max-dates(
      xsmall
      hide-view-selector
      click-to-navigate
      :time="false"
      default-view="month"
      :min-date="minDate"
      :max-date="maxDate")
  sshpre(language="html-vue" label="Vue Template").
    &lt;vue-cal
      xsmall
      hide-view-selector
      click-to-navigate
      :time="false"
      default-view="month"
      :min-date="minDate"
      :max-date="maxDate"&gt;
    &lt;/vue-cal&gt;

  sshpre(language="js" label="Javascript").
    computed: {
      minDate () {
        let now = new Date()
        let date = new Date(now)
        date.setDate(now.getDate() - 15)
        return date
      },
      maxDate () {
        let now = new Date()
        let date = new Date(now)
        date.setDate(now.getDate() + 15)
        return date
      }
    }

  sshpre(language="css" label="CSS").
    .vuecal__cell.disabled {text-decoration: line-through;}
    .vuecal__cell.disabled.before-min {color: #b6d6c7;}
    .vuecal__cell.disabled.after-max {color: #008b8b;}

  highlight-message For all the options details, refer to the #[a(href="#api") API] section.

  //- Example.
  h4.title
    a(href="#ex--calendar-themes") # Calendar themes - Rounded cells
    a#ex--calendar-themes(name="ex--calendar-themes")
  p.
    You can easily change the calendar color theme or use the rounded-cells theme
    by applying the corresponding CSS class on the #[span.code &lt;vuecal&gt;] tag.#[br]
    E.g. #[span.code vuecal--rounded-theme], #[span.code vuecal--green-theme], #[span.code vuecal--blue-theme].
    Read more about calendar themes in the
    #[a(href="#css-notes") CSS Notes] section.

  v-layout.ma-auto(row justify-center wrap)
    v-card.ma-2.main-content(style="width: 270px;height: 300px")
      //- vue-cal.vuecal--rounded-theme.vuecal--blue-theme(
        xsmall
        hide-view-selector
        twelve-hour
        :time="false"
        default-view="month"
        :disable-views="['week']")
    v-card.ma-2.main-content(style="width: 270px;height: 300px")
      //- vue-cal.vuecal--rounded-theme.vuecal--green-theme(
        xsmall
        hide-view-selector
        twelve-hour
        :time="false"
        default-view="month"
        :disable-views="['week']")
  sshpre(language="html-vue" label="Vue Template").
    &lt;vue-cal class="vuecal--rounded-theme vuecal--green-theme"
             xsmall
             hide-view-selector
             :time="false"
             default-view="month"
             :disable-views="['week']"&gt;
    &lt;/vue-cal&gt;
  highlight-message Refer to the #[span.code disableViews] option in the #[a(href="#api") API] section.

  //- Example.
  h3.title
    a(href="#ex--internationalization")
      v-icon.mr-2 translate
      | Internationalization (i18n)
  h4.title
    a(href="#ex--internationalization") # Internationalization
    a#ex--internationalization(name="ex--internationalization")
  v-layout(row align-center wrap)
    span.mr-2 Let you translate the calendar texts into your own language (#[span.code locale]).
    v-spacer
    v-layout.shrink(row align-center)
      v-icon.mr-2(color="primary") translate
      span.mr-2 Current language:
      v-select.pa-0.ma-0.shrink(
        :items="localesList"
        item-value="code"
        item-text="label"
        v-model="locale"
        hide-details single-line
        style="width: 190px")
  p Refer to the #[span.code locale] option in the #[a(href="#api") API] section to know more or if you want to provide a translation.
  v-card.my-2.ma-auto.main-content(style="width: 500px;height: 340px;max-width: 100%")
    vue-cal.vuecal--green-theme(:time="false" small default-view="year" :locale="locale")
  sshpre(language="html-vue" label="Vue Template").
    &lt;v-select :items="localesList" v-model="locale"&gt;&lt;/v-select&gt;
    &lt;vue-cal hide-view-selector :time="false" small default-view="year" :locale="locale"&gt;&lt;/vue-cal&gt;

  h3.title
    a(href="#ex--timeline")
      v-icon.mr-2 access_time
      | Timeline &amp; Today

  //- Example.
  h4.title
    a(href="#ex--timeline") # Timeline
    a#ex--timeline(name="ex--timeline")
  p.
    Timelines are visible on week view and day view.#[br]
    This examples has a set time range from 08:00 to 19:00, time step of 30 minutes (1 hour by default), 24-hour format, and hidden weekends.
  v-card.my-2.ma-auto.main-content(style="height: 450px")
    //- vue-cal.vuecal--green-theme(:time-from="8 * 60" :time-to="19 * 60" :time-step="30" hide-weekends)
  sshpre(language="html-vue" label="Vue Template").
    &lt;!-- Time-start time-end &amp; time-step are expected in minutes. --&gt;
    &lt;vue-cal :time-from="8 * 60" :time-to="19 * 60" :time-step="30" hide-weekends&gt;&lt;/vue-cal&gt;
  highlight-message For all the options details, refer to the #[a(href="#api") API] section.

  //- Example.
  h4.title
    a(href="#ex--today-current-time-and-disabled-views") # Today's current time &amp; disabled views
    a#ex--today-current-time-and-disabled-views(name="ex--today-current-time-and-disabled-views")
  p.mb-0.
    When you choose to show the time in vue-cal, the current time of today's date will
    be marked with a line (scroll to the current time to see it).#[br]
    The line position will be updated every time the calendar current view is re-rendered (by interacting).#[br]
    You can easily customize the now-line as you wish via CSS.
    Changing the line and arrow color is as easy as:#[br]
  sshpre.mt-4(language="css" label="CSS").
    .vuecal__now-line {color: #06c;}
  p.
    If you don't want this feature you can simply hide it: #[span.code .vuecal__now-line {display: none}].#[br]
    This feature has no impact on performance.
  v-card.my-2.ma-auto.main-content(style="width: 360px;height: 360px;max-width: 100%")
    //- vue-cal.vuecal--green-theme.ex--today-current-time-and-disabled-views(
      xsmall
      :time-cell-height="26"
      default-view="day"
      :disable-views="['years', 'year', 'month']")
  sshpre(language="html-vue" label="Vue Template").
    &lt;vue-cal xsmall
             default-view="day"
             :disable-views="['years', 'year', 'month']"&gt;
    &lt;/vue-cal&gt;

  //- Example.
  h4.title
    a(href="#ex--adding-a-today-button") # Adding a Today button
    a#ex--adding-a-today-button(name="ex--adding-a-today-button")
  p.
    By default the selected date is today. But if you get lost in time travel, you can add
    a Today button to select Today's date with the option #[span.code today-button].#[br]
    Like navigation arrows, there is also a slot to customize as you want.#[br]
    Bellow are the default Today button on the left and a custom one with icon and tooltip on the right.
  p.ex--adding-a-today-button
    | If you are not satisfied with the position of this button, you can also place it
    | outside of Vue Cal like so:
    v-btn.today-button(small color="primary" outline round @click="selectedDate = new Date()") Another Today Button
    | #[br]You might want to change view as well when going to Today's date, here is an example how:
    a.mx-1(href="https://codepen.io/antoniandre/pen/yrREOL?editors=1010" target="_blank") Today Button
    v-icon(small color="green lighten-2") fab fa-codepen
  v-layout(justify-center)
    v-card.my-2.mr-3.main-content(style="max-width: 280px;height: 250px")
      //- vue-cal.vuecal--green-theme.ex--adding-a-today-button(
        ref="vuecal2"
        xsmall
        hide-weekends
        :disable-views="['years']"
        :time="false"
        today-button
        default-view="month"
        :selected-date="selectedDate || new Date(new Date().getFullYear(), 11, 31)")
    v-card.my-2.main-content(style="max-width: 280px;height: 250px")
      //- vue-cal.vuecal--green-theme.ex--adding-a-today-button(
        ref="vuecal2"
        xsmall
        hide-weekends
        :disable-views="['years']"
        :time="false"
        today-button
        default-view="month"
        :selected-date="selectedDate || new Date(new Date().getFullYear(), 11, 31)")
        div(slot="today-button")
          v-tooltip(bottom)
            v-btn.ma-0(small fab slot="activator" depressed)
              v-icon(color="primary" size="20") my_location
            span Go to Today's date
  sshpre(language="html-vue" label="Vue Template").
    &lt;vue-cal ref="vuecal"
             xsmall
             hide-weekends
             :disable-views="['years']"
             :time="false"
             today-button
             default-view="month"
             :selected-date="selectedDate"&gt;
      &lt;!-- Optional slot for the custom button. --&gt;
      &lt;div slot="today-button"&gt;
        &lt;!-- Using Vuetify --&gt;
        &lt;v-tooltip&gt;
          &lt;v-btn slot="activator"&gt;
            &lt;v-icon&gt;my_location&lt;/v-icon&gt;
          &lt;/v-btn&gt;
          &lt;span&gt;Go to Today's date&lt;/span&gt;
        &lt;/v-tooltip&gt;
      &lt;/div&gt;
    &lt;/vue-cal&gt;

    &lt;button @click="selectedDate = new Date()"&gt;ANOTHER TODAY BUTTON&lt;/button&gt;
  sshpre(language="js" label="Javascript").
    data: () => ({
      // Default to next new year eve.
      selectedDate: new Date(new Date().getFullYear(), 11, 31)
    })

  h3.title
    a(href="#ex--timeless-events")
      v-icon.mr-2 event
      | Events

  //- Example.
  h4.title
    a(href="#ex--timeless-events") # Timeless events
    a#ex--timeless-events(name="ex--timeless-events")
  p.
    The events have associated dates but no time information.#[br]
    Timeless events cannot be resized as they have no time or duration information.#[br]
    Refer to the #[span.code events] option in the #[a(href="#api") API] section.
  v-card.my-2.ma-auto.main-content(style="height: 350px")
    //- vue-cal.vuecal--green-theme(
      selected-date="2018-11-19"
      :time="false"
      :disable-views="['years', 'year', 'month']"
      hide-weekends
      :events="timelessEvents")
  sshpre(language="html-vue" label="Vue Template").
    &lt;vue-cal selected-date="2018-11-19"
             :time="false"
             :disable-views="['years', 'year', 'month']"
             hide-weekends
             :events="events"&gt;
    &lt;/vue-cal&gt;

  sshpre(language="js" label="Javascript").
    data: () => ({
      events: [
        {
          start: '2018-11-21',
          end: '2018-11-23',
          title: 'Need to go shopping',
          content: '&lt;i class="v-icon material-icons"&gt;shopping_cart&lt;/i&gt;',
          class: 'leisure'
        },
        {
          start: '2018-11-21',
          end: '2018-11-23',
          title: 'Golf with John',
          content: '&lt;i class="v-icon material-icons"&gt;golf_course&lt;/i&gt;',
          class: 'sport'
        },
        {
          start: '2018-11-22',
          end: '2018-11-23',
          title: 'Dad\'s birthday!',
          content: '&lt;i class="v-icon material-icons"&gt;cake&lt;/i&gt;',
          class: 'sport'
        }
      ]
  sshpre(language="css" label="CSS").
    /* Different color for different event types. */
    .vuecal__event.leisure {background-color: rgba(253, 156, 66, 0.9);border: 1px solid rgb(233, 136, 46);color: #fff;}
    .vuecal__event.sport {background-color: rgba(255, 102, 102, 0.9);border: 1px solid rgb(235, 82, 82);color: #fff;}

  //- Example.
  h4.title
    a(href="#ex--events-with-time") # Events with time information
    a#ex--events-with-time(name="ex--events-with-time")
  p.
    Read-only events (by default events are uneditable) with custom HTML content and css class (for event types).#[br]
    Note that the events are always selectable (drop shadow and higher z-index), even when uneditable.
  v-card.my-2.ma-auto.main-content
    //- vue-cal.vuecal--green-theme(
      selected-date="2018-11-19"
      :time-from="9 * 60"
      :time-to="23 * 60"
      :disable-views="['years', 'year', 'month']"
      hide-weekends
      :events="events")
  sshpre(language="html-vue" label="Vue Template").
    &lt;vue-cal selected-date="2018-11-19"
             :time-from="9 * 60"
             :time-to="23 * 60"
             :disable-views="['years', 'year', 'month']"
             hide-weekends
             :events="events"&gt;
    &lt;/vue-cal&gt;

  //- Example.
  h4.title
    a(href="#ex--open-dialog-on-event-click") # Open a dialog box on event click / dblclick
    a#ex--open-dialog-on-event-click(name="ex--open-dialog-on-event-click")
  p.mb-2.
    By passing a function to the option #[span.code on-event-click] or #[span.code on-event-dblclick],
    you can control what happens when you click or double click an event - on any view where the events are displayed.#[br]
    The callback function you provide will receive 2 arguments:
  ul
    li #[span.code event]: the clicked calendar event's object
    li #[span.code e]: the associated javascript DOM event
  highlight-message.mt-3(type="tips") You can set any custom attribute you want on an event, you will then be able to access it in the dialog box!#[br]
  v-card.my-2.ma-auto.main-content(style="height: 523px")
    //- vue-cal.vuecal--green-theme.ex--open-dialog-on-event-click(
      selected-date="2018-11-19"
      :time-from="9 * 60"
      :time-to="19 * 60"
      :disable-views="['years', 'year']"
      hide-weekends
      :events="eventsToPop"
      :on-event-click="onEventClick")
  sshpre(language="html-vue" label="Vue Template").
    &lt;vue-cal selected-date="2018-11-19"
             :time-from="9 * 60"
             :time-to="19 * 60"
             :disable-views="['years', 'year']"
             hide-weekends
             :events="events"
             :on-event-click="onEventClick"&gt;
    &lt;/vue-cal&gt;
    ...
    &lt;!-- Using Vuetify --&gt;
    &lt;v-dialog v-model="showDialog"&gt;
      &lt;v-card&gt;
        &lt;v-card-title&gt;
          &lt;v-icon&gt;{{ '\{\{ selectedEvent.icon \}\}' }}&lt;/v-icon&gt;
          &lt;span&gt;{{ '\{\{ selectedEvent.title \}\}' }}&lt;/span&gt;
          &lt;v-spacer/&gt;
          &lt;strong&gt;{{ '\{\{ (selectedEvent.start || \'\').substr(0, 10) \}\}' }}&lt;/strong&gt;
        &lt;/v-card-title&gt;
        &lt;v-card-text&gt;
          &lt;p v-html="selectedEvent.contentFull"/&gt;
          &lt;strong&gt;Event details:&lt;/strong&gt;
          &lt;ul&gt;
            &lt;!-- You can also manipulate the Date objects `startDate` &amp; `endDate`. --&gt;
            &lt;li&gt;Event starts at: {{ '\{\{ (selectedEvent.start || \'\').substr(11) \}\}' }}&lt;/li&gt;
            &lt;li&gt;Event ends at: {{ '\{\{ (selectedEvent.end || \'\').substr(11) \}\}' }}&lt;/li&gt;
          &lt;/ul&gt;
        &lt;/v-card-text&gt;
      &lt;/v-card&gt;
    &lt;/v-dialog&gt;

  sshpre(language="js" label="Javascript").
    data: () => ({
      selectedEvent: {},
      showDialog: false,
      events: [
        {
          start: '2018-11-20 14:00',
          end: '2018-11-20 18:00',
          title: 'Need to go shopping',
          icon: 'shopping_cart', // Custom attribute.
          content: 'Click to see my shopping list',
          contentFull: 'My shopping list is rather long:&lt;br&gt;&lt;ul&gt;&lt;li&gt;Avocadoes&lt;/li&gt;&lt;li&gt;Tomatoes&lt;/li&gt;&lt;li&gt;Potatoes&lt;/li&gt;&lt;li&gt;Mangoes&lt;/li&gt;&lt;/ul&gt;', // Custom attribute.
          class: 'leisure'
        },
        {
          start: '2018-11-22 10:00',
          end: '2018-11-22 15:00',
          title: 'Golf with John',
          icon: 'golf_course', // Custom attribute.
          content: 'Do I need to tell how many holes?',
          contentFull: 'Okay.&lt;br&gt;It will be a 18 hole golf course.', // Custom attribute.
          class: 'sport'
        }
      ]
    }),
    methods: {
      onEventClick (event, e) {
        this.selectedEvent = event
        this.showDialog = true

        // Prevent navigating to narrower view (default vue-cal behavior).
        e.stopPropagation()
      }
    }

  sshpre(language="css" label="CSS").
    .vuecal__event {cursor: pointer;}

    .vuecal__event-title {
      font-size: 1.2em;
      font-weight: bold;
      margin: 4px 0 8px;
    }

    .vuecal__event-time {
      display: inline-block;
      margin-bottom: 12px;
      padding-bottom: 12px;
      border-bottom: 1px solid rgba(0, 0, 0, 0.2);
    }

    .vuecal__event-content {
      font-style: italic;
    }

  //- Example.
  h4.title
    a(href="#ex--events-indicators") # Events indicators - #[span.code years], #[span.code year] &amp; #[span.code month] views
    a#ex--events-indicators(name="ex--events-indicators")
  p.mb-0.
    When you define events the #[span.code month] view will display an events count per day.#[br]
    You can use the option #[span.code eventsCountOnYearView] to show the events count on
    #[span.code years] &amp; #[span.code year] views as well.#[br]
    You can customize the events count as you wish via CSS.
  p.mt-3.layout.align-center
    span.mr-2 Choose an indicator style:
    v-radio-group.ma-0.pt-0.d-inline-block(v-model="indicatorStyle" hide-details row)
      v-radio(label="count (default)" value="count" color="primary")
      v-radio(label="dash" value="dash" color="primary")
      v-radio(label="dot" value="dot" color="primary")
      v-radio(label="cell background" value="cell" color="primary")
  v-layout.ma-auto(row justify-center wrap)
    v-card.ma-2.my-2.ma-auto.main-content(style="width: 300px;height: 360px")
      //- vue-cal.vuecal--green-theme(
        :class="'event-indicator--' + indicatorStyle"
        selected-date="2018-11-19"
        xsmall
        :time-from="10 * 60"
        default-view="month"
        :disable-views="['day']"
        events-count-on-year-view
        :events="events")
    v-card.ma-2.my-2.ma-auto.main-content(style="width: 300px;height: 360px")
      //- vue-cal.vuecal--yellow-theme(
        :class="'event-indicator--' + indicatorStyle"
        selected-date="2018-11-19"
        xsmall
        :time-from="10 * 60"
        :disable-views="['day']"
        events-count-on-year-view
        default-view="month"
        :events="events")
  sshpre(language="html-vue" label="Vue Template").
    &lt;vue-cal selected-date="2018-11-19"
             xsmall
             :time-from="10 * 60"
             :disable-views="['day']"
             events-count-on-year-view
             default-view="month"
             :events="events"&gt;
    &lt;/vue-cal&gt;

  sshpre(language="css" label="CSS").
    /* Default indicator is count, but you can override it with one of the following rules. */

    /* Dash indicator */
    .vuecal__cell-events-count {
      width: 18px;
      height: 2px;
      color: transparent;
    }

    /* Dot indicator */
    .vuecal__cell-events-count {
      width: 4px;
      min-width: 0;
      height: 4px;
      padding: 0;
      color: transparent;
    }

    /* Cell background indicator */
    .vuecal__cell--has-events {background-color: #fffacd;}
    .vuecal__cell-events-count {display: none;}

  //- Example.
  h4.title
    a(href="#ex--events-on-month-view") # Display events on month view
    a#ex--events-on-month-view(name="ex--events-on-month-view")
  p.
    With the option #[span.code events-on-month-view], you can choose whether to display the events on the month view or not.#[br]
    #[span.code events-on-month-view] accepts a Boolean to show or hide, or the string '#[span.code short]' to show only the event's title.#[br]
    If #[span.code events-on-month-view] is set to #[span.code true], all the informations are displayed, you can then hide
    any event information via CSS.#[br]
    If you want all the cells to have the same height on this view, this is also your call, you can do it via CSS.
  v-card.my-2.ma-auto.main-content
    //- vue-cal.vuecal--green-theme.vuecal--full-height-delete.ex--events-on-month-view(
      selected-date="2018-11-19"
      :time-from="9 * 60"
      :disable-views="['years', 'year']"
      default-view="month"
      hide-weekends
      events-on-month-view="short"
      :events="events"
      style="height: 600px")
  sshpre(language="html-vue" label="Vue Template").
    &lt;vue-cal selected-date="2018-11-19"
             :time-from="9 * 60"
             :disable-views="['years', 'year']"
             default-view="month"
             hide-weekends
             events-on-month-view="short"
             :events="events"
             style="height: 600px"&gt;
    &lt;/vue-cal&gt;
  sshpre(language="css" label="CSS").
    .vuecal--month-view .vuecal__cell {height: 80px;}

    .vuecal--month-view .vuecal__cell-content {
      justify-content: flex-start;
      height: 100%;
      align-items: flex-end;
    }

    .vuecal--month-view .vuecal__cell-date {padding: 4px;}
    .vuecal--month-view .vuecal__no-event {display: none;}

  //- Example.
  h4.title
    a(href="#ex--edit-delete-create-events") # Edit, delete &amp; create events
    a#ex--edit-delete-create-events(name="ex--edit-delete-create-events")
  p
    | The option #[span.code editable-events] Allows editing event title, deleting
    | (by clicking and holding an event), resizing (by dragging handle) and creating
    | new event (by clicking and holding a cell).#[br]#[br]
    | Event creation is only possible on a day cell, so not on years &amp; year views.#[br]
    em Learn more about event creation in the #[a(href="#ex--more-advanced-event-creation") more advanced event creation] example.
    | #[br]#[br]
    | Vue Cal emits events on calendar event change, read more about it in the
    | #[a(href="#ex--emitted-events") emitted events] example.

  v-card.my-2.ma-auto.main-content
    //- vue-cal.vuecal--green-theme.vuecal--full-height-delete(
      selected-date="2018-11-19"
      :time-from="10 * 60"
      :time-to="23 * 60"
      :disable-views="['years', 'year']"
      hide-view-selector
      hide-weekends
      editable-events
      :events="events")
  sshpre(language="html-vue" label="Vue Template").
    &lt;vue-cal selected-date="2018-11-19"
             :time-from="10 * 60"
             :time-to="23 * 60"
             :disable-views="['years', 'year']"
             hide-view-selector
             hide-weekends
             editable-events
             :events="events"
             class="vuecal--full-height-delete"&gt;
    &lt;/vue-cal&gt;
  highlight-message(type="tips").
    By default the delete button only appears at the top of the event with a set height (1.4em).
    If you want a full-height delete button like in this example, you can apply the CSS class
    #[span.code .vuecal--full-height-delete] to your &lt;vue-cal&gt; tag.
  highlight-message Refer to the #[span.code editableEvents] option in the #[a(href="#api") API] section.

  //- Example.
  h4.title
    a(href="#ex--more-advanced-event-creation") # More advanced event creation
    a#ex--more-advanced-event-creation(name="ex--more-advanced-event-creation")
  p.
    There are 2 ways to create an event, programmatically or by clicking and holding a cell.
  ol.pl-3
    li.mt-3
      h5.subheading.font-weight-bold Programmatically
      v-layout(row align-center)
        | See this button?
        v-btn.d-inline-block(small color="primary" @click="customEventCreation") button
        sshpre.ma-0.pa-1(language="html-vue").
          &lt;button @click="customEventCreation"&gt;button&lt;/button&gt;
      p It will let you choose a date to create an event and set the event content attribute:
      sshpre.mt-3(language="js" label="Javascript").
        // In methods.
        customEventCreation (event) {
            const date = prompt('Create event on (YYYY-mm-dd)', '2018-11-20')
            // Check if date format is correct.
            if (/^\d{4}-\d{2}-\d{2}$/.test(date)) {
              this.$refs.vuecal.createEvent(
                date, // Formatted date.
                12 * 60, // Event start time in minutes.
                // Event props.
                { title: 'New Event', content: 'yay! 🎉', classes: ['leisure'] }
              )
            } else if (date) alert('Wrong date format.')
        }
      v-layout(row align-top wrap)
        v-card.flex.my-2.mr-3.main-content(style="height: 280px")
          //- vue-cal.vuecal--green-theme.vuecal--full-height-delete(
            ref="vuecal"
            small
            selected-date="2018-11-19"
            :time-from="10 * 60"
            :time-to="16 * 60"
            :disable-views="['years', 'year']"
            hide-view-selector
            hide-title-bar
            hide-weekends
            editable-events
            :events="events")
        sshpre.my-2.caption(language="html-vue").
          &lt;vue-cal ref="vuecal"
                   small
                   selected-date="2018-11-19"
                   :time-from="10 * 60"
                   :time-to="16 * 60"
                   :disable-views="['years', 'year']"
                   hide-view-selector
                   hide-title-bar
                   hide-weekends
                   editable-events
                   :events="events"&gt;
          &lt;/vue-cal&gt;

    li.mt-5
      h5.subheading.font-weight-bold By clicking and holding a cell
      p In this example, a dialog box opens and lets you choose the event attributes.
      v-layout(row wrap)
        v-card.flex.my-2.mr-3.main-content(style="height: 280px")
          //- vue-cal.vuecal--green-theme.vuecal--full-height-delete(
            selected-date="2018-11-19"
            small
            :time-from="10 * 60"
            :time-to="16 * 60"
            :disable-views="['years', 'year']"
            hide-view-selector
            hide-title-bar
            hide-weekends
            editable-events
            :events="events"
            :on-event-create="onEventCreate")
        sshpre.my-2.caption(language="html-vue").
          &lt;vue-cal selected-date="2018-11-19"
                   small
                   :time-from="10 * 60"
                   :time-to="16 * 60"
                   :disable-views="['years', 'year']"
                   hide-view-selector
                   hide-weekends
                   hide-title-bar
                   editable-events
                   :events="events"
                   :on-event-create="onEventCreate"&gt;
          &lt;/vue-cal&gt;

  p.mt-3.
    By default, event will be created with these attributes:
  sshpre.mt-0(language="js" label="Javascript").
    {
        start: {String}, // (Formatted date) starting from your cursor position in the day cell you clicked.
        end: {String}, // (Formatted date) Event start + 2 hours
        title: '',
        content: '',
        split /* if any */: {Integer} // The current day split you clicked.
    }

  p.
    If you want to customize those attributes you can modify the event directly through
    the callback function that you provide to #[span.code :on-event-create] as follows:#[br]
  sshpre.mt-4(language="js" label="Javascript").
    // :on-event-create="onEventCreate", in template.

    /**
     * @param event {Object} The newly created event that you can override.
     * @param deleteEventFunction {Function} Allows you to delete this event programmatically.
     * @return {Object} The event to be passed back to Vue Cal.
     */
    onEventCreate (event, deleteEventFunction) {
        // You can modify event here and return it.
        return event
      }

  p.
    Alternatively, like in this example, you can give the user the freedom to set a title,
    content, CSS class &amp; background property - and anything else - in a dialog box.#[br]
    Here is the markup for the event creation dialog box of this example.
  sshpre(language="html-vue" label="Vue Template").
    &lt;!-- Using Vuetify --&gt;
    &lt;v-dialog v-model="showEventCreationDialog" :persistent="true" max-width="420"&gt;
      &lt;v-card&gt;
        &lt;v-card-title&gt;
          &lt;v-text-field v-model="selectedEvent.title" placeholder="Event Title"/&gt;
        &lt;/v-card-title&gt;
        &lt;v-card-text&gt;
          &lt;v-textarea v-model="selectedEvent.content" placeholder="Event Content"/&gt;
          &lt;v-layout&gt;
            &lt;v-select
              :items="eventsCssClasses"
              placeholder="Event CSS Class"
              @change="selectedEvent.classes = [$event]"/&gt;
            &lt;v-switch v-model="selectedEvent.background" label="background Event"/&gt;
          &lt;/v-layout&gt;
          &lt;v-layout&gt;
            &lt;v-btn @click="cancelEventCreation()"&gt;Cancel&lt;/v-btn&gt;
            &lt;v-btn @click="closeCreationDialog()"&gt;Save&lt;/v-btn&gt;
          &lt;/v-layout&gt;
        &lt;/v-card-text&gt;
      &lt;/v-card&gt;

  sshpre(language="js" label="Javascript").
    data: () => ({
      selectedEvent: null,
      showEventCreationDialog: false,
      eventsCssClasses: ['leisure', 'sport', 'health']
    }),
    methods: {
      onEventCreate (event, deleteEventFunction) {
        this.selectedEvent = event
        this.showEventCreationDialog = true
        this.deleteEventFunction = deleteEventFunction

        return event
      },
      cancelEventCreation () {
        this.closeCreationDialog()
        this.deleteEventFunction()
      },
      closeCreationDialog () {
        this.showEventCreationDialog = false
        this.selectedEvent = {}
      }
    }

  //- Example.
  h4.title
    a(href="#ex--multiple-day-events") # Multiple day events
    a#ex--multiple-day-events(name="ex--multiple-day-events")
  p.
    Multiple day events are working like a set of single day events linked together.#[br]
    Deleting one of the day of a multiple day event, will also delete all the other days.#[br]
    Updating the duration by dragging or changing the title will also update on all the days.#[br]
    Try to resize, rename and delete the events.
  highlight-message(type="tips").
    3 CSS classes are available to target the event first day, the last day and all the days in between:
    #[span.code event-start], #[span.code event-middle], #[span.code event-end].
  v-card.my-2.ma-auto.main-content
    vue-cal.vuecal--green-theme.ex--multiple-day-events.vuecal--full-height-delete(
      selected-date="2018-11-19"
      :time-from="8 * 60"
      :time-to="23 * 60"
      hide-weekends
      events-count-on-year-view
      editable-events
      :resize-x="true"
      :events="multipleDayEvents")
  sshpre(language="html-vue" label="Vue Template").
    &lt;vue-cal selected-date="2018-11-19"
             :time-from="8 * 60"
             :time-to="23 * 60"
             :disable-views="['years', 'year', 'month']"
             hide-weekends
             editable-events
             :events="events"&gt;
    &lt;/vue-cal&gt;

  sshpre(language="js" label="Javascript").
    data: () => ({
      events: [
        {
          start: '2018-11-19 08:30',
          end: '2018-11-20 20:00',
          title: 'Running Marathon',
          content: '&lt;i class="v-icon material-icons"&gt;directions_run&lt;/i&gt;',
          class: 'sport'
        },
        {
          start: '2018-11-20 13:00',
          end: '2018-11-20 14:30',
          title: 'Drink water!',
          content: '&lt;i class="v-icon material-icons"&gt;local_drink&lt;/i&gt;',
          class: 'health'
        },
        {
          start: '2018-11-21 19:00',
          end: '2018-11-23 11:30',
          title: 'Trip to India',
          content: '&lt;i class="v-icon material-icons"&gt;flight&lt;/i&gt;',
          class: 'leisure'
        }
      ]
    })

  //- Example.
  h4.title
    a(href="#ex--overlapping-events") # Overlapping events
    a#ex--overlapping-events(name="ex--overlapping-events")
  p.
    Overlapping, editable  &amp; deletable events.#[br]
    #[strong Up to 3 overlapping events starting or running at the same time]. Try to resize &amp; delete events to see the overlapping redrawn.#[br]
    You can also use the option #[span.code no-event-overlaps] to show #[strong up to 3 events side by side] (splitting the cell width) instead of overlapping.
  v-btn.ma-0(color="primary" small @click="overlapEvents = !overlapEvents;$forceUpdate()") #[span.code :no-event-overlaps="{{ overlapEvents ? 'false' : 'true' }}"]

  v-card.my-2.ma-auto.main-content
    vue-cal.vuecal--green-theme.vuecal--full-height-delete(
      selected-date="2018-11-19"
      :time-from="10 * 60"
      :time-to="23 * 60"
      :disable-views="['years', 'year', 'month']"
      hide-weekends
      editable-events
      :events="overlappingEvents"
      :no-event-overlaps="!overlapEvents")
  sshpre(language="html-vue" label="Vue Template").
    &lt;button @click="overlapEvents = !overlapEvents;$forceUpdate()"&gt;
      :no-event-overlaps="{{ '\{\{ overlapEvents ? \'false\' : \'true\' \}\}' }}"
    &lt;/button&gt;

    &lt;vue-cal selected-date="2018-11-19"
             :time-from="10 * 60"
             :time-to="23 * 60"
             :disable-views="['years', 'year', 'month']"
             hide-weekends
             editable-events
             :no-event-overlaps="!overlapEvents"
             :events="events"&gt;
    &lt;/vue-cal&gt;

  sshpre(language="js" label="Javascript").
    data: () => ({
      overlapEvents: true,
      events: [
        {
          start: '2018-11-21 14:00',
          end: '2018-11-21 22:00',
          title: 'A big thing',
          content: '&lt;i class="v-icon material-icons"&gt;sentiment_satisfied_alt&lt;/i&gt;',
          class: 'health'
        },
        {
          start: '2018-11-21 16:00',
          end: '2018-11-21 19:00',
          title: 'Another thing',
          content: '&lt;i class="v-icon material-icons"&gt;thumb_up&lt;/i&gt;',
          class: 'blue-event'
        },
        {
          start: '2018-11-20 18:30',
          end: '2018-11-20 20:30',
          title: 'Crossfit',
          content: '&lt;i class="v-icon material-icons"&gt;fitness_center&lt;/i&gt;',
          class: 'sport'
        },
        ...
      ]
    })

  //- Example.
  h4.title
    a(href="#ex--background-events") # Background events
    a#ex--background-events(name="ex--background-events")
  p.
    Just add the property #[span.code background: true] to your events.#[br]
    The particularity of background events is that they can fully be overlapped but not overlapping.#[br]
    And they don't overlap like other events: when overlapping both events won't change width.#[br]
    Note that you can still select a background event to put it on top of others and see it.
    Refer to the #[span.code events] option in the #[a(href="#api") API] section.
  v-card.my-2.ma-auto.main-content
    vue-cal.vuecal--green-theme(
      selected-date="2018-11-19"
      :time-from="7 * 60"
      :time-to="23 * 60"
      :disable-views="['years', 'year', 'month']"
      hide-weekends
      :events="backgroundEvents")
  sshpre(language="html-vue" label="Vue Template").
    &lt;vue-cal selected-date="2018-11-19"
             :time-from="7 * 60"
             :time-to="23 * 60"
             :disable-views="['years', 'year', 'month']"
             hide-weekends
             :events="events"&gt;
    &lt;/vue-cal&gt;

  sshpre(language="js" label="Javascript").
    data: () => ({
      events: [
        {
          start: '2018-11-19 12:00',
          end: '2018-11-19 14:00',
          title: 'LUNCH',
          class: 'lunch',
          background: true
        },
        {
          start: '2018-11-20 12:00',
          end: '2018-11-20 14:00',
          title: 'LUNCH',
          class: 'lunch',
          background: true
        },
        ...
      ]
    })

  sshpre(language="css" label="CSS").
    .vuecal__event.lunch {
      background: repeating-linear-gradient(45deg, transparent, transparent 10px, #f2f2f2 10px, #f2f2f2 20px);/* IE 10+ */
      color: #999;
      display: flex;
      justify-content: center;
      align-items: center;
    }
    .vuecal__event.lunch .vuecal__event-time {display: none;align-items: center;}

  //- Example.
  h4.title
    a(href="#ex--all-day-events") # All day events
    a#ex--all-day-events(name="ex--all-day-events")

  ul
    li.mb-2.
      When the #[span.code showAllDayEvents] is set to #[span.code true] the events with an
      #[span.code allDay] attribute set to #[span.code true] will be displayed in a fixed top
      bar on the #[span.code week] &amp; #[span.code day] views.#[br]
      The all day events bar will only show up if the options #[span.code showAllDayEvents] &amp;
      #[span.code time] are set to #[span.code true].#[br]
      #[span.code time] is important since without time information every event is an all-day
      event there is no point in separating them then.
    li.mb-2.
      When #[span.code showAllDayEvents] is set to #[span.code false], all the all day events
      (#[span.code allDay] attribute set to #[span.code true]), will show up as a normal
      background event.
    li.mb-2.
      On month view, switching #[span.code showAllDayEvents] on and off will not have any impact
      since both should display the all day events.
    li.mb-2.
      #[span.code showAllDayEvents] accepts a #[span.code Boolean] or the string
      #[span.code 'short'], to display only the event title.

  highlight-message.
    Multiple-day events feature will be improved in a future version to display across
    multiple cells in the all day bar.

  v-btn(small color="primary" @click="showAllDayEvents = (showAllDayEvents + 1) % 3")
    span.code :show-all-day-events="{{ ["'short'", 'true', 'false'][showAllDayEvents] }}"
  v-btn(small color="primary" @click="shortEventsOnMonthView = !shortEventsOnMonthView")
    span.code :events-on-month-views="{{ ['true', "'short'"][shortEventsOnMonthView * 1] }}"

  v-card.my-2.ma-auto.main-content
    //- vue-cal.vuecal--green-theme.ex--all-day-events(
      selected-date="2019-02-11"
      :time-from="7 * 60"
      :disable-views="['years', 'year']"
      hide-weekends
      :show-all-day-events="['short', true, false][showAllDayEvents]"
      :events-on-month-view="[true, 'short'][shortEventsOnMonthView * 1]"
      :events="allDayEvents")
  sshpre(language="html-vue" label="Vue Template").
    &lt;button @click="showAllDayEvents = (showAllDayEvents + 1) % 3"&gt;
      :show-all-day-events="{{ "\{\{ [\"'short'\", 'true', 'false'][showAllDayEvents] \}\}" }}"
    &lt;/button&gt;
    &lt;button @click="shortEventsOnMonthView = !shortEventsOnMonthView"&gt;
      :events-on-month-views="{{ "\{\{ ['true', \"'short'\"][shortEventsOnMonthView * 1] \}\}" }}"
    &lt;/button&gt;

    &lt;vue-cal selected-date="2019-02-11"
             :time-from="7 * 60"
             :disable-views="['years', 'year']"
             hide-weekends
             :show-all-day-events="['short', true, false][showAllDayEvents]"
             :events-on-month-view="[true, 'short'][shortEventsOnMonthView * 1]"
             :events="events"&gt;
    &lt;/vue-cal&gt;
  sshpre(language="js" label="Javascript").
    showAllDayEvents: 0,
    shortEventsOnMonthView: false,
    events: [
      {
        start: '2019-02-12',
        end: '2019-02-12',
        title: 'Day off!',
        content: '&lt;i class="v-icon material-icons"&gt;beach_access&lt;/i&gt;',
        class: 'beach',
        allDay: true
      },
      {
        start: '2019-02-14',
        end: '2019-02-14',
        title: 'Valentine\'s day',
        content: '&lt;i class="v-icon material-icons"&gt;favorite_outline&lt;/i&gt;',
        class: 'love',
        allDay: true
      },
      ...
    ]

  sshpre(language="css" label="CSS").
    .vuecal__cell-content {align-self: flex-start;}
    .vuecal__cell-date {text-align: right;padding: 4px;}

    .vuecal--week-view .vuecal__bg .vuecal__event--all-day.love,
    .vuecal--day-view .vuecal__bg .vuecal__event--all-day.love {right: 50%;}
    .vuecal--week-view .vuecal__bg .vuecal__event--all-day.leisure,
    .vuecal--day-view .vuecal__bg .vuecal__event--all-day.leisure {left: 50%;}

  //- Example.
  h4.title
    a(href="#ex--splitting-days") # Splitting days &amp; split events
    a#ex--splitting-days(name="ex--splitting-days")
  p.mb-4
    | Split each day into multiple containers passing a CSS class &amp; a label per split, and allow split-specific events.#[br]
    | disabled views: years, year, month.#[br]
    | On week view you can also overflow your content using a min-width on cells, like in this example, or fit to container:
    v-btn(small color="primary" @click="splitsExampleMinCellWidth = splitsExampleMinCellWidth ? 0 : 400")
      v-icon.mr-2 {{ splitsExampleMinCellWidth ? 'remove' : 'add' }}
      | {{ splitsExampleMinCellWidth ? ' fit to container ' : 'min cell width 400px' }}
    | #[br]Refer to the #[span.code splitDays] option in the #[a(href="#api") API] section.
  v-card.my-2.ma-auto.main-content
    //- vue-cal.vuecal--green-theme(
      selected-date="2018-11-19"
      :time-from="8 * 60"
      :time-step="30"
      :disable-views="['years', 'year', 'month']"
      :split-days="[{ class: 'him', label: 'Him' }, { class: 'her', label: 'Her' }]"
      editable-events
      :events="splitEvents"
      :min-cell-width="splitsExampleMinCellWidth")
      template(v-slot:no-event) there is no event dude
  sshpre(language="html-vue" label="Vue Template").
    &lt;button @click="minCellWidth = minCellWidth ? 0 : 400"&gt;
      {{ '\{\{ minCellWidth ? \'fit to container\' : \'min cell width 400px\' \}\}' }}
    &lt;/button&gt;
    &lt;vue-cal selected-date="2018-11-19"
             :time-from="8 * 60"
             :time-step="30"
             :disable-views="['years', 'year', 'month']"
             :split-days="[{ class: 'him', label: 'Him' }, { class: 'her', label: 'Her' }]"
             editable-events
             :events="events"
             :min-cell-width="minCellWidth"&gt;
    &lt;/vue-cal&gt;

  sshpre(language="js" label="Javascript").
    data: () => ({
      minCellWidth: 400,
      events: [
        {
          start: '2018-11-19 10:35',
          end: '2018-11-19 11:30',
          title: 'Doctor appointment',
          content: '&lt;i class="v-icon material-icons"&gt;local_hospital&lt;/i&gt;',
          class: 'health',
          split: 1
        },
        {
          start: '2018-11-19 18:30',
          end: '2018-11-19 19:15',
          title: 'Dentist appointment',
          content: '&lt;i class="v-icon material-icons"&gt;local_hospital&lt;/i&gt;',
          class: 'health',
          split: 2
        },
        {
          start: '2018-11-20 18:30',
          end: '2018-11-20 20:30',
          title: 'Crossfit',
          content: '&lt;i class="v-icon material-icons"&gt;fitness_center&lt;/i&gt;',
          class: 'sport',
          split: 2
        },
        ...
      ]
    })

  sshpre(language="css" label="CSS").
    /* You can easily set a different style for each split of your days. */
    .vuecal__cell-split.him {background-color: rgba(221, 238, 255, 0.6);}
    .vuecal__cell-split.him .split-label {color: rgba(0, 84, 194, 0.1);font-size: 30px;}
    .vuecal__cell-split.her {background-color: rgba(255, 232, 251, 0.6);}
    .vuecal__cell-split.her .split-label {color: rgba(255, 0, 106, 0.1);font-size: 30px;}

    /* Different color for different event types. */
    .vuecal__event.leisure {background-color: rgba(253, 156, 66, 0.9);border: 1px solid rgb(233, 136, 46);color: #fff;}
    .vuecal__event.health {background-color: rgba(164, 230, 210, 0.9);border: 1px solid rgb(144, 210, 190);}
    .vuecal__event.sport {background-color: rgba(255, 102, 102, 0.9);border: 1px solid rgb(235, 82, 82);color: #fff;}

  h3.title
    a(href="#ex--sync-two-calendars")
      v-icon.mr-2(medium) swap_horiz
      //- v-icon.mr-2 wifi
      | Communicating with Vue Cal

  //- Example.
  h4.title
    a(href="#ex--sync-two-calendars") # Sync two vue-cal instances
    a#ex--sync-two-calendars(name="ex--sync-two-calendars")
  p.
    In this example the right calendar is used as a date picker and the selected date is
    updated on the left calendar via the #[span.code @cell-focus] event listener.#[br]
    To know more about emitted events refer to the
    #[a(href="#ex--emitted-events") emitted events example].

  v-layout(align-center justify-center)
    //- vue-cal.vuecal--blue-theme(
      small
      :time="false"
      hide-view-selector
      default-view="week"
      :disable-views="['years', 'year', 'month']"
      :selected-date="selectedDate"
      style="max-width: 360px;height: 260px")
    //- vue-cal.vuecal--blue-theme.vuecal--rounded-theme(
      xsmall
      :time="false"
      hide-view-selector
      default-view="month"
      :disable-views="['years', 'year', 'week', 'day']"
      @cell-focus="selectedDate = $event"
      style="max-width: 270px;height: 290px;transform: scale(0.9)")
  sshpre(language="html-vue" label="Vue Template").
    &lt;vue-cal small
      :time="false"
      hide-view-selector
      default-view="week"
      :disable-views="['years', 'year', 'month']"
      :selected-date="selectedDate"
      class="vuecal--blue-theme"
      style="max-width: 360px;height: 260px"&gt;
    &lt;/vue-cal&gt;
    &lt;vue-cal xsmall
      :time="false"
      hide-view-selector
      default-view="month"
      :disable-views="['years', 'year', 'week', 'day']"
      @cell-focus="selectedDate = $event"
      class="vuecal--blue-theme vuecal--rounded-theme"
      style="max-width: 270px;height: 290px"&gt;
    &lt;/vue-cal&gt;

  sshpre(language="js" label="Javascript").
    data: () => ({
      selectedDate: null
    })

  //- Example.
  h4.title
    a(href="#ex--modifying-events-from-outside") # Modifying the array of events outside of Vue Cal
    a#ex--modifying-events-from-outside(name="ex--modifying-events-from-outside")
  highlight-message(type="tips").
    It is possible to modify the array of events like adding or removing an event
    after the first load, but be aware that by doing so all the events in Vue Cal
    will be replaced by the new array of events. You may lose your changes if you
    modified events within Vue Cal.
  v-btn(color="primary" small @click="eventsCopy.push({ start: '2018-11-20 12:00', end: '2018-11-20 17:00', title: 'A new event', class: 'blue-event' })")
    v-icon.mr-2 add
    | Add an event
  v-btn(color="primary" small @click="eventsCopy.pop()")
    v-icon.mr-2 remove
    | Remove last event
  p.mb-0 Here is the live array of event titles:
  pre {{ eventsCopy.map(e => e.title) }}

  v-card.my-2.ma-auto.main-content
    //- vue-cal.vuecal--green-theme(
      selected-date="2018-11-19"
      :time-from="7 * 60"
      :time-to="23 * 60"
      :disable-views="['years', 'year', 'month']"
      hide-weekends
      :events="eventsCopy")
  sshpre(language="html-vue" label="Vue Template").
    &lt;button @click="events.push({
           start: '2018-11-20 12:00',
           end: '2018-11-20 17:00',
           title: 'A new event',
           class: 'blue-event'
    })"&gt;Add an event&lt;/button&gt;
    &lt;button @click="events.pop()"&gt;Remove last event&lt;/button&gt;

    &lt;vue-cal selected-date="2018-11-19"
             :time-from="7 * 60"
             :time-to="23 * 60"
             :disable-views="['years', 'year', 'month']"
             hide-weekends
             :events="events"&gt;
    &lt;/vue-cal&gt;

  sshpre(language="js" label="Javascript").
    data: () => ({
      events: [
        {
          start: '2018-11-19 10:35',
          end: '2018-11-19 11:30',
          title: 'Doctor appointment',
          content: '&lt;i class="v-icon material-icons"&gt;local_hospital&lt;/i&gt;',
          class: 'health'
        },
        ...
      ]
    })

  //- Example.
  h4.title
    a(href="#ex--emitted-events") # Vue Cal emitted events
    a#ex--emitted-events(name="ex--emitted-events")
  p.mb-0.
    Vue Cal emits events that you can listen to, to trigger an action outside of Vue Cal.#[br]
    If you are not familiar with Vue JS events, you should read about it here:
    #[a(href="https://vuejs.org/v2/guide/events.html" target="_blank") vuejs.org/v2/guide/events.html #[v-icon(small color="primary") open_in_new]]#[br]#[br]
    Here is the list of emitted events:
  h4.mt-2 View-related
  ul
    li #[span.code ready]
    li #[span.code view-change]
    li #[span.code cell-click] - is a JS native #[span.code Date] object
    li #[span.code cell-focus] - is a JS native #[span.code Date] object
  highlight-message(no-icon).
    #[span.code cell-click] is fired every time you click a day, whereas
    #[span.code cell-focus] is fired only when the selected day changes.
  highlight-message(no-icon)
    | The emitted events #[span.code ready] &amp; #[span.code view-change] return an object:#[br]
    sshpre.mt-2(language="js").
      {
        view: [String],
        startDate: [Date], // View start - JS native Date object.
        endDate: [Date], // View end - JS native Date object.
        firstCellDate: [Date], // Month view only, in case cell is out of current month - JS native Date object.
        lastCellDate: [Date], // Month view only, in case cell is out of current month - JS native Date object.
        outOfScopeEvents: [Array], // Month view only, all the events that are out of the current month.
        events: [Array], // All the events in the current view.
        week: [Integer] // Week number. Only returned if view is 'week'.
      }
    strong.
      Note that on a month view, the events from the out of scope days
      (cells before and after the current month) are also returned in the array.

  h4.mt-2 Events-related
  p.mb-0 In all events, properties #[span.code startDate] &amp; #[span.code endDate] are JS native #[span.code Date] objects:
  ul
    li #[span.code event-focus]
    li #[span.code event-mouse-enter]
    li #[span.code event-mouse-leave]
    li #[span.code event-create]
    li #[span.code event-delete]
    li #[span.code event-change]
    li #[span.code event-title-change]
    li #[span.code event-content-change]
    li #[span.code event-duration-change]
  highlight-message(type="tips")
    ul
      li.
        The #[span.code event-change] emitted event groups all the events triggered on a calendar event property change:
        #[span.code event-title-change], #[span.code event-content-change],
        #[span.code event-duration-change]. So you have the choice to listen to
        #[span.code event-change] to cover any calendar event change or listen to a specific action emitted event.
      li.mt-3.
        To help you manipulate an event's date, vue-cal returns native #[span.code Date]
        objects in the event properties #[span.code startDate] &amp; #[span.code endDate].#[br]
        So for instance, you can easily access the day of the week of an event with #[span.code event.startDate.getDay()].
  p.mb-0 Watch the list of emitted events (latest on top) as you play with Vue Cal:
  pre.mt-2.ssh-pre.mb-2
    v-layout(wrap)
      div.grey--text //&nbsp;
        strong event-name:&nbsp;
        span arguments-list
      v-spacer
      v-btn.ma-0(color="primary" outline small @click="clearEventsLog")
        v-icon(small).mr-1 clear
        | Clear log
      v-btn.my-0.mr-0.ml-2(color="primary" outline small @click="logMouseEvents = !logMouseEvents")
        v-icon(small).mr-1 {{ logMouseEvents ? 'remove' : 'add' }}
        | {{ logMouseEvents ? 'Hide' : 'Track' }} mouse hover events
    div.scrollable
      div.mt-2.pt-2(v-for="(l, i) in logs" :key="i" :style="i && 'border-top: 1px solid #ddd'")
        strong.mr-1 {{ l.name }}:
        span {{ l.args }}
  v-card.mt-4.mb-2.ma-auto.main-content
    //- vue-cal.vuecal--green-theme(
      selected-date="2018-11-19"
      :time-from="7 * 60"
      :time-to="23 * 60"
      :disable-views="['years', 'year']"
      hide-weekends
      editable-events
      :events="multipleDayEvents"
      @ready="logEvents('ready', $event)"
      @view-change="logEvents('view-change', $event)"
      @cell-click="logEvents('cell-click', $event)"
      @cell-focus="logEvents('cell-focus', $event)"
      @event-focus="logEvents('event-focus', $event)"
      @event-mouse-enter="logEvents('event-mouse-enter', $event)"
      @event-mouse-leave="logEvents('event-mouse-leave', $event)"
      @event-title-change="logEvents('event-title-change', $event)"
      @event-content-change="logEvents('event-content-change', $event)"
      @event-duration-change="logEvents('event-duration-change', $event)"
      @event-create="logEvents('event-create', $event)"
      @event-delete="logEvents('event-delete', $event)")

  sshpre(language="html-vue" label="Vue Template").
    &lt;vue-cal selected-date="2018-11-19"
             :time-from="7 * 60"
             :time-to="23 * 60"
             :disable-views="['years', 'year']"
             hide-weekends
             editable-events
             :events="events"
             @ready="logEvents('ready', $event)"
             @view-change="logEvents('view-change', $event)"
             @cell-click="logEvents('cell-click', $event)"
             @cell-focus="logEvents('cell-focus', $event)"
             @event-focus="logEvents('event-focus', $event)"
             @event-mouse-enter="logEvents('event-mouse-enter', $event)"
             @event-mouse-leave="logEvents('event-mouse-leave', $event)"
             @event-title-change="logEvents('event-title-change', $event)"
             @event-content-change="logEvents('event-content-change', $event)"
             @event-duration-change="logEvents('event-duration-change', $event)"
             @event-create="logEvents('event-create', $event)"
             @event-delete="logEvents('event-delete', $event)"&gt;
    &lt;/vue-cal&gt;

  h3.title
    a(href="#ex--timeline-tweaking")
      v-icon.mr-2 tune
      | Advanced Vue Cal customization
      small.ml-2 #[em="- when CSS won't do it"]

  highlight-message.mt-4
    | Here is the list of available slots:
    ul
      li #[span.code arrow-prev]
      li #[span.code arrow-next]
      li #[span.code title]
      li #[span.code time-cell]
      li #[span.code cell-content]
      li #[span.code no-event]
      li #[span.code events-count]
      li #[span.code event-renderer]

  //- Example.
  h4.title
    a(href="#ex--timeline-tweaking") # Timeline tweaking
    a#ex--timeline-tweaking(name="ex--timeline-tweaking")
  p.mb-0.
    If you want to have more fancy time cells, you can override them with the
    #[span.code time-cell-height] option (in pixels) and scoped slots.#[br]
    For even more flexibility, the horizontal lines are painted when you set the CSS class #[span.code line] on the tag you choose.
    So if you don't set this class you are free to paint the lines yourself or not.
  v-card.my-2.ma-auto.main-content(style="width: 360px;height: 360px;max-width: 100%")
    //- vue-cal.vuecal--green-theme(
      small
      :time-from="5 * 60"
      :time-step="15"
      :time-cell-height="18"
      default-view="day"
      :disable-views="['years', 'year', 'month']"
      hide-weekends)
      div.line(:class="{ hours: !minutes }" slot="time-cell" slot-scope="{ hours, minutes }")
        strong.primary--text(v-if="!minutes" style="font-size: 15px;line-height: 18px") {{hours}}
        span(v-else style="font-size: 11px;line-height: 18px") {{ minutes }}
  highlight-message.mt-4(type="tips").
    if you are not familiar with scoped slots and destructuring slot-scope, you should first read about it:
    #[a(href="https://vuejs.org/v2/guide/components-slots.html#Scoped-Slots" target="_blank") vuejs.org/v2/guide/components-slots.html #[v-icon(small color="primary") open_in_new]]
  sshpre(language="html-vue" label="Vue Template").
    &lt;vue-cal small
             :time-from="5 * 60"
             :time-step="15"
             :time-cell-height="18"
             default-view="day"
             :disable-views="['years', 'year', 'month']"
             hide-weekends&gt;
      &lt;div class="{ line: true, hours: !minutes }"
           slot="time-cell"
           slot-scope="{ hours, minutes }"&gt;
        &lt;strong v-if="!minutes" style="font-size: 15px"&gt;{{ '\{\{ hours \}\}' }}&lt;/strong&gt;
        &lt;span v-else style="font-size: 11px"&gt;{{ '\{\{ minutes \}\}' }}&lt;/span&gt;
      &lt;/div&gt;
    &lt;/vue-cal&gt;

  sshpre.mt-4(language="css" label="CSS").
    .vuecal__time-cell .hours.line:before {border-color: #42b983;}

  //- Example.
  h4.title
    a(href="#ex--custom-events-count") # Custom events count
    a#ex--custom-events-count(name="ex--custom-events-count")

  highlight-message(type="tips").
    Using Vue.js scoped slots, you can also override the counting events method if you need.#[br]
    if you are not familiar with scoped slots and destructuring slot-scope, you should first read about it:
    #[a(href="https://vuejs.org/v2/guide/components-slots.html#Scoped-Slots" target="_blank") vuejs.org/v2/guide/components-slots.html #[v-icon(small color="primary") open_in_new]]
  p.
    In the following example, we only count the events which have the custom
    #[span.code leisure] CSS class.

  v-card.my-2.ma-auto.main-content(style="width: 300px;height: 360px;max-width: 100%")
    //- vue-cal.vuecal--green-theme.ex--custom-events-count(
      selected-date="2018-11-19"
      xsmall
      :time-from="10 * 60"
      :time-step="2 * 60"
      default-view="month"
      :disable-views="['day']"
      events-count-on-year-view
      :events="events")
      span(slot="events-count" slot-scope="{ events, view }" v-if="customEventsCount(events)")
        | {{ customEventsCount(events) }}

  sshpre(language="html-vue" label="Vue Template").
    &lt;vue-cal selected-date="2018-11-19"
             xsmall
             :time-from="10 * 60"
             :time-step="2 * 60"
             :disable-views="['day']"
             default-view="month"
             events-count-on-year-view
             :events="events"&gt;
        &lt;span slot="events-count" slot-scope="{ events, view }" v-if="customEventsCount(events)"&gt;
          {{ '\{\{ customEventsCount(events) \}\}' }}
        &lt;/span&gt;
    &lt;/vue-cal&gt;

  p.
    Alternatively, you could also use the #[span.code cell-content] slot
    instead of the #[span.code events-count] slot to perform the same task:#[br]
    (Refer to the next example to know more:
    #[a(href="#ex--custom-title-and-cells" v-scroll-to="'#ex--custom-title-and-cells'") Custom title &amp; cells])
  sshpre.mt-2(language="html-vue" label="Vue Template").
    &lt;span slot="cell-content" slot-scope="{ cell, view, events }"&gt;
      &lt;span class="vuecal__cell-date"&gt;{{ '\{\{ cell.content \}\}' }}&lt;/span&gt;
      &lt;span class="vuecal__cell-events-count" v-if="['years', 'year', 'month'].includes(view.id) &amp;&amp; customEventsCount(events)"&gt;
        {{ '\{\{ customEventsCount(events) \}\}' }}
      &lt;/span&gt;
    &lt;/span&gt;

  sshpre(language="js" label="Javascript").
    // In your Vue component.
    methods: {
      customEventsCount: events => {
        return events ? events.filter(e => e.class === 'leisure').length : 0
      }
    }

  sshpre(language="css" label="CSS").
    .vuecal__cell-events-count {background: transparent;}
    .vuecal__cell-events-count span {
      background: #42b983;
      height: 100%;
      min-width: 12px;
      padding: 0 3px;
      border-radius: 12px;
      display: block;
    }

  //- Example.
  h4.title
    a(href="#ex--custom-title-and-cells") # Custom title &amp; cells
    a#ex--custom-title-and-cells(name="ex--custom-title-and-cells")
  highlight-message(type="tips").
    Using Vue.js scoped slots, you can override the calendar main date title and calendar cells.#[br]
    if you are not familiar with scoped slots and destructuring slot-scope, you should first read about it:
    #[a(href="https://vuejs.org/v2/guide/components-slots.html#Scoped-Slots" target="_blank") vuejs.org/v2/guide/components-slots.html #[v-icon(small color="primary") open_in_new]]
  h5.mt-4.subheading.font-weight-medium
    v-icon(size="22") keyboard_arrow_right
    | Custom title
  p.ml-2.mb-2.
    2 arguments are available through the scoped slot: #[span.code slot-scope="{ title, view }"]
  ul
    li
      | #[span.code title], the formatted title (different on all the views). E.g.
      em.ml-2 "Week 2 (January 2019)"
    li
      | #[span.code view], an object containing the active view info.
      sshpre(language="js").mt-2.mb-3.
        {
          id: {String}, // Current view, one of: years, year, month, week, day.
          startDate: {Date}, // JavaScript Date object.
          endDate: {Date}, // JavaScript Date object.
          selectedDate: {Date} // JavaScript Date object.
        }
  p.
    You can use one or the other to format the title as you wish.#[br]
    Using the pre-formatted #[span.code title] will be easy but not very flexible.#[br]
    If you render the date yourself from #[span.code view.startDate], don't forget
    the different formats for all the views: years, year, month, week, day.

  h5.mt-4.subheading.font-weight-medium
    v-icon(size="22") keyboard_arrow_right
    | Custom cells
  p.ml-2.mb-2.
    In this example, only the cell number is clickable on month view.#[br]
    5 arguments are available through the scoped slot:#[br]
    #[span.code slot-scope="{ cell, view, split, events, goNarrower }"]
  ul
    li #[span.code cell], object containing the cell date.
      sshpre(language="js").mt-2.mb-2.
        {
          content: {String}, // Pre-formatted cell content if any.
          startDate: {Date}, // JavaScript Date object.
          endDate: {Date}, // JavaScript Date object.
          formattedDate: {String}, // formatted start date. E.g. "2019-04-05".
          today: {Boolean}
        }
    li #[span.code view], object containing the active view info.
      sshpre(language="js").mt-2.mb-2.
        {
          id: {String}, // Current view, one of: years, year, month, week, day.
          startDate: {Date}, // JavaScript Date object.
          endDate: {Date}, // JavaScript Date object.
          selectedDate: {Date} // JavaScript Date object.
        }
    li #[span.code split], when splitting days, object containing the current split info.
    li #[span.code events], array containing all the events of the current cell or split.
    li #[span.code goNarrower], function to navigate to narrower view if possible.
  highlight-message.my-3(type="info")
    | By default a cell is rendered as follows.#[br]
    | It is a good idea to reuse the same CSS classes as the different elements have associated styles:#[br]
    sshpre.mt-3.mb-1(language="html-vue").
      &lt;div class="vuecal__flex vuecal__cell-content"&gt;
    sshpre.my-2.ml-5(language="html-vue").
      Now this is the part you can customize:

      &lt;!-- Will be added if splitting days and split labels are set --&gt;
      &lt;div class="split-label" /&gt;
      &lt;!-- Will be added on years, year &amp; month view --&gt;
      &lt;div class="vuecal__cell-date" /&gt;
      &lt;!-- Will be added on month view --&gt;
      &lt;div class="vuecal__cell-events-count" /&gt;
      &lt;!-- Will be added on week and day view if no event --&gt;
      &lt;div class="vuecal__no-event" /&gt;
    sshpre.my-1(language="html-vue").
          &lt;div class="vuecal__cell-events" /&gt;
      &lt;/div&gt;

  v-card.my-2.ma-auto.main-content(style="height: 400px")
    //- vue-cal.vuecal--green-theme.ex--custom-title-and-cells(
      :time="false"
      :dbl-click-to-navigate="false"
      default-view="month"
      :events="events")
      template(v-slot:title="{ title, view }")
        | 🎉&nbsp;{{ view.startDate.getFullYear() }}-{{ (view.startDate.getMonth() + 1) < 10 ? '0' : '' }}{{ view.startDate.getMonth() + 1 }}
        span(v-if="view.id === 'week'") &nbsp;—&nbsp;w{{ view.startDate.getWeek() }}
        span(v-else-if="view.id === 'day'") -{{ view.startDate.getDate() < 10 ? '0' : '' }}{{ view.startDate.getDate() }}
        | &nbsp;🎉
      template(v-slot:cell-content="{ cell, view, events, goNarrower }")
        span.vuecal__cell-date.clickable(v-if="view.id !== 'day'" :class="view.id" @click="goNarrower") {{ cell.content }}
        .vuecal__cell-events-count(v-if="['years', 'year', 'month'].includes(view.id) && events.length") {{ events.length }}
        .vuecal__no-event(v-if="['week', 'day'].includes(view.id) && !events.length") Nothing here 👌

  sshpre(language="html-vue" label="Vue Template").
    &lt;vue-cal :time="false"
             :dbl-click-to-navigate="false"
             default-view="month"
             :events="events"&gt;

      &lt;!-- Custom title --&gt;
      &lt;template v-slot:title="{ title, view }"&gt;
        🎉 {{ '\{\{ view.startDate.getFullYear() \}\}' }}-{{ '\{\{ (view.startDate.getMonth() + 1) < 10 ? \'0\' : \'\' \}\}' }}{{ '\{\{ view.startDate.getMonth() + 1 \}\}' }}
        &lt;!-- Print week number on week view --&gt;
        &lt;span v-if="view.id === 'week'"&gt;— w{{ '\{\{ view.startDate.getWeek() \}\}' }}&lt;/span&gt;
        &lt;!-- Print current day on day view --&gt;
        &lt;span v-else-if="view.id === 'day'"&gt;-{{ '\{\{ view.startDate.getDate() < 10 ? \'0\' : \'\' \}\}' }}{{ '\{\{ view.startDate.getDate() \}\}' }}&lt;/span&gt;
        🎉
      &lt;/template&gt;

      &lt;!-- Custom cells --&gt;
      &lt;template v-slot:cell-content="{ cell, view, events, goNarrower }"&gt;
        &lt;span class="vuecal__cell-date" :class="view.id" v-if="view.id === 'day'" @click="goNarrower"&gt;
          {{ '\{\{ cell.date.getDate() \}\}' }}
        &lt;/span&gt;
        &lt;span class="vuecal__cell-events-count" v-if="view.id === 'month' &amp;&amp; events.length"&gt;{{ '\{\{ events.length \}\}' }}&lt;/span&gt;
        &lt;span class="vuecal__no-event" v-if="['week', 'day'].includes(view.id) &amp;&amp; !events.length"&gt;Nothing here 👌&lt;/span&gt;
      &lt;/template&gt;

      &lt;!-- Alternatively to custom cells if you just want custom no-event text: --&gt;
      &lt;!-- &lt;template v-slot:no-event&gt;Nothing here 👌&lt;/template&gt; --&gt;
    &lt;/vue-cal&gt;

  //- Example.
  h4.title
    a(href="#ex--custom-event-rendering") # Custom event rendering
    a#ex--custom-event-rendering(name="ex--custom-event-rendering")
  p.mb-2 Using Vue.js scoped slots, you can override the events rendering.

  highlight-message.my-2(type="tips").
    If you are not familiar with scoped slots and destructuring slot-scope, you should first read about it:
    #[a(href="https://vuejs.org/v2/guide/components-slots.html#Scoped-Slots" target="_blank") vuejs.org/v2/guide/components-slots.html #[v-icon(small color="primary") open_in_new]].
  highlight-message.my-3(type="info")
    | By default an event is rendered as follows.#[br]
    | It is a good idea to reuse the same CSS classes as the different elements have associated styles:#[br]
    sshpre.mt-3.mb-1(language="html-vue").
      &lt;div class="vuecal__event"&gt;
          &lt;!-- Will be added if `editable-events` option is set to `true` --&gt;
          &lt;div class="vuecal__event-delete" /&gt;
    sshpre.my-2.ml-5(language="html-vue").
      Now this is the part you can customize:

      &lt;!-- Will be added if a title is set --&gt;
      &lt;div class="vuecal__event-title" /&gt;
      &lt;!-- or if title is set and `editable-events` option is set to `true` --&gt;
      &lt;div class="vuecal__event-title vuecal__event-title--edit" contenteditable /&gt;

      &lt;!-- Will be added if `time` option is set to `true` --&gt;
      &lt;div class="vuecal__event-time" /&gt;

      &lt;!-- Will be added if a content is set --&gt;
      &lt;div class="vuecal__event-content" /&gt;
    sshpre.my-1(language="html-vue").
          &lt;!-- Will be added if `editable-events` option is set to `true` --&gt;
          &lt;div class="vuecal__event-resize-handle" /&gt;
      &lt;/div&gt;
  p.mb-2.
    Two parameters are passed through the scoped slot:
  ul
    li #[span.code event]: The event full object containing dates, time, title, content and custom attributes.
    li #[span.code view]: The current selected view id.
  p.mt-2.
    You can set any custom attribute you want on an event, they will then be accessible in your custom event renderer!#[br]
    Note that #[span.code _eid] is a reserved keyword.

  v-card.my-2.ma-auto.main-content(style="height: 523px")
    //- vue-cal.vuecal--green-theme.ex--custom-event-rendering(
      selected-date="2018-11-19"
      :time-from="9 * 60"
      :time-to="19 * 60"
      hide-weekends
      :events="eventsToPop")
      template(v-slot:event-renderer="{ event, view }")
        v-icon.mt-2(color="white" x-large) {{ event.icon }}
        .vuecal__event-title.mb-4(v-html="event.title")
        small.vuecal__event-time
          strong.mr-1 Event start:
          span {{ event.start.substr(11) }}
          br
          strong.mr-1 Event end:
          span {{ event.end.substr(11) }}
  sshpre(language="html-vue" label="Vue Template").
    &lt;vue-cal selected-date="2018-11-19"
             :time-from="9 * 60"
             :time-to="19 * 60"
             hide-weekends
             :events="events"&gt;
      &lt;template v-slot:event-renderer="{ event, view }"&gt;
        &lt;v-icon&gt;{{ '\{\{ event.icon \}\}' }}&lt;/v-icon&gt;

        &lt;div class="vuecal__event-title" v-html="event.title" /&gt;
        &lt;!-- Or if your events are editable: --&gt;
        &lt;div class="vuecal__event-title vuecal__event-title--edit"
             contenteditable
             @blur="event.title = $event.target.innerHTML"
             v-html="event.title" /&gt;

        &lt;small class="vuecal__event-time"&gt;
          &lt;strong&gt;Event start:&lt;/strong&gt; &lt;span&gt;{{ '\{\{ event.start.substr(11) \}\}' }}&lt;/span&gt;&lt;br/&gt;
          &lt;strong&gt;Event end:&lt;/strong&gt; &lt;span&gt;{{ '\{\{ event.end.substr(11) \}\}' }}&lt;/span&gt;
        &lt;/small&gt;
      &lt;/template&gt;
    &lt;/vue-cal&gt;

  sshpre(language="js" label="Javascript").
    events: [
      {
        start: '2018-11-20 14:00',
        end: '2018-11-20 18:00',
        title: 'Need to go shopping',
        icon: 'shopping_cart', // Custom attribute.
        class: 'leisure'
      },
      {
        start: '2018-11-22 10:00',
        end: '2018-11-22 15:00',
        title: 'Golf with John',
        icon: 'golf_course', // Custom attribute.
        class: 'sport'
      }
    ]

  //- API
  h2.headline.mt-5.pt-5
    a(href="#api") API
    a#api(name="api")
  p Here is the list of all the available views.
  sshpre.mt-2(language="js").
    ['years', 'year', 'month', 'week', 'day']
  p Here is the list of all the parameters available and their decription bellow this table.
  sshpre.mt-2(language="js").
    locale:                 [String],          default: 'en'
    hideViewSelector:       [Boolean],         default: false
    hideTitleBar:           [Boolean],         default: false
    hideBody:               [Boolean],         default: false
    hideWeekends:           [Boolean],         default: false
    disableViews:           [Array],           default: []
    defaultView:            [String],          default: 'week'
    todayButton:            [Boolean],         default: false
    selectedDate:           [String, Date],    default: ''
    minDate:                [String, Date],    default: ''
    maxDate:                [String, Date],    default: ''
    startWeekOnSunday:      [Boolean],         default: false
    small:                  [Boolean],         default: false
    xsmall:                 [Boolean],         default: false
    transitions:            [Boolean],         default: true
    clickToNavigate:        [Boolean],         default: false
    dblClickToNavigate:     [Boolean],         default: true
    time:                   [Boolean],         default: true
    timeFrom:               [Number],          default: 0 // In minutes.
    timeTo:                 [Number],          default: 24 * 60 // In minutes.
    timeStep:               [Number],          default: 30 // In minutes.
    timeCellHeight:         [Number],          default: 40 // In pixels.
    twelveHour:             [Boolean],         default: false
    timeFormat:             [String],          default: ''
    minCellWidth:           [Number],          default: 0 // In pixels.
    splitDays:              [Array],           default: []
    events:                 [Array],           default: []
    editableEvents:         [Boolean],         default: false
    noEventOverlaps:        [Boolean],         default: false
    eventsOnMonthView:      [Boolean, String], default: false
    eventsCountOnYearView:  [Boolean],         default: false
    showAllDayEvents:       [Boolean, String], default: false
    onEventClick:           [Function],        default: null
    onEventDblclick:        [Function],        default: null
    onEventCreate:          [Function],        default: null

  ul.pl-0.api-options
    li
      code.mr-2 locale
      span.code [String], default: 'en'
      p.
        Allows you to translate the calendar texts in a given language.#[br]
        Use a 2 letter locale code (ISO 639-1) unless a distinction is needed. E.g. #[span.code 'pt-br'] for Portuguese-Brasilian.
      highlight-message(type="info")
        | Currently available languages are {{ localesList.map(l => l.label).join(', ') }}.#[br]
        | If you are interested in providing a language support please do a pull request with a json file into the i18n directory.#[br]
        | this is what a language json looks like.

        sshpre.my-2(language="json").
          {
            "weekDays": ["Monday", "Tuesday", "Wednesday", "Thursday", "Friday", "Saturday", "Sunday"],
            "months": ["January", "February", "March", "April", "May", "June", "July", "August", "September", "October", "November", "December"],
            "years": "Years",
            "year": "Year",
            "month": "Month",
            "week": "Week",
            "day": "Day",
            "today": "Today",
            "noEvent": "No Event",
            "allDay": "All day",
            "deleteEvent": "Delete",
            "createEvent": "Create an event",
            "dateFormat": "DDDD d mmmm yyyy"
          }
        p.
          Regarding the #[span.code dateFormat] translation, this is the format of the full
          date you can see in a single day view title.#[br]
          #[span.code DDDD] stands for the full-letter day of week, #[span.code mmmm] stands for
          full-letter month, #[span.code d] stands for the date of the month (0-31),
          #[span.code yyyy] stands for full year, #[span.code {S}] stands for st/nd/rd/th and only in English.

      highlight-message(type="tips").
        Note that 2 media queries will shorten the days of the week to 3 letters then 1 letter when it does not fit.#[br]
        You can read more about it in the # Responsiveness &amp; Media Queries section in the #[a(href="#css-notes") CSS Notes].
    li
      code.mr-2 hideViewSelector
      span.code [Boolean], default: false
      p.
        When set to true, the top view selector will disappear.#[br]
        You can still navigate from a view to another by clicking a cell (narrower view) or
        the view title (broader view).
    li
      code.mr-2 hideTitleBar
      span.code [Boolean], default: false
      p.
        When set to true, the title bar with navigating arrows will disappear.#[br]
        You can still navigate from a view to another with the view selector and clicking
        a cell (narrower view).
    li
      code.mr-2 hideBody
      span.code [Boolean], default: false
      p.
        When set to true, the whole calendar body will disappear - cells and timeline.#[br]
        Also means that all the logic usually triggered from the calendar's body won't run at all.
    li
      code.mr-2 hideWeekends
      span.code [Boolean], default: false
      p.
        Hide the weekend and shows only Monday to Friday on month view and week view.#[br]
        The weekend are still visible in day view not to break the behavior of the arrows.#[br]
        Note that by hiding the arrows you won't be able to see a weekend day in day view if hideWeekends is true.
    li
      code.mr-2 disableViews
      span.code [Array], default: []
      p.
        Allows you to totally disable one or more of the available views.#[br]
        Accepted view names are 'years', 'year', 'month', 'week', 'day'.#[br]
        Note that the navigation between views via cells click or title click won't
        break and will only navigate to views you have allowed.
    li
      code.mr-2 defaultView
      span.code [String], default: 'week'
      p.
        Allows you to set a default view, for the first time you load the calendar.#[br]
        Accepts one of 'years', 'year', 'month', 'week', 'day'.
    li
      code.mr-2 todayButton
      span.code [Boolean], default: false
      p Adds a Today button in the title bar to quickly go to Today's date.#[br]
    li
      code.mr-2 selectedDate
      span.code [String, Date], default: ''
      p.
        Accepts a formatted string or plain JS Date object.#[br]
        Set a selected date, for the first time you load the calendar.#[br]
        This day will be highlighted and the first view will naturally show this date.#[br]
        E.g. setting a date in year 2000 with a defaultView of week, will show you that week of year 2000.#[br]#[br]
        Updating the #[span.code selectedDate] programmatically after the first calendar load,
        will update the view if needed to show this date.#[br]Refer to the #[a(href="#ex--sync-two-calendars") Sync two vue-cal instances] example.
      highlight-message(type="warning").
        A correct string date format is #[code {{ currentDateFormatted }}] or
        #[code="{{ currentDateFormatted.split(' ')[0] }}"] if you don't need the time.
        Only these formats will work in string. You can also provide a native Javascript Date object.
    li
      code.mr-2 minDate
      span.code [String, Date], default: ''
      p.
        Accepts a formatted string or plain JS Date object.#[br]
        Set a minimum date for the cells to be selectable.#[br]
        By default the cell will be grayed out when out of range but CSS classes let you customize this.
    li
      code.mr-2 maxDate
      span.code [String, Date], default: ''
      p.
        Accepts a formatted string or plain JS Date object.#[br]
        Set a maximum date for the cells to be selectable.#[br]
        By default the cell will be grayed out when out of range but CSS classes let you customize this.
    li
      code.mr-2 startWeekOnSunday
      span.code [Boolean], default: false
      p.
        By default weeks start on Monday but with this option you can start the week on Sunday.
    li
      code.mr-2 small
      span.code [Boolean], default: false
      p.
        When set to #[span.code true], the days of the week headings will be truncated to 3 letters.#[br]
        Does not apply to the title of the day view.#[br]
        2 media queries are truncating the days of the week bellow 450px,
        read on in the #[a(href="#css-notes") CSS Notes].
    li
      code.mr-2 xsmall
      span.code [Boolean], default: false
      p.
        When set to true, the days of the week headings will be truncated to 1 letter.#[br]
        Does not apply to the title of the day view.#[br]
        In Addition, the whole calendar gets applied a smaller font size of 0.9em,
        and the current view title is also reduced.#[br]
        2 media queries are truncating the days of the week bellow 450px,
        read on in the #[a(href="#css-notes") CSS Notes].
    li
      code.mr-2 transitions
      span.code [Boolean], default: true
      p Enable / disable the CSS transitions between all the views and view states.
    li
      code.mr-2 clickToNavigate
      span.code [Boolean], default: false
      p.
        When set to true a single click (or tap for touch devices) will take you to a narrower view if available.#[br]
        You can always go back to a broader view by clicking the view title or selecting another view from the view selector if enabled.#[br]
        The navigation to narrower view can be disabled by setting both #[span.code clickToNavigate] and #[span.code dblClickToNavigate] to false.
    li
      code.mr-2 dblClickToNavigate
      span.code [Boolean], default: true
      p.
        When set to true a double click (or double tap for touch devices) will take you to a narrower view if available.#[br]
        You can always go back to a broader view by clicking the view title or selecting another view from the view selector if enabled.#[br]
        The navigation to narrower view can be disabled by setting both #[span.code clickToNavigate] and #[span.code dblClickToNavigate] to false.
    li
      code.mr-2 time
      span.code [Boolean], default: true
      p.
        Whether you want to display the timeline and handle events with time or only date.#[br]
        Note that time is made of #[span.code hours:minutes] #[strong.ml-2 and no second].
    li
      code.mr-2 timeFrom
      span.code [Number], default: 0
      p.
        If #[span.code time] is enabled, set the start of the timeline in minutes.
        By default it starts at midnight.
    li
      code.mr-2 timeTo
      span.code [Number], default: 24 * 60
      p.
        If #[span.code time] is enabled, set the end of the timeline in minutes.
        By default it ends at 23.59.
    li
      code.mr-2 timeStep
      span.code [Number], default: 30
      p.
        If #[span.code time] is enabled, set the time increment in minutes.
    li
      code.mr-2 timeCellHeight
      span.code [Number], default: 40
      p.
        If #[span.code time] is enabled, set the time cell height in pixels.#[br]
        this is very important as it is used to calculate the events position in the day.
    li
      code.mr-2 twelveHour
      span.code [Boolean], default: false
      p.
        If #[span.code time] is enabled, the default time format is 24hour.#[br]
        With #[span.code twelveHour] set to true (use #[span.code twelve-hour] in template),
        the time format will show 12 hours suffixed with am/pm.
    li
      code.mr-2 timeFormat
      span.code [String], default: ''
      p.mb-2.
        When defined, overrides the default time format in time cells and events.#[br]
        Formatted time can contain any character but the following characters will be replaced:
      ul.ml-3
        li #[strong.code H]: Hours no leading zero, 24-hour format
        li #[strong.code HH]: Hours with leading zero, 24-hour format
        li #[strong.code h]: Hours no leading zero, 12-hour format
        li #[strong.code hh]: Hours with leading zero, 12-hour format
        li #[strong.code m]: Minutes no leading zero
        li #[strong.code mm]: Minutes with leading zero
        li #[strong.code {am}]: am or pm
        li.
          The characters #[strong.code {], #[strong.code }] are removed and used only to
          separate characters with no space.#[br]
          E.g. #[span.code "h:mm{am}"].
    li
      code.mr-2 minCellWidth
      span.code [Number], default: 0
      p.
        In the current version, this is for day splits only.#[br]
        When a number is set, in pixels, the calendar body will have a horizontal
        scrollbar if the cells don't fit naturally in the calendar container.
    li
      code.mr-2 splitDays
      span.code [Array], default: []
      p.
        Split each day into multiple vertical splits.#[br]
        Accepts an array of split objects with attributes.#[br]
        Each split object can have these attributes: #[span.code { class: 'string', label: 'string' }]
    li
      code.mr-2 editableEvents
      span.code [Boolean], default: false
      p
        | When #[span.code editableEvents] set to true, allows:
        ul
          li Dragging events (this feature is coming soon)
          li Resizing events by dragging the handle showing at the bottom of each event if #[span.code time] is set to true,
          li Deleting events by click and hold an event
          li Editing events title
    li
      code.mr-2 noEventOverlaps
      span.code [Boolean], default: false
      p.
        When #[span.code noEventOverlaps] is set to true, all the overlapping events will not
        overlap but instead split the cell width in 2 or 3.
    li
      code.mr-2 eventsOnMonthView
      span.code [Boolean, String], default: false
      p.
        When set to true, the events will also be displayed on month view
        (including events from visible out of scope days).#[br]
        When set to the string '#[span.code short]', only the event's title will be displayed.
    li
      code.mr-2 eventsCountOnYearView
      span.code [Boolean], default: false
      p.
        When set to true, the events count will also be displayed on #[span.code years]
        &amp; #[span.code year] views.
    li
      code.mr-2 showAllDayEvents
      span.code [Boolean, String], default: false
      ul
        li.mb-2.
          When the #[span.code showAllDayEvents] is set to #[span.code true] the events with an
          #[span.code allDay] attribute set to #[span.code true] will be displayed in a fixed top
          bar on the #[span.code week] &amp; #[span.code day] views.#[br]
          The all day events bar will only show up if the options #[span.code showAllDayEvents] &amp;
          #[span.code time] are set to #[span.code true].#[br]
          #[span.code time] is important since without time information every event is an all-day
          event there is no point in separating them then.
        li.mb-2.
          When #[span.code showAllDayEvents] is set to #[span.code false], all the all day events
          (#[span.code allDay] attribute set to #[span.code true]), will show up as a normal
          background event.
        li.mb-2.
          On month view, switching #[span.code showAllDayEvents] on and off will not have any impact
          since both should display the all day events.
        li.mb-2.
          #[span.code showAllDayEvents] accepts a #[span.code Boolean] or the string
          #[span.code 'short'], to display only the event title.
    li
      code.mr-2 onEventClick
      span.code [Function], default: null
      p.
        A callback function to execute when an event is clicked.#[br]
        this function receives 2 parameters: #[span.code event], the clicked calendar event,
        and #[span.code e], the associated JavaScript DOM event.
    li
      code.mr-2 onEventDblclick
      span.code [Function], default: null
      p.
        A callback function to execute when an event is double clicked.#[br]
        this function receives 2 parameters: #[span.code event], the double clicked calendar event,
        and #[span.code e], the associated JavaScript DOM event.
    li
      code.mr-2 onEventCreate
      span.code [Function], default: null
      p.
        A callback function to execute when an event is created.#[br]
        this function receives 2 parameters: #[span.code event], the created event,
        and #[span.code deleteEvent], a function to delete the created event.
    li
      code.mr-2 events
      span.code [Array], default: []
      p.
        Allows you to place events in the calendar.#[br]
        Accepts an array of event objects.#[br]
        This is what an event object must look like:
      p
        sshpre.mt-2(language="js").
          {
            start: '2018-11-19 12:00', // Required.
            end: '2018-11-19 14:00', // Required.
            title: 'String', // Optional.
            content: 'String', // Optional.
            class: 'String', // Optional.
            background: [Boolean] // Optional. (Event type not CSS property)
            split: [Number] // Optional.
            allDay: [Boolean] // Optional.
          }
        ul
          li If no #[span.code title] is provided, no title will be displayed.
          li.
            #[span.code content] accepts free HTML, for instance:
            '&lt;i class="v-icon material-icons"&gt;local_hospital&lt;/i&gt;'.#[br]
            If no #[span.code content] is provided, no content will be displayed.
          li.
            You may need an event CSS #[span.code class] to handle different event types
            for instance. With different classes you can apply different styles to the events.#[br]
            E.g. backgrounds, images, borders, etc.
          li.
            The #[span.code background] attribute sets an event as a background event,
            which allows overlapping and disable the ability to drag &amp; resize.
          li.
            When using #[span.code splitDays], the #[span.code split] attribute accepts a number,
            starting from 1, corresponding to the split you want the event to appear in.
          li.
            When the #[span.code showAllDayEvents] and #[span.code time] options are set to true,
            all the events with an attribute #[span.code allDay] set to true will show up in a
            fixed bar (week &amp; day views).

      highlight-message(type="warning")
        ul
          li
            strong The events are internally identified by the key #[span.code `_eid`]. This is a reserved keyword.
          li.mt-2
            | Correct date formats are #[code {{ currentDateFormatted }}] or
            | #[code="{{ currentDateFormatted.split(' ')[0] }}"] if you don't want any time in the whole calendar.
            | Only these formats will work.#[br]
            strong You can't mix events with time and events without, and you can only remove time if the time option is set to false.

  h2.headline.mt-5.pt-5
    a(href="#css-notes") CSS Notes
    a#css-notes(name="css-notes")
  p You can easily change the calendar design with CSS.

  h3.mt-5 # Color &amp; rounded Themes
  p.
    Currently 2 color themes (green &amp; blue) are available, in addition to the standard grey theme.#[br]
    You can apply a green or blue theme by using the CSS class #[span.code vuecal--green-theme] or  #[span.code vuecal--blue-theme].
  p.
    If you want another color theme, you can define your own easily.#[br]
    This is what a standard color theme looks like.
    You can copy and change any color to quickly get a nice render.#[br]
    If that is still not doing what you want you can change even more in your own CSS.

  sshpre(language="css" label="CSS").
    /* Green-theme. */
    .vuecal__menu, .vuecal__cell-events-count {background-color: #42b983;}
    .vuecal__menu li {border-bottom-color: #fff;color: #fff;}
    .vuecal__menu li.active {background-color: rgba(255, 255, 255, 0.15);}
    .vuecal__title-bar {background-color: #e4f5ef;}
    .vuecal__cell.today, .vuecal__cell.current {background-color: rgba(240, 240, 255, 0.4);}
    .vuecal:not(.vuecal--day-view) .vuecal__cell.selected {background-color: rgba(235, 255, 245, 0.4);}
    .vuecal__cell.selected:before {border-color: rgba(66, 185, 131, 0.5);}

  p
    strong Rounded Theme#[br]
    | You can use the rounded cells theme like in the Example #[a(href="#ex--calendar-themes") Calendar themes - Rounded cells],
    | by applying the CSS class #[span.code vuecal--rounded-theme] to the Vue Cal wrapper.

  h3.mt-5 # Responsiveness &amp; Media Queries
  p.
    This calendar is fully responsive.#[br]
    To help you in making the calendar always look perfect,
    2 media queries (to keep it simple) are in place for small screens.#[br]
    The media queries operate downward from 550px &amp; 450px, to truncate the text
    of the days of the week from full day name to 3 letters and to 1 letter according to the available space.#[br]#[br]

    If this is not enough for your particular use, you can add your own in your CSS.#[br]
    Additionally, you can use the options #[span.code small] &amp; #[span.code xsmall]
    to truncate week days at any size.

  h3.mt-5 # Disabled Text Selection
  p.
    By default the selection is disabled in the whole calendar except in the events.
    you can override this by CSS.

  h2.headline.mt-5.pt-5.mb-2
    a(href="#release-notes") Release Notes
    a#release-notes(name="release-notes")

<<<<<<< HEAD
  div #[strong Version 2.0.0]
    highlight-message(type="success")
      ul
        li New scoped slots syntax, requires Vue@2.6.0+
        li Added ability to resize horizontally
        li Added function to get minutes at cursor
        li
          | Internal events structure has changed:
          ul
            li.
              Externalize all locales from main library#[br]
              Now, only the locale you need will be loaded on demand (as a separate request).#[br]
              This will ensure Vue Cal keeps its file size as light as possible.
            li Refactored multiple day events &amp; save segments inside events
            li Refactored event object save segments inside events
            li.
              #[span.code startDate]/#[span.code endDate] are now Date Objects.#[br]
              If you want formatted strings, use #[span.code start]/#[span.code end] instead
            li.
              #[span.code startTime] &amp; #[span.code endTime] are removed as redundant,
              use #[span.code start]/#[span.code end] or #[span.code startDate]/#[span.code endDate] instead
        li Add a javascript Date object in events
        li Allow javascript Date object in event dates definition
        li Add a resizing class on events being resized
        li Add deletable, resizable attributes on events to override global
        li Cancel event deletion with escape key
        li Focus a multiple day event highlights all the segments
        li Calculate event segments within current view only
        li Improve rendering performances on event resizing
        li Improve resizing events logic
        li Week view date range takes #[span.code hideWeekends] in consideration
        li.
          Renamed the option #[span.code 12-hour] (invalid HTML attribute) to
          #[span.code twelve-hour] and the corresponding css class to
          #[span.code .vuecal--twelve-hour].
        li Fix bug: allow date selection before Epoch time!
        li.
          On month view, out of scope events returned by emitted events don't include
          events that are already in the events array of the current month.
          (may happen with multiple-day events)
      //- TODO:
        add accessibility
        do all the @todo
        use view events as much as possible instead of mutableEvents
        cleanup mutableEvents
        at any time return view events not mutable events to user
        add recurring events
        do an example with event creation on simple click
        check resizing multiple day events starting before 1999-11-01
        multiple day events ending at 24:00 don't show resizer 23:59 ok
        while resizing multiple days, prevent endTime < startTime
=======
  div #[strong Version 1.60.0] Add Danish language
>>>>>>> 02d7a911
  div #[strong Version 1.59.0] Add Czech language
        option for sticky split labels
        document about overriding global deletable, resizable
  div #[strong Version 1.58.0] Add Ukrainian language
  div #[strong Version 1.57.0] Add an option to display a Today button
    highlight-message(type="success").
      The CSS class of the title bar has changed from #[span.code .vuecal__title] to #[span.code .vuecal__title-bar].#[br]
      The class #[span.code .vuecal__title] is now only wrapping the title, inside the #[span.code .vuecal__title-bar].#[br]
    highlight-message(type="tips").
      If you have a custom theme, you will need to update it as per the theme example in the #[a(href="#css-notes") CSS Notes].
  div #[strong Version 1.56.0] Allow #[span.code minCellWidth] independently of #[span.code splitDays]
  div #[strong Version 1.55.0] Set view and cells end dates to 23:59:59
    highlight-message(type="success")
      ul
        li This update ensures the coverage of the full range of days when fetching your events from an AJAX call.
        li.
          The #[span.code day-click] &amp; #[span.code day-focus] emitted events are renamed to
          #[span.code cell-click] &amp; #[span.code cell-focus] as they are also triggered on
          #[span.code years] &amp; #[span.code year] views.
        li Adaptive width on events-count (for count numbers on more than 1 digit)
        li On month view, removed redundant css classes from events (classes related to event overlaps)
  div #[strong Version 1.54.0] Add min &amp; max dates for cell selection
    highlight-message(type="success")
      ul
        li.
          The CSS class #[span.code .splitted] (appearing on the #[span.code .vuecal__cell] element
          when the cell is split) is renamed to #[span.code .vuecal__cell--has-splits].
        li.
          The #[span.code selectedDate] option, like min &amp; max dates, now also accept a
          plain JS Date Object.
  div #[strong Version 1.53.0] Add click/dblclick ability on weekdays headings on week view
  div #[strong Version 1.52.0] Separate #[span.code outOfScopeEvents] &amp; #[span.code events] in month view
    highlight-message(type="success").
      In month view only, the emitted events #[span.code ready] &amp; #[span.code view-change]
      now return an object containing a new #[span.code outOfScopeEvents] array separated from the events array
  div #[strong Version 1.51.0] Add Bosnian &amp; Serbian languages
  div #[strong Version 1.50.0] Create a new event on cell click &amp; hold
  div #[strong Version 1.49.0] Add Hebrew language
  div #[strong Version 1.48.0] Add Bulgarian language
  div #[strong Version 1.47.0] Add events count on #[span.code years] &amp; #[span.code year] views
    highlight-message(type="success").
      As it can now be used on #[span.code years] &amp; #[span.code year] views, the former
      #[span.code events-count-month-view] slot is now renamed to #[span.code events-count].
  div #[strong Version 1.46.0] Allow cell customization
    highlight-message(type="success").
      For consistency, the slots #[span.code arrowPrev] &amp; #[span.code arrowNext]
      are now renamed to #[span.code arrow-prev] &amp; #[span.code arrow-next].

  div #[strong Version 1.45.0] Add #[span.code cell-click] emitted event
  div #[strong Version 1.44.0] Add Slovenian &amp; Hungarian languages
  div #[strong Version 1.43.0] Add Catalan language
  div #[strong Version 1.42.0] Add Norwegian language
  div #[strong Version 1.41.0] Add Romanian language
  div #[strong Version 1.39.0] Add Vietnamese language
  div #[strong Version 1.38.0] #[span.code showAllDayEvents] now also accepts string 'short'
  div #[strong Version 1.37.0] Add text 'All day' in all i18n files
  div #[strong Version 1.36.0] Add out of scope events in month view
    highlight-message(type="success").
      On a month view, the events from the out of scope days
      (cells before and after the current month) are now also be displayed when using
      the #[span.code eventsOnMonthView] option, and returned in the array of events in
      the #[span.code ready] &amp; #[span.code view-change] emited events.
  div #[strong Version 1.35.0] Allow displaying all-day events in fixed top bar
  div #[strong Version 1.34.0] Allow starting week on Sunday
  div
    | #[strong Version 1.33.0] Minor internal structure improvements
    highlight-message(type="success").
      In order to make the internal structure less verbose, the #[span.code events-count] slot
      use has been simplified.#[br]
      Refer to the #[a(href="#ex--events-indicators") Month view with events indicators] example.
      A few default CSS rules have also been updated.#[br]
  div
    | #[strong Version 1.32.0] Allow Syncing 2 vue-cal instances
    highlight-message(type="success").
      The #[span.code selected-date] option now also accepts a native Javascript Date object.#[br]
      Refer to the #[span.code selectedDate] option in the #[a(href="#api") API] section.
  div #[strong Version 1.31.0] Add CSS transitions option
  div #[strong Version 1.30.0] Allow custom event rendering
  div #[strong Version 1.29.0] Accept a callback function on event click / dblclick
  div #[strong Version 1.28.0] Add Polish language
  div
    | #[strong Version 1.27.0] Allow overriding 'No event' text
    highlight-message(type="success").
      The #[span.code events-on-month-view] option now also accepts the string '#[span.code short]'.#[br]
      Refer to the #[a(href="#ex--events-on-month-view") Display events on month view] example.
  div #[strong Version 1.26.0] Emitted events #[span.code ready] &amp; #[span.code view-change] return events
  div #[strong Version 1.25.0] Support multiple day events
  div
    | #[strong Version 1.24.0] Allow hiding the calendar body
    highlight-message(type="success").
      Week days headings now have a today CSS class when equals to today's date.
  div #[strong Version 1.22.0] Add Slovak language
  div #[strong Version 1.21.0] Add Georgian language
  div #[strong Version 1.20.0] Allow displaying events on month view
  div #[strong Version 1.19.0] Emit events on mouse-enter &amp; mouse-leave an event
  div #[strong Version 1.18.0] Allow overriding indicators in month view
  div #[strong Version 1.17.0] Allow overriding time cells &amp; title
  div #[strong Version 1.16.0] Highlight Today's current time
  div #[strong Version 1.15.0] Add German language
  div
    | #[strong Version 1.14.0] Add custom time format &amp; emit event on #[span.code cell-focus]
    highlight-message(type="success")
      ul
        li The emitted #[span.code view-change] event now returns an object with a view name and startDate.
        li The emitted events-related events now also return native JS Date objects.
        li Refer to the #[a(href="#ex--emitted-events") emitted events example].
  div #[strong Version 1.13.0] Add Swedish language
  div #[strong Version 1.12.0] Add Croatian language
  div
    | #[strong Version 1.11.0] Add events indicators in month view
    highlight-message(type="tips").
      If you have created a custom theme, you will need to update it adding the new indicator
      #[span.code .vuecal__cell-events-count], as per the theme example in the #[a(href="#css-notes") CSS Notes].
    highlight-message(type="success").
      The default #[span.code time-step] option value is now 60 minutes (previously 30).
  div #[strong Version 1.10.0] Allow no event overlaps
  div #[strong Version 1.9.0] Add Dutch language
  div #[strong Version 1.8.0] Display up to 3 simultaneous events &amp; redraw overlaps on event resize &amp; delete
  div #[strong Version 1.7.0] Vue Cal emits events
  div #[strong Version 1.6.0] Allow event deletion on touch devices
  div #[strong Version 1.5.0] Add Russian language
  div
    | #[strong Version 1.4.0] Allow editing events title
    highlight-message(type="success")
      ul
        li The delete button now appears on click and hold.
        li All the events are now read-only by default you can add the option #[span.code editableEvents] to allow edition.
        li.
          The #[span.code editableEvents] option triggers all the editing features on and off.#[br]
          Refer to the #[span.code editableEvents] option in the #[a(href="#api") API] section.
  div #[strong Version 1.3.0] Add Simplified Chinese language &amp; bug fixes
  div
    | #[strong Version 1.2.0] Allow event deletion
    highlight-message(type="success").
      You now have the ability to select an event independently of a cell.#[br]
      On event focus the event z-index is increased and a delete button appears to delete the event.#[br]
      Hovering an event also increases its z-index so you can see the event more easily in case of overlaps.
  div.mt-3 #[strong Version 1.1.0] Allow event resizing + Spanish &amp; Portuguese-Brasil languages.
  div.mt-3 #[strong Version 1.0.0] First public release

  v-dialog(v-model="showDialog" max-width="600")
    v-card
      v-card-title.primary.white--text
        v-icon.mr-3(color="white") {{ selectedEvent.icon }}
        span.headline.text-uppercase {{ selectedEvent.title }}
        v-spacer
        strong {{ (selectedEvent.start || '').substr(0, 10) }}
      v-card-text
        p(v-html="selectedEvent.contentFull")
        strong Event details:
        ul
          li Event starts at: -{{ (selectedEvent.start || '').substr(11) }}
          li Event ends at: -{{ (selectedEvent.end || '').substr(11) }}

  v-dialog(v-model="showEventCreationDialog" :persistent="true" max-width="420")
    v-card
      v-card-title.pa-2.primary.white--text
        v-text-field.ma-0.pa-0(v-model="selectedEvent.title" placeholder="Event Title" hide-details color="white")
      v-card-text
        v-textarea.ma-0.pa-0(v-model="selectedEvent.content" placeholder="Event Content" hide-details)
        v-layout.justify-space-between
          v-select.flex.shrink(
            :items="eventsCssClasses"
            placeholder="Event CSS Class"
            @change="selectedEvent.classes = [$event]"
            hide-details
            style="max-width: 170px")
          v-switch.flex.shrink(v-model="selectedEvent.background" label="background Event" color="primary")
        v-layout
          v-spacer
          v-btn(small @click="cancelEventCreation()") Cancel
          v-btn(small color="primary" @click="closeCreationDialog()") Save
</template>

<script>
import VueCal from '@/components/vue-cal'
import Sshpre from 'simple-syntax-highlighter'
import 'simple-syntax-highlighter/dist/sshpre.css'
import highlightMessage from '@/components/highlight-message'

const events = [
  {
    start: '2018-10-30 10:30',
    end: '2018-10-30 11:30',
    title: 'Doctor appointment',
    content: '<i class="v-icon material-icons">local_hospital</i>',
    class: 'health',
    split: 1
  },
  {
    start: '2018-11-16 10:30',
    end: '2018-11-16 11:30',
    title: 'Doctor appointment',
    content: '<i class="v-icon material-icons">local_hospital</i>',
    class: 'health',
    split: 1
  },
  {
    start: '2018-11-19 10:35',
    end: '2018-11-19 11:30',
    title: 'Doctor appointment',
    content: '<i class="v-icon material-icons">local_hospital</i>',
    class: 'health',
    split: 1
  },
  {
    start: '2018-11-19 18:30',
    end: '2018-11-19 19:15',
    title: 'Dentist appointment',
    content: '<i class="v-icon material-icons">local_hospital</i>',
    class: 'health',
    split: 2
  },
  {
    start: '2018-11-20 18:30',
    end: '2018-11-20 20:30',
    title: 'Crossfit',
    content: '<i class="v-icon material-icons">fitness_center</i>',
    class: 'sport',
    split: 1
  },
  {
    start: '2018-11-21 11:00',
    end: '2018-11-21 13:00',
    title: 'Brunch with Jane',
    content: '<i class="v-icon material-icons">local_cafe</i>',
    class: 'leisure',
    split: 1
  },
  {
    start: '2018-11-21 19:30',
    end: '2018-11-21 23:00',
    title: 'Swimming lesson',
    content: '<i class="v-icon material-icons">pool</i>',
    class: 'sport',
    split: 1
  },
  {
    start: '2018-11-23 12:30',
    end: '2018-11-23 13:00',
    title: 'Macca\'s with Mark',
    content: '<i class="v-icon material-icons">fastfood</i>',
    class: 'leisure',
    split: 2
  },
  {
    start: '2018-11-23 21:00',
    end: '2018-11-23 23:30',
    title: 'Movie time',
    content: '<i class="v-icon material-icons">local_play</i>',
    class: 'leisure',
    split: 1
  },
  {
    start: '2018-11-30 21:00',
    end: '2018-11-30 23:30',
    title: 'Another movie tonight',
    content: '<i class="v-icon material-icons">local_play</i>',
    class: 'leisure',
    split: 1
  }
]

export default {
  components: { VueCal, Sshpre, highlightMessage },
  data: () => ({
    localesList: [
      { code: 'bs', label: 'Bosnian' },
      { code: 'bg', label: 'Bulgarian' },
      { code: 'ca', label: 'Catalan' },
      { code: 'zh-cn', label: 'Chinese (Simplified)' },
      { code: 'hr', label: 'Croatian' },
      { code: 'da', label: 'Danish' },
      { code: 'nl', label: 'Dutch' },
      { code: 'en', label: 'English' },
      { code: 'fr', label: 'French' },
      { code: 'ka', label: 'Georgian' },
      { code: 'de', label: 'German' },
      { code: 'he', label: 'Hebrew' },
      { code: 'hu', label: 'Hungarian' },
      { code: 'it', label: 'Italian' },
      { code: 'no', label: 'Norwegian' },
      { code: 'pl', label: 'Polish' },
      { code: 'pt-br', label: 'Portuguese Brasilian' },
      { code: 'ro', label: 'Romanian' },
      { code: 'ru', label: 'Russian' },
      { code: 'sr', label: 'Serbian' },
      { code: 'sk', label: 'Slovak' },
      { code: 'sl', label: 'Slovenian' },
      { code: 'es', label: 'Spanish' },
      { code: 'sv', label: 'Swedish' },
      { code: 'uk', label: 'Ukrainian' },
      { code: 'vi', label: 'Vietnamese' }
    ],
    locale: 'zh-cn',
    splitsExampleMinCellWidth: 400,
    example1theme: 'green',
    overlapEvents: true,
    indicatorStyle: 'count',
    now: new Date(),
    logs: [],
    showDialog: false,
    showEventCreationDialog: false,
    showAllDayEvents: 0,
    shortEventsOnMonthView: false,
    events,
    selectedEvent: {},
    eventsCssClasses: ['leisure', 'sport', 'health'],
    selectedDate: null,
    logMouseEvents: false,
    overlappingEvents: [
      ...events,
      {
        start: '2018-11-21 14:00',
        end: '2018-11-21 22:00',
        title: 'A big thing',
        content: '<i class="v-icon material-icons">sentiment_satisfied_alt</i>',
        class: 'health'
      },
      {
        start: '2018-11-21 16:00',
        end: '2018-11-21 19:00',
        title: 'Another thing',
        content: '<i class="v-icon material-icons">thumb_up</i>',
        class: 'blue-event'
      },
      {
        start: '2018-11-23 21:00',
        end: '2018-11-23 23:30',
        title: 'Eat pop corns',
        content: '<i class="v-icon material-icons">local_play</i>',
        class: 'leisure'
      },
      {
        start: '2018-11-23 21:00',
        end: '2018-11-23 23:30',
        title: 'Enjoy the movie',
        content: '<i class="v-icon material-icons">local_play</i>',
        class: 'leisure'
      }
    ],
    eventsCopy: [
      ...events,
      {
        start: '2018-11-21 12:00',
        end: '2018-11-21 12:30',
        title: 'Call mum',
        content: '<i class="v-icon material-icons">local_cafe</i>',
        class: 'leisure'
      },
      {
        start: '2018-11-23 21:00',
        end: '2018-11-23 23:30',
        title: 'Eat pop corns',
        content: '<i class="v-icon material-icons">local_play</i>',
        class: 'leisure'
      },
      {
        start: '2018-11-23 21:00',
        end: '2018-11-23 23:30',
        title: 'Enjoy the movie',
        content: '<i class="v-icon material-icons">local_play</i>',
        class: 'leisure'
      }
    ],
    eventsCopy2: [
      ...events
    ],
    multipleDayEvents: [
      {
        start: '1999-10-31 22:00',
        end: '2018-11-20 23:59',
        title: 'Running Marathon',
        content: '<i class="v-icon material-icons">directions_run</i>',
        class: 'sport'
      },
      {
        start: '2018-11-20 00:00',
        end: '2018-11-21 23:59',
        title: 'Drink water!',
        content: '<i class="v-icon material-icons">local_drink</i>',
        class: 'health'
      },
      {
        start: '2018-11-21 19:00',
        end: '2018-11-23 11:30',
        title: 'Trip to India',
        content: '<i class="v-icon material-icons">flight</i>',
        class: 'leisure'
      }
    ],
    allDayEvents: [
      {
        start: '2019-02-12',
        end: '2019-02-12',
        title: 'Day off!',
        content: '<i class="v-icon material-icons">beach_access</i>',
        class: 'beach',
        allDay: true
      },
      {
        start: '2019-02-14',
        end: '2019-02-14',
        title: 'Valentine\'s day',
        content: '<i class="v-icon material-icons">favorite_outline</i>',
        class: 'love',
        allDay: true
      },
      {
        start: '2019-02-14',
        end: '2019-02-14',
        title: 'Need to go shopping',
        content: '<i class="v-icon material-icons">shopping_cart</i>',
        class: 'leisure',
        allDay: true
      },
      {
        start: '2019-02-11 10:35',
        end: '2019-02-11 11:30',
        title: 'Doctor appointment',
        content: '<i class="v-icon material-icons">local_hospital</i>',
        class: 'health',
        split: 1
      },
      {
        start: '2019-02-11 18:30',
        end: '2019-02-11 19:15',
        title: 'Dentist appointment',
        content: '<i class="v-icon material-icons">local_hospital</i>',
        class: 'health',
        split: 2
      },
      {
        start: '2019-02-12 18:30',
        end: '2019-02-12 20:30',
        title: 'Crossfit',
        content: '<i class="v-icon material-icons">fitness_center</i>',
        class: 'sport',
        split: 1
      },
      {
        start: '2019-02-13 11:00',
        end: '2019-02-13 13:00',
        title: 'Brunch with Jane',
        content: '<i class="v-icon material-icons">local_cafe</i>',
        class: 'leisure',
        split: 1
      },
      {
        start: '2019-02-13 19:30',
        end: '2019-02-13 23:00',
        title: 'Swimming lesson',
        content: '<i class="v-icon material-icons">pool</i>',
        class: 'sport',
        split: 1
      },
      {
        start: '2019-02-15 12:30',
        end: '2019-02-15 13:00',
        title: 'Macca\'s with Mark',
        content: '<i class="v-icon material-icons">fastfood</i>',
        class: 'leisure',
        split: 2
      },
      {
        start: '2019-02-15 21:00',
        end: '2019-02-15 23:30',
        title: 'Movie time',
        content: '<i class="v-icon material-icons">local_play</i>',
        class: 'leisure',
        split: 1
      }
    ],
    splitEvents: [
      ...events,
      {
        start: '2018-11-21 12:00',
        end: '2018-11-21 12:30',
        title: 'Call mum',
        content: '<i class="v-icon material-icons">local_cafe</i>',
        class: 'leisure',
        split: 1
      },
      {
        start: '2018-11-21 20:00',
        end: '2018-11-21 22:00',
        title: 'Salsa',
        content: '<i class="v-icon material-icons">directions_walk</i>',
        class: 'sport',
        split: 2
      },
      {
        start: '2018-11-23 21:00',
        end: '2018-11-23 23:30',
        title: 'Movie time',
        content: '<i class="v-icon material-icons">local_play</i>',
        class: 'leisure',
        split: 2
      }
    ],
    backgroundEvents: [
      ...events,
      {
        start: '2018-11-19 12:00',
        end: '2018-11-19 14:00',
        title: 'LUNCH',
        class: 'lunch',
        background: true
      },
      {
        start: '2018-11-20 12:00',
        end: '2018-11-20 14:00',
        title: 'LUNCH',
        class: 'lunch',
        background: true
      },
      {
        start: '2018-11-21 12:00',
        end: '2018-11-21 14:00',
        title: 'LUNCH',
        class: 'lunch',
        background: true
      },
      {
        start: '2018-11-22 12:00',
        end: '2018-11-22 14:00',
        title: 'LUNCH',
        class: 'lunch',
        background: true
      },
      {
        start: '2018-11-23 12:00',
        end: '2018-11-23 14:00',
        title: 'LUNCH',
        class: 'lunch',
        background: true
      }
    ],
    timelessEvents: [
      {
        start: '2018-11-21',
        end: '2018-11-21',
        title: 'Need to go shopping',
        content: '<i class="v-icon material-icons">shopping_cart</i>',
        class: 'leisure'
      },
      {
        start: '2018-11-21',
        end: '2018-11-21',
        title: 'Golf with John',
        content: '<i class="v-icon material-icons">golf_course</i>',
        class: 'sport'
      },
      {
        start: '2018-11-22',
        end: '2018-11-22',
        title: 'Dad\'s birthday!',
        content: '<i class="v-icon material-icons">cake</i>',
        class: 'sport'
      },
      {
        start: '2018-11-23',
        end: '2018-11-23',
        title: 'Black Friday',
        content: '<i class="v-icon material-icons">shopping_cart</i>',
        class: 'leisure'
      }
    ],
    eventsToPop: [
      {
        start: '2018-11-20 14:00',
        end: '2018-11-20 18:00',
        title: 'Need to go shopping',
        icon: 'shopping_cart',
        content: 'Click to see my shopping list',
        contentFull: 'My shopping list is rather long:<br><ul><li>Avocadoes</li><li>Tomatoes</li><li>Potatoes</li><li>Mangoes</li></ul>',
        class: 'leisure'
      },
      {
        start: '2018-11-22 10:00',
        end: '2018-11-22 15:00',
        title: 'Golf with John',
        icon: 'golf_course',
        content: 'Do I need to tell how many holes?',
        contentFull: 'Okay.<br>It will be a 18 hole golf course.',
        class: 'sport'
      }
    ],
    deleteEventFunction: null
  }),
  methods: {
    logEvents (emittedEventName, params) {
      if (!this.logMouseEvents && ['event-mouse-enter', 'event-mouse-leave'].indexOf(emittedEventName) !== -1) {
        return
      }
      this.logs.unshift({ name: emittedEventName, args: JSON.stringify(params) })
    },
    clearEventsLog () {
      this.logs = []
    },
    customEventsCount: events => events ? events.filter(e => e.class === 'leisure').length : 0,
    onEventClick (event, e) {
      this.selectedEvent = event
      this.showDialog = true
      e.stopPropagation()
    },
    cancelEventCreation () {
      this.closeCreationDialog()
      this.deleteEventFunction()
    },
    closeCreationDialog () {
      this.showEventCreationDialog = false
      this.selectedEvent = {}
    },
    onEventCreate (event, deleteEventFunction) {
      this.selectedEvent = event
      this.showEventCreationDialog = true
      this.deleteEventFunction = deleteEventFunction

      return event
    },
    customEventCreation (event) {
      const date = prompt('Create event on (YYYY-mm-dd)', '2018-11-20')
      if (/^\d{4}-\d{2}-\d{2}$/.test(date)) {
        this.$refs.vuecal.createEvent(date, 12 * 60, { title: 'New Event', content: 'yay! 🎉', classes: ['leisure'] })
      }
      else if (date) alert('Wrong date format.')
    }
  },
  computed: {
    currentDateFormatted () {
      const y = this.now.getFullYear()
      const m = this.now.getMonth()
      const d = this.now.getDate()
      const h = this.now.getHours()
      const min = this.now.getMinutes()
      return `${y}-${(m < 10 ? '0' : '') + m}-${(d < 10 ? '0' : '') + d} ${(h < 10 ? '0' : '') + h}:${(min < 10 ? '0' : '') + min}`
    },
    minDate () {
      let now = new Date()
      let date = new Date(now)
      date.setDate(now.getDate() - 15)
      return date
    },
    maxDate () {
      let now = new Date()
      let date = new Date(now)
      date.setDate(now.getDate() + 15)
      return date
    }
  }
}
</script>

<style lang="scss">
$primary: #42b983;

.scrollable {
  height: 250px;
  overflow-y: scroll;
  padding-right: 1.8em;
}

.main-content {
  max-width: 800px;
  height: 650px;
}

.documentation {
  h2:not(.todo) {
    font-size: 27px !important;
    border-bottom: 1px solid #eee;
    margin-bottom: 30px;
    padding-bottom: 8px;
  }

  h3 {
    margin-top: 80px;
    padding: 10px 0 0;
  }

  h3 a {
    font-size: 26px;
    font-weight: normal;
    color: #888 !important;

    .v-icon {vertical-align: bottom;}
  }

  h4 {margin: 70px 0 8px;}
  h3 + h4 {margin-top: 20px;}

  h4 a {color: inherit !important;}

  .todo .v-chip__content {
    padding: 0 3px;
  }

  .flame {
    max-width: 90px;
    opacity: 0.6;
    color: rgb(254, 247, 176);
    text-shadow: 1px 0 0 #fd0, -1px 0 0 #fd0, 0 1px 0 #fd0, 0 -1px 0 #fd0;
  }

  .api-options {list-style-type: none;}
  .api-options > li {margin-top: 2em;}
  .api-options p {margin-left: 1.5em;margin-top: 0.5em;}
}

// Yellow theme.
.vuecal--yellow-theme {
  .vuecal__menu, .vuecal__cell-events-count {background-color: rgba(255, 179, 0, 0.8);color: #fff;}
  .vuecal__menu li.active {background-color: rgba(255, 255, 255, 0.15);}
  .vuecal__title-bar {background-color: rgba(255, 236, 202, 0.5);}
  .vuecal__cell.today, .vuecal__cell.current {background-color: rgba(240, 240, 255, 0.4);}
  &:not(.vuecal--day-view) .vuecal__cell.selected {background-color: rgba(255, 236, 202, 0.4);}
  .vuecal__cell.selected:before {border-color: rgba(235, 216, 182, 0.5);}
}

// Examples.
// =====================================================
.ex--min-max-dates {
  .disabled {text-decoration: line-through;}
  .before-min {color: #b6d6c7;}
  .after-max {color: #008b8b;}
}
// Custom vue-cal title & "no event" text example.
.ex--custom-title-and-cells {
  .vuecal__cell-events-count {margin-top: -2px;}

  .vuecal__cell .clickable {display: block;}

  .vuecal__cell .clickable.month {
    position: absolute;
    top: 0;
    right: 0;
    color: $primary;
    font-size: 1.2em;
    padding: 0 4px;
    text-decoration: underline;
    display: inline-block;
  }

  .vuecal__cell .vuecal__cell-content {height: 100%;}

  .vuecal__no-event {padding-top: 3em;}
}

// Today-current-time example.
.ex--today-current-time-and-disabled-views {
  .vuecal__now-line {color: #06c;}
}

// Events on month view example.
.event-indicator--dash .vuecal__cell-events-count {
  width: 18px;
  height: 2px;
  color: transparent;
}

.event-indicator--dot .vuecal__cell-events-count {
  width: 4px;
  min-width: 0;
  height: 4px;
  padding: 0;
  color: transparent;
}

.ex--events-indicators {
  .vuecal__cell-events-count span {
    background: $primary;
    height: 100%;
    border-radius: 12px;
    display: block;
  }
}

.ex--custom-events-count {
  .vuecal__cell-events-count span {
    background: $primary;
    height: 100%;
    min-width: 12px;
    padding: 0 3px;
    border-radius: 12px;
    display: block;
  }
  .vuecal__cell-events-count {background: transparent;}
}

.ex--events-on-month-view.vuecal--month-view {
  .vuecal__cell {height: 80px;}

  .vuecal__cell-content {
    justify-content: flex-start;
    height: 100%;
    align-items: flex-end;
  }

  .vuecal__cell-date {padding: 3px 4px;}
}

.event-indicator--cell .vuecal__cell--has-events {background-color: #fffacd;}
.event-indicator--cell .vuecal__cell-events-count {display: none;}

.vuecal--month-view .vuecal__no-event {display: none;}

// Today button example.
.ex--adding-a-today-button {
  .today-button {
    // font-size: 0.7em;
    min-width: 0;
    height: auto;
    padding: 1px 8px;
  }
  .v-btn--floating.v-btn--small {width: 26px;height: 26px;background-color: transparent !important;}
}

// Split days example.
.vuecal__cell-split.him {background-color: rgba(221, 238, 255, 0.5);}
.vuecal__cell-split.him .split-label {color: rgba(0, 84, 194, 0.1);font-size: 30px;font-weight: 500;}
.vuecal__cell-split.her {background-color: rgba(255, 232, 251, 0.5);}
.vuecal__cell-split.her .split-label {color: rgba(255, 0, 106, 0.1);font-size: 30px;font-weight: 500;}

.vuecal__event.leisure {background-color: rgba(253, 156, 66, 0.85);border: 1px solid rgb(233, 136, 46);color: #fff;}
.vuecal__event.health {background-color: rgba(164, 230, 210, 0.9);border: 1px solid rgb(144, 210, 190);}
.vuecal__event.sport {background-color: rgba(255, 102, 102, 0.85);border: 1px solid rgb(235, 82, 82);color: #fff;}
.vuecal__event.love {background-color: rgba(255, 58, 143, 0.7);border: 1px solid rgb(235, 38, 123);color: #fff;}
.vuecal__event.blue-event {background-color: rgba(100, 200, 255, 0.8);border: 1px solid rgb(80, 180, 235);color: #fff;}
.vuecal__event.beach {background-color: rgba(255, 200, 90, 0.75);border: 1px solid #ffc356;}

.vuecal__event.lunch {
  background: repeating-linear-gradient(45deg, transparent, transparent 10px, #f2f2f2 10px, #f2f2f2 20px);
  color: #999;
  display: flex;
  justify-content: center;
  align-items: center;
}
.vuecal__event.lunch .vuecal__event-time {display: none;align-items: center;}

.vuecal__time-cell .hours.line:before {border-color: $primary;}

.ex--multiple-day-events .vuecal__event {
  border-radius: 5px;

  &.sport {
    background-color: rgba(255, 185, 185, 0.8);
    border: none;
    border-left: 3px solid rgba(230, 55, 55, 0.3);
    color: #c55656;
  }
  &.leisure {
    background-color: rgba(255, 202, 154, 0.8);
    border: none;
    border-left: 3px solid rgba(250, 118, 36, 0.3);
    color: #b57335;
  }
  &.health {
    background-color: rgba(200, 248, 233, 0.8);
    border: none;
    border-left: 3px solid rgba(99, 186, 139, 0.4);
    color: #219671;
  }

  &.event-start {border-radius: 5px 5px 0 0;}
  &.event-middle {border-radius: 0;}
  &.event-end {border-radius: 0 0 5px 5px;}
}

.ex--open-dialog-on-event-click {
  .vuecal__event {cursor: pointer;}

  .vuecal__event-title {
    font-size: 1.2em;
    font-weight: bold;
    margin: 4px 0 8px;
  }

  .vuecal__event-time {
    display: inline-block;
    margin-bottom: 12px;
    padding-bottom: 12px;
    border-bottom: 1px solid rgba(0, 0, 0, 0.2);
  }

  .vuecal__event-content {
    font-style: italic;
  }
}

.ex--all-day-events {
  .vuecal__cell-content {
    align-self: flex-start;
  }

  .vuecal__cell-date {
    text-align: right;
    padding: 4px;
  }

  &.vuecal--week-view .vuecal__bg .vuecal__event--all-day.love,
  &.vuecal--day-view .vuecal__bg .vuecal__event--all-day.love {right: 50%;}
  &.vuecal--week-view .vuecal__bg .vuecal__event--all-day.leisure,
  &.vuecal--day-view .vuecal__bg .vuecal__event--all-day.leisure {left: 50%;}
}
</style><|MERGE_RESOLUTION|>--- conflicted
+++ resolved
@@ -2420,7 +2420,6 @@
     a(href="#release-notes") Release Notes
     a#release-notes(name="release-notes")
 
-<<<<<<< HEAD
   div #[strong Version 2.0.0]
     highlight-message(type="success")
       ul
@@ -2472,9 +2471,7 @@
         check resizing multiple day events starting before 1999-11-01
         multiple day events ending at 24:00 don't show resizer 23:59 ok
         while resizing multiple days, prevent endTime < startTime
-=======
   div #[strong Version 1.60.0] Add Danish language
->>>>>>> 02d7a911
   div #[strong Version 1.59.0] Add Czech language
         option for sticky split labels
         document about overriding global deletable, resizable
