<template lang="pug">
.documentation
  .text-xs-center.todo(style="margin: 7em auto;max-width: 800px")
    h2.title.mt-5 To do...
    p.mb-2 Here is my ongoing to do list.
    div(style="transform: scale(0.8);opacity: 0.7;")
      v-chip.pr-1(color="green" outline small disabled)
        v-icon.mr-1 check
        | default active view
      v-chip.pr-1(color="green" outline small disabled)
        v-icon.mr-1 check
        | Enable / disable views
      v-chip.pr-1(color="green" outline small disabled)
        v-icon.mr-1 check
        | Hide / show weekends
      v-chip.pr-1(color="green" outline small disabled)
        v-icon.mr-1 check
        | Add timeline w/ timerange &amp; increment
      v-chip.pr-1(color="green" outline small disabled)
        v-icon.mr-1 check
        | Add timeline
      v-chip.pr-1(color="green" outline small disabled)
        v-icon.mr-1 check
        | time format 12/24 h
      v-chip.pr-1(color="green" outline small disabled)
        v-icon.mr-1 check
        | Support for i18n
      v-chip.pr-1(color="green" outline small disabled)
        v-icon.mr-1 check
        | Split days
      v-chip.pr-1(color="green" outline small disabled)
        v-icon.mr-1 check
        | Support events
      v-chip.pr-1(color="green" outline small disabled)
        v-icon.mr-1 check
        | Background events
      v-chip.pr-1(color="green" outline small disabled)
        v-icon.mr-1 check
        | Overlap events
      v-chip.pr-1(color="green" outline small disabled)
        v-icon.mr-1 check
        | Keep only default style in CSS
      v-chip.pr-1(color="green" outline small disabled)
        v-icon.mr-1 check
        | Allow custom arrows
      v-chip.pr-1(color="green" outline small disabled)
        v-icon.mr-1 check
        | Default active date
      v-chip.pr-1(color="green" outline small disabled)
        v-icon.mr-1 check
        | Double tap on touch devices
      v-chip.pr-1(color="green" outline small disabled)
        v-icon.mr-1 check
        strong First NPM Release!
    .mb-2 Then
    v-chip.pr-1(color="green" outline small disabled)
      v-icon.mr-1 check
      | Built-in themes
    v-chip.pr-1(color="green" outline small disabled)
      v-icon.mr-1 check
      | Resize events
    v-chip.pr-1(color="green" outline small disabled)
      v-icon.mr-1 check
      | Delete events
    v-chip.pr-1(color="green" outline small disabled)
      v-icon.mr-1 check
      | Emit DOM events
    v-chip.pr-1(color="green" outline small disabled)
      v-icon.mr-1 check
      | Event indicator on month view
    v-chip.pr-1(color="green" outline small disabled)
      v-icon.mr-1 check
      | Custom time format
    v-chip.pr-1(color="green" outline small disabled)
      v-icon.mr-1 check
      | Highlight current time
    v-chip.pr-1(color="amber darken-1" outline small disabled)
      v-icon.mr-1 timer
      | Create an event
    v-chip.pr-1(color="amber darken-1" outline small disabled)
      v-icon.mr-1 timer
      | Drag events
    v-chip.pr-1(color="deep-orange" outline small disabled)
      v-icon.mr-1 access_time
      | Multiple-days events
    v-chip.pr-1(color="deep-orange" outline small disabled)
      v-icon.mr-1 access_time
      | Resize events snap to time
    v-chip.pr-1(color="deep-orange" outline small disabled)
      v-icon.mr-1 access_time
      | Drag events snap to time
    v-chip.pr-1(color="deep-orange" outline small disabled)
      v-icon.mr-1 access_time
      | Optional tooltip on events
    v-chip.pr-1(color="deep-orange" outline small disabled)
      v-icon.mr-1 access_time
      | Recurring events
    v-chip.pr-1(color="deep-orange" outline small disabled)
      v-icon.mr-1 access_time
      | More control on all date formats

  h2.headline.mt-5.mb-3.title Github project
  v-layout.mb-5(align-center shrink)
    v-icon.pr-4.lightgrey--text(x-large) fab fa-github
    a(href="https://github.com/antoniandre/vue-cal" target="_blank") //github.com/antoniandre/vue-cal #[v-icon(small color="primary") open_in_new]

  highlight-message(type="info")
    strong Important Notes#[br]
    | Options &amp; CSS classes may change a bit with new version release.
    | Keep checking the #[a(href="#release-notes") Release Notes]!#[br]#[br]
    strong Philosophy:&nbsp;
    | Vue Cal tries to separate logic &amp; styles.#[br]
    | For performance, simplified logic, readability, structure &amp; maintenance of your own code,
    | what can be done via CSS should be done via CSS. CSS classes will help you style your events, cells, splits, etc.

  h2.headline.mt-5
    a(href="#installation") Installation
    a(name="installation")
  p You have 2 options: #[em NPM] #[strong.mx-2 or] #[span.code &lt;script&gt;] tag.
  h3 Via NPM
  sshpre(language="shell" label="Shell") npm install vue-cal --save-dev
  p Then import the component and use it:
  sshpre(language="js" label="Javascript").
    // In your VueJS component.
    import Vuecal from 'vue-cal'
    import 'vue-cal/dist/vuecal.css'
    ...

    export default {
      components: { Vuecal },
      data: () => ({
        ...
      }),
      ...
    }

  h3 Via #[span.code &lt;script&gt;] tag
  p Include the Vue Cal script in your document #[span.code &lt;head&gt;] as follows:
  sshpre(language="html" label="HTML").
    &lt;head&gt;
      ...
      &lt;script src="https://unpkg.com/vue"&gt;&lt;/script&gt;
      &lt;script src="https://unpkg.com/vue-cal"&gt;&lt;/script&gt;
      &lt;link href="https://unpkg.com/vue-cal/dist/vuecal.css" rel="stylesheet"&gt;
    &lt;/head&gt;

  h2.headline.mt-5.pt-5
    a(href="#how-to-use") How to use
    a(name="how-to-use")
  highlight-message(type="warning")
    p.
      Wait! Before you dive in, make sure you place Vue cal in a container that #[strong has a set height] (not auto or initial)!#[br]
      By default Vue Cal will take the full width &amp; height of its container if it has set a height.
    sshpre.mt-2(language="html-vue").
      &lt;!-- If the container has no height, set a height on vue-cal --&gt;
      &lt;vue-cal style="height: 250px"&gt;&lt;/vue-cal&gt;
    vue-cal(small :time="false" hide-view-selector style="height: 250px")

  h2.headline.mt-5.pt-5
    a(href="#examples") Examples
    a(name="examples")

  //- Example.
  h3.title.mt-3.mb-2 # Basic with no timeline &amp; hidden weekends
  p
    | Double click cell to go narrower view.#[br]
    | By default the calendar theme is grey to match with most of web pages.#[br]
    | You can easily change the color theme (#[a(href="#css-notes") learn how]): try this
    v-btn(dark small :color="example1theme === 'green' ? 'rgba(66, 163, 185, 0.8)' : 'primary'" @click="example1theme = example1theme === 'green' ? 'blue' : 'green'") {{ example1theme === "green" ? 'blue theme' : 'green theme' }}
  v-card.my-2.ma-auto.main-content(style="height: 450px;")
    vue-cal(:class="`vuecal--${example1theme}-theme`" :time="false" hide-weekends)
  sshpre(language="html-vue" label="Vue Template").
    &lt;vue-cal :time="false" hide-weekends&gt;&lt;/vue-cal&gt;
  highlight-message For all the options details, refer to the #[a(href="#api") API] section.

  //- Example.
  h3.title.mt-5.mb-2.pt-4 # Small calendar, no time, hidden view selector &amp; custom arrows
  p.
    Extra-small, no timeline, hidden view selector &amp; custom arrows (using the reserved slots #[span.code arrowPrev] &amp; #[span.code arrowNext]).#[br]
    With a hidden view selector, you can still navigate between the different views: double click cell to go to a narrower view, click title to go to a broader view.
  v-card.my-2.ma-auto.main-content(style="width: 250px;height: 260px;")
    vue-cal.vuecal--green-theme(hide-view-selector :time="false" default-view="month" xsmall)
      v-icon(slot="arrowPrev") arrow_back
      v-icon(slot="arrowNext") arrow_forward
  sshpre(language="html-vue" label="Vue Template").
    &lt;vue-cal hide-view-selector :time="false" default-view="month" xsmall&gt;
      &lt;i slot="arrowPrev" aria-hidden="true" class="v-icon material-icons"&gt;arrow_back&lt;/i&gt;
      &lt;i slot="arrowNext" aria-hidden="true" class="v-icon material-icons"&gt;arrow_forward&lt;/i&gt;
    &lt;/vue-cal&gt;

  highlight-message For all the options details, refer to the #[a(href="#api") API] section.

  //- Example.
  h3.title.mt-5.mb-2.pt-4 # Calendar themes - Rounded cells
  p.
    You can easily change the calendar color theme or use the rounded-cells theme
    by applying the corresponding CSS class on the #[span.code &lt;vuecal&gt;] tag.#[br]
    E.g. #[span.code vuecal--rounded-theme], #[span.code vuecal--green-theme], #[span.code vuecal--blue-theme].
    Read more about calendar themes in the
    #[a(href="#css-notes") CSS Notes] section.

  v-layout.ma-auto(row justify-center wrap)
    v-card.ma-2.main-content(style="width: 280px;height: 300px")
      vue-cal.vuecal--rounded-theme.vuecal--blue-theme(xsmall hide-view-selector 12-hour :time="false" default-view="month" :disable-views="['week']")
    v-card.ma-2.main-content(style="width: 280px;height: 300px")
      vue-cal.vuecal--rounded-theme.vuecal--green-theme(xsmall hide-view-selector 12-hour :time="false" default-view="month" :disable-views="['week']")
  sshpre(language="html-vue" label="Vue Template").
    &lt;vue-cal class="vuecal--rounded-theme vuecal--green-theme"
              xsmall
              hide-view-selector
              :time="false"
              default-view="month"
              :disable-views="['week']"&gt;
    &lt;/vue-cal&gt;
  highlight-message Refer to the #[span.code disableViews] option in the #[a(href="#api") API] section.

  //- Example.
  h3.title.mt-5.mb-2.pt-4 # Internationalization (i18n)
  p.
    Let you translate the calendar texts into your own language (#[span.code locale]).#[br]
    Refer to the #[span.code locale] option in the #[a(href="#api") API] section.
  v-card.my-2.ma-auto.main-content(style="width: 500px;height: 340px;max-width: 100%")
    vue-cal.vuecal--green-theme(:time="false" small default-view="year" locale="zh-cn")
  sshpre(language="html-vue" label="Vue Template").
    &lt;vue-cal hide-view-selector :time="false" small default-view="year" locale="zh-cn"&gt;&lt;/vue-cal&gt;

  //- Example.
  h3.title.mt-3.mb-2 # Timeline
  p.
    Timelines are visible on week view and day view.#[br]
    This examples has a set time range from 08:00 to 22:00, time step of 30 minutes (1 hour by default), 24-hour format, and hidden weekends.
  v-card.my-2.ma-auto.main-content(style="height: 450px")
    vue-cal.vuecal--green-theme(:time-from="8 * 60" :time-to="22 * 60" :time-step="30" hide-weekends)
  sshpre(language="html-vue" label="Vue Template").
    &lt;!-- Time-start time-end &amp; time-step are expected in minutes. --&gt;
    &lt;vue-cal :time-from="8 * 60" :time-to="22 * 60" :time-step="30" hide-weekends&gt;&lt;/vue-cal&gt;
  highlight-message For all the options details, refer to the #[a(href="#api") API] section.

  //- Example.
  h3.title.mt-5.mb-2.pt-4 # Timeline tweaking
  p.mb-0.
    If you want to have more fancy time cells, you can override them with the
    #[span.code time-cell-height] option (in pixels) and scoped slots.#[br]
    For even more flexibility, the horizontal lines are painted when you set the CSS class #[span.code line] on the tag you choose.
    So if you don't set this class you are free to paint the lines yourself or not.
  v-card.my-2.ma-auto.main-content(style="width: 360px;height: 360px")
    vue-cal.vuecal--green-theme(xsmall :time-from="5 * 60" :time-step="15" :time-cell-height="18" default-view="day" :disable-views="['years', 'year', 'month']")
      div.line(:class="{ hours: !minutes }" slot="time-cell" slot-scope="{ hours, minutes }")
        strong.primary--text(v-if="!minutes" style="font-size: 15px;line-height: 18px") {{hours}}
        span(v-else style="font-size: 11px;line-height: 18px") {{ minutes }}
  highlight-message(type="tips").
    if you are not familiar with scoped slots and destructuring slot-scope, first read about it on
    #[a(href="https://vuejs.org/v2/guide/components-slots.html#Scoped-Slots" target="_blank") vuejs.org/v2/guide/components-slots.html #[v-icon(small color="primary") open_in_new]]
  sshpre(language="html-vue" label="Vue Template" v-pre).
    &lt;vue-cal xsmall
              :time-from="5 * 60"
              :time-step="15"
              :time-cell-height="18"
              default-view="day"
              :disable-views="['years', 'year', 'month']"&gt;
      &lt;div class="{ line: true, hours: !minutes }"
            slot="time-cell"
            slot-scope="{ hours, minutes }"&gt;
        &lt;strong v-if="!minutes" style="font-size: 15px"&gt;{{ hours }}&lt;/strong&gt;
        &lt;span v-else style="font-size: 11px"&gt;{{ minutes }}&lt;/span&gt;
      &lt;/div&gt;
    &lt;/vue-cal&gt;
  sshpre.mt-4(language="css" label="CSS").
    .vuecal__time-cell .hours.line:before {border-color: #42b983;}

  //- Example.
  h3.title.mt-5.mb-2.pt-4 # Today's current time
  p.mb-0.
    When you choose to show the time in vue-cal, the current time of today's date will
    be marked with a line (scroll to the current time to see it).#[br]
    The line position will be updated every time the calendar current view is re-rendered (by interacting).#[br]
    You can easily customize the now-line as you wish via CSS.
    Changing the line and arrow color is as easy as:#[br]
  sshpre.mt-4(language="css" label="CSS").
    .vuecal__now-line {color: #f00;}
  p.
    If you don't want this feature you can simply hide it: #[span.code .vuecal__now-line {display: none;}].#[br]
    This feature has no impact on performance.
  v-card.my-2.ma-auto.main-content(style="width: 360px;height: 360px")
    vue-cal.vuecal--green-theme(xsmall :time-cell-height="26" default-view="day" :disable-views="['years', 'year', 'month']")
  sshpre(language="html-vue" label="Vue Template").
    &lt;vue-cal xsmall
              default-view="day"
              :disable-views="['years', 'year', 'month']"&gt;
    &lt;/vue-cal&gt;

  //- Example.
  h3.title.mt-5.mb-2.pt-4 # Disabled views, calendar events
  p.
    Read-only events (by default events are uneditable) with custom HTML content and css class (for event types).#[br]
    Note that the events are always selectable (drop shadow and higher z-index), even when uneditable.#[br]
    Disabled views: years, year, month.
  v-card.my-2.ma-auto.main-content
    vue-cal.vuecal--green-theme(selected-date="2018-11-19" :time-from="7 * 60" :time-to="23 * 60" :disable-views="['years', 'year', 'month']" hide-weekends :events="events")
  sshpre(language="html-vue" label="Vue Template").
    &lt;vue-cal selected-date="2018-11-19"
              :time-from="7 * 60"
              :time-to="23 * 60"
              :disable-views="['years', 'year', 'month']"
              hide-weekends
              :events="events"&gt;
    &lt;/vue-cal&gt;

  sshpre(language="js" label="Javascript").
    data: () => ({
      events: [
        {
          start: '2018-11-19 10:35',
          end: '2018-11-19 11:30',
          title: 'Doctor appointment',
          content: '&lt;i class="v-icon material-icons"&gt;local_hospital&lt;/i&gt;',
          class: 'health'
        },
        {
          start: '2018-11-19 18:30',
          end: '2018-11-19 19:15',
          title: 'Dentist appointment',
          content: '&lt;i class="v-icon material-icons"&gt;local_hospital&lt;/i&gt;',
          class: 'health'
        },
        {
          start: '2018-11-20 18:30',
          end: '2018-11-20 20:30',
          title: 'Crossfit',
          content: '&lt;i class="v-icon material-icons"&gt;fitness_center&lt;/i&gt;',
          class: 'sport'
        },
        ...
      ]
    })
  highlight-message Refer to the #[span.code events] option in the #[a(href="#api") API] section.

  sshpre(language="css" label="CSS").
    /* Different color for different event types. */
    .vuecal__event.leisure {background-color: rgba(253, 156, 66, 0.9);border: 1px solid rgb(233, 136, 46);color: #fff;}
    .vuecal__event.health {background-color: rgba(164, 230, 210, 0.9);border: 1px solid rgb(144, 210, 190);}
    .vuecal__event.sport {background-color: rgba(255, 102, 102, 0.9);border: 1px solid rgb(235, 82, 82);color: #fff;}

  //- Example.
  h3.title.mt-5.mb-2.pt-4 # Month view with events indicators
  p.mb-0.
    When you define events the month view will display an events count per day.#[br]
    You can customize this as you wish via CSS.
  p.layout.align-center
    span.mr-2 Choose an indicator style:
    v-radio-group.ma-0.pt-0.d-inline-block(v-model="indicatorStyle" hide-details row)
      v-radio(label="count (default)" value="count" color="primary")
      v-radio(label="dash" value="dash" color="primary")
      v-radio(label="dot" value="dot" color="primary")
      v-radio(label="cell background" value="cell" color="primary")
  v-layout.ma-auto(row justify-center wrap)
    v-card.ma-2.my-2.ma-auto.main-content(style="width: 300px;height: 380px")
      vue-cal.vuecal--green-theme(:class="'event-indicator--' + indicatorStyle" selected-date="2018-11-19" xsmall :time-from="10 * 60" default-view="month" :disable-views="['years', 'year', 'day']" :events="events")
    v-card.ma-2.my-2.ma-auto.main-content(style="width: 300px;height: 380px")
      vue-cal.vuecal--yellow-theme(:class="'event-indicator--' + indicatorStyle" selected-date="2018-11-19" xsmall :time-from="10 * 60" default-view="month" :disable-views="['years', 'year', 'day']" :events="events")
  sshpre(language="html-vue" label="Vue Template").
    &lt;vue-cal selected-date="2018-11-19"
              xsmall
              :time-from="10 * 60"
              :disable-views="['years', 'year', 'day']"
              default-view="month"
              :events="events"&gt;
    &lt;/vue-cal&gt;

  sshpre(language="css" label="CSS").
    /* Default indicator is count, but you can override it with one of the following rules. */

    /* Dash indicator */
    .vuecal__cell-events-count {
      width: 18px;
      height: 2px;
      color: transparent;
    }

    /* Dot indicator */
    .vuecal__cell-events-count {
      width: 4px;
      height: 4px;
      color: transparent;
    }

    /* Cell background indicator */
    .vuecal__cell--has-events {background-color: #fffacd;}
    .vuecal__cell-events-count {display: none;}

  p.mt-5.title Custom events count on Month view.
  highlight-message(type="tips").
    Using Vue.js scoped slots, you can also override the counting events method if you need.#[br]
    if you are not familiar with scoped slots and destructuring slot-scope, first read about it on
    #[a(href="https://vuejs.org/v2/guide/components-slots.html#Scoped-Slots" target="_blank") vuejs.org/v2/guide/components-slots.html #[v-icon(small color="primary") open_in_new]]
  p.
    In the following example, we only count the events which have the custom
    #[span.code leisure] CSS class.
  v-card.my-2.ma-auto.main-content(style="width: 300px;height: 380px")
    vue-cal.vuecal--green-theme(:class="`event-indicator--${indicatorStyle}`" ref="myVueCal" selected-date="2018-11-19" xsmall :time-from="10 * 60" default-view="month" :disable-views="['years', 'year', 'day']" :events="events")
      div(slot-scope="{ events }" slot="events-count-month-view")
        span.vuecal__cell-events-count(v-if="countEventsMonthView(events)") {{ countEventsMonthView(events) }}
  sshpre(language="html-vue" label="Vue Template" v-pre).
    &lt;vue-cal selected-date="2018-11-19"
              xsmall
              :time-from="10 * 60"
              :disable-views="['years', 'year', 'day']"
              default-view="month"
              :events="events"&gt;
        &lt;div slot-scope="{ events }" slot="events-count-month-view"&gt;
          &lt;span class="vuecal__cell-events-count" v-if="countEventsMonthView(events)"&gt;
            {{ countEventsMonthView(events) }}
          &lt;/span&gt;
        &lt;/div&gt;
    &lt;/vue-cal&gt;

  sshpre(language="js" label="Javascript").
    // In your Vue component.
    methods: {
      countEventsMonthView: events => {
        return events ? events.filter(e => e.class === 'leisure').length : 0
      }
    }

  //- Example.
  h3.title.mt-5.mb-2.pt-4 # Custom vue-cal title
  highlight-message(type="tips").
    Using Vue.js scoped slots, you can override the main date title.#[br]
    if you are not familiar with scoped slots and destructuring slot-scope, first read about it on
    #[a(href="https://vuejs.org/v2/guide/components-slots.html#Scoped-Slots" target="_blank") vuejs.org/v2/guide/components-slots.html #[v-icon(small color="primary") open_in_new]]
  p.mb-2.
    In the following example, we set a custom title with Emoji.#[br]
    2 arguments are available from the scope:
  ul
    li
      | #[span.code title], the formatted title. E.g.
      em.ml-2 "Week 2 (January 2019)"
    li
      | #[span.code view], an object containing the active view info. E.g.
      sshpre(language="js").mt-3.
        {
          id: "week",
          startDate: "2019-01-07T10:38:21.721Z", // Javscript Date object.
          selectedDate: "2019-01-10T10:38:21.721Z" // Javscript Date object.
        }
  p.
    You can use one or the other to format the title as you wish.
    As #[span.code title] is already formatted it is not as flexible as manipulating
    the #[span.code view.startDate] yourself.#[br]
    The down side if you use the #[span.code view] object is that you have to handle
    all the calendar views date cases yourself (years, year, month, week, day have different titles).

  v-card.my-2.ma-auto.main-content(style="height: 350px;")
    vue-cal.vuecal--green-theme(:time="false" :disable-views="['years', 'year', 'month', 'day']")
      div(slot="title" slot-scope="{ title, view }")
        | 🎉 {{ view.startDate.getFullYear() }}-{{ view.startDate.getMonth() + 1 }} - week {{ view.startDate.getWeek() }} 🎉
  sshpre(language="html-vue" label="Vue Template" v-pre).
    &lt;vue-cal selected-date="2018-11-19"
              :time="false"
              :disable-views="['years', 'year', 'month', 'day']"
              hide-weekends
              :events="events"&gt;
      &lt;div slot="title" slot-scope="{ title, view }"&gt;
        🎉 {{ view.startDate.getFullYear() }}-{{ view.startDate.getMonth() + 1 }}
        - week {{ view.startDate.getWeek() }} 🎉
      &lt;/div&gt;
    &lt;/vue-cal&gt;

  //- Example.
  h3.title.mt-5.mb-2.pt-4 # Timeless Events
  p.
    The events have associated dates but no time information.#[br]
    Timeless events cannot be resized as they have no time or duration information.#[br]
    Refer to the #[span.code events] option in the #[a(href="#api") API] section.
  v-card.my-2.ma-auto.main-content(style="height: 350px;")
    vue-cal.vuecal--green-theme(selected-date="2018-11-19" :time="false" :disable-views="['years', 'year', 'month']" hide-weekends :events="timelessEvents")
  sshpre(language="html-vue" label="Vue Template").
    &lt;vue-cal selected-date="2018-11-19"
              :time="false"
              :disable-views="['years', 'year', 'month']"
              hide-weekends
              :events="events"&gt;
    &lt;/vue-cal&gt;

  sshpre(language="js" label="Javascript").
    data: () => ({
      events: [
        {
          start: '2018-11-21',
          end: '2018-11-23',
          title: 'Need to go shopping',
          content: '&lt;i class="v-icon material-icons"&gt;shopping_cart&lt;/i&gt;',
          class: 'leisure'
        },
        {
          start: '2018-11-21',
          end: '2018-11-23',
          title: 'Golf with John',
          content: '&lt;i class="v-icon material-icons"&gt;golf_course&lt;/i&gt;',
          class: 'sport'
        },
        {
          start: '2018-11-22',
          end: '2018-11-23',
          title: 'Dad\'s birthday!',
          content: '&lt;i class="v-icon material-icons"&gt;cake&lt;/i&gt;',
          class: 'sport'
        }
      ]

  //- Example.
  h3.title.mt-5.mb-2.pt-4 # Editable / deletable events
  p.
    Allow editing title, deleting (by clicking and holding an event), and resizing (by dragging handle).#[br]
    Only week view is enabled here.#[br]
    Vue Cal emits events on calendar event change, read more about it in the #[strong # Vue Cal emitted events] example.
  v-card.my-2.ma-auto.main-content
    vue-cal.vuecal--green-theme.vuecal--full-height-delete(selected-date="2018-11-19" :time-from="10 * 60" :time-to="23 * 60" :disable-views="['years', 'year', 'month', 'day']" hide-view-selector hide-weekends editable-events :events="events")
  sshpre(language="html-vue" label="Vue Template").
    &lt;vue-cal selected-date="2018-11-19"
              :time-from="10 * 60"
              :time-to="23 * 60"
              :disable-views="['years', 'year', 'month', 'day']"
              hide-view-selector
              hide-weekends
              editable-events
              :events="events"
              class="vuecal--full-height-delete"&gt;
    &lt;/vue-cal&gt;
  highlight-message(type="tips").
    By default the delete button only appears at the top of the event with a set height (1.4em).
    If you want a full-height delete button like in this example, you can apply the CSS class #[span.code .vuecal--full-height-delete] to your &lt;vue-cal&gt; tag.
  highlight-message Refer to the #[span.code editableEvents] option in the #[a(href="#api") API] section.

  //- Example.
  h3.title.mt-5.mb-2.pt-4 # Overlapping events
  p.
    Overlapping, editable  &amp; deletable events.#[br]
    #[strong Up to 3 overlapping events starting or running at the same time]. Try to resize &amp; delete events to see the overlapping redrawn.#[br]
    You can also use the option #[span.code no-event-overlaps] to show #[strong up to 3 events side by side] (splitting the cell width) instead of overlapping.
  v-btn.ma-0(color="primary" small @click="overlapEvents = !overlapEvents;$forceUpdate()") #[span.code :no-event-overlaps="{{ overlapEvents ? 'false' : 'true' }}"]

  v-card.my-2.ma-auto.main-content
    vue-cal.vuecal--green-theme.vuecal--full-height-delete(selected-date="2018-11-19" :time-from="10 * 60" :time-to="23 * 60" :disable-views="['years', 'year', 'month']" hide-weekends editable-events :events="overlappingEvents" :no-event-overlaps="!overlapEvents")
  sshpre(language="html-vue" label="Vue Template" v-pre).
    &lt;v-btn @click="overlapEvents = !overlapEvents;$forceUpdate()"&gt;:no-event-overlaps="{{ overlapEvents ? 'false' : 'true' }}"&lt;/v-btn&gt;

    &lt;vue-cal selected-date="2018-11-19"
              :time-from="10 * 60"
              :time-to="23 * 60"
              :disable-views="['years', 'year', 'month']"
              hide-weekends
              editable-events
              :no-event-overlaps="!overlapEvents"
              :events="events"&gt;
    &lt;/vue-cal&gt;

  sshpre(language="js" label="Javascript").
    data: () => ({
      overlapEvents: true,
      events: [
        {
          start: '2018-11-21 14:00',
          end: '2018-11-21 22:00',
          title: 'A big thing',
          content: '&lt;i class="v-icon material-icons"&gt;sentiment_satisfied_alt&lt;/i&gt;',
          class: 'health'
        },
        {
          start: '2018-11-21 16:00',
          end: '2018-11-21 19:00',
          title: 'Another thing',
          content: '&lt;i class="v-icon material-icons"&gt;thumb_up&lt;/i&gt;',
          class: 'blue-event'
        },
        {
          start: '2018-11-20 18:30',
          end: '2018-11-20 20:30',
          title: 'Crossfit',
          content: '&lt;i class="v-icon material-icons"&gt;fitness_center&lt;/i&gt;',
          class: 'sport'
        },
        ...
      ]
    })

  //- Example.
  h3.title.mt-5.mb-2.pt-4 # Background events
  p.
    Just add the property #[span.code background: true] to your events.#[br]
    The particularity of background events is that they can fully be overlapped but not overlapping.#[br]
    And they don't overlap like other events: when overlapping both events won't change width.#[br]
    Note that you can still select a background event to put it on top of others and see it.
    Refer to the #[span.code events] option in the #[a(href="#api") API] section.
  v-card.my-2.ma-auto.main-content
    vue-cal.vuecal--green-theme(selected-date="2018-11-19" :time-from="7 * 60" :time-to="23 * 60" :disable-views="['years', 'year', 'month']" hide-weekends :events="backgroundEvents")
  sshpre(language="html-vue" label="Vue Template").
    &lt;vue-cal selected-date="2018-11-19"
              :time-from="7 * 60"
              :time-to="23 * 60"
              :disable-views="['years', 'year', 'month']"
              hide-weekends
              :events="events"&gt;
    &lt;/vue-cal&gt;

  sshpre(language="js" label="Javascript").
    data: () => ({
      events: [
        {
          start: '2018-11-19 12:00',
          end: '2018-11-19 14:00',
          title: 'LUNCH',
          class: 'lunch',
          background: true
        },
        {
          start: '2018-11-20 12:00',
          end: '2018-11-20 14:00',
          title: 'LUNCH',
          class: 'lunch',
          background: true
        },
        ...
      ]
    })

  sshpre(language="css" label="CSS").
    .vuecal__event.lunch {
      background: repeating-linear-gradient(45deg, transparent, transparent 10px, #f2f2f2 10px, #f2f2f2 20px);/* IE 10+ */
      color: #999;
      display: flex;
      justify-content: center;
      align-items: center;
    }
    .vuecal__event.lunch .vuecal__event-time {display: none;align-items: center;}

  //- Example.
  h3.title.mt-5.mb-2.pt-4 # Splitting days &amp; split events
  p.mb-4
    | Split each day into multiple containers passing a CSS class &amp; a label per split, and allow split-specific events.#[br]
    | disabled views: years, year, month.#[br]
    | You can also overflow your content using a min-width on cells, like in this example, or fit to container#[br]
    | Refer to the #[span.code splitDays] option in the #[a(href="#api") API] section.
    v-btn(small color="primary" @click="splitsExampleMinCellWidth = splitsExampleMinCellWidth ? 0 : 400")
      v-icon.mr-2 {{ splitsExampleMinCellWidth ? 'remove' : 'add' }}
      | {{ splitsExampleMinCellWidth ? ' fit to container ' : 'min cell width 400px' }}
  v-card.my-2.ma-auto.main-content
    vue-cal.vuecal--green-theme(selected-date="2018-11-19" :time-from="8 * 60" :time-step="30" :disable-views="['years', 'year', 'month']" :split-days="[{ class: 'him', label: 'Him' }, { class: 'her', label: 'Her' }]" editable-events :events="splitEvents" :min-cell-width="splitsExampleMinCellWidth")
  sshpre(language="html-vue" label="Vue Template" v-pre).
    &lt;button @click="minCellWidth = minCellWidth ? 0 : 400"&gt;
      {{ minCellWidth ? ' fit to container ' : 'min cell width 400px' }}
    &lt;/button&gt;
    &lt;vue-cal selected-date="2018-11-19"
              :time-from="8 * 60"
              :time-step="30"
              :disable-views="['years', 'year', 'month']"
              :split-days="[{ class: 'him', label: 'Him' }, { class: 'her', label: 'Her' }]"
              editable-events
              :events="events"
              :min-cell-width="minCellWidth"&gt;
    &lt;/vue-cal&gt;

  sshpre(language="js" label="Javascript").
    data: () => ({
      minCellWidth: 400,
      events: [
        {
          start: '2018-11-19 10:35',
          end: '2018-11-19 11:30',
          title: 'Doctor appointment',
          content: '&lt;i class="v-icon material-icons"&gt;local_hospital&lt;/i&gt;',
          class: 'health',
          split: 1
        },
        {
          start: '2018-11-19 18:30',
          end: '2018-11-19 19:15',
          title: 'Dentist appointment',
          content: '&lt;i class="v-icon material-icons"&gt;local_hospital&lt;/i&gt;',
          class: 'health',
          split: 2
        },
        {
          start: '2018-11-20 18:30',
          end: '2018-11-20 20:30',
          title: 'Crossfit',
          content: '&lt;i class="v-icon material-icons"&gt;fitness_center&lt;/i&gt;',
          class: 'sport',
          split: 2
        },
        ...
      ]
    })

  sshpre(language="css" label="CSS").
    /* You can easily set a different style for each split of your days. */
    .vuecal__cell-split.him {background-color: rgba(221, 238, 255, 0.6);}
    .vuecal__cell-split.him .split-label {color: rgba(0, 84, 194, 0.1);font-size: 30px;}
    .vuecal__cell-split.her {background-color: rgba(255, 232, 251, 0.6);}
    .vuecal__cell-split.her .split-label {color: rgba(255, 0, 106, 0.1);font-size: 30px;}

    /* Different color for different event types. */
    .vuecal__event.leisure {background-color: rgba(253, 156, 66, 0.9);border: 1px solid rgb(233, 136, 46);color: #fff;}
    .vuecal__event.health {background-color: rgba(164, 230, 210, 0.9);border: 1px solid rgb(144, 210, 190);}
    .vuecal__event.sport {background-color: rgba(255, 102, 102, 0.9);border: 1px solid rgb(235, 82, 82);color: #fff;}

  //- Example.
  h3.title.mt-5.mb-2.pt-4 # Modifying the array of events outside of Vue Cal
  highlight-message(type="tips").
    It is possible to modify the array of events like adding or removing an event
    after the first load, but be aware that by doing so all the events in Vue Cal
    will be replaced by the new array of events. You may lose your changes if you
    modified events within Vue Cal.
  v-btn(color="primary" small @click="eventsCopy.push({ start: '2018-11-20 12:00', end: '2018-11-20 17:00', title: 'A new event', class: 'blue-event' })")
    v-icon.mr-2 add
    | Add an event
  v-btn(color="primary" small @click="eventsCopy.pop()")
    v-icon.mr-2 remove
    | Remove last event
  p.mb-0 Here is the live array of event titles:
  pre {{ eventsCopy.map(e => e.title) }}

  v-card.my-2.ma-auto.main-content
    vue-cal.vuecal--green-theme(selected-date="2018-11-19" :time-from="7 * 60" :time-to="23 * 60" :disable-views="['years', 'year', 'month']" hide-weekends :events="eventsCopy")
  sshpre(language="html-vue" label="Vue Template").
    &lt;v-btn @click="events.push({
      start: '2018-11-20 12:00',
      end: '2018-11-20 17:00',
      title: 'A new event',
      class: 'blue-event'
    })"&gt;Add an event&lt;/v-btn&gt;
    &lt;v-btn @click="events.pop()")&gt;Remove last event&lt;/v-btn&gt;

    &lt;vue-cal selected-date="2018-11-19"
              :time-from="7 * 60"
              :time-to="23 * 60"
              :disable-views="['years', 'year', 'month']"
              hide-weekends
              :events="events"&gt;
    &lt;/vue-cal&gt;

  sshpre(language="js" label="Javascript").
    data: () => ({
      events: [
        {
          start: '2018-11-19 10:35',
          end: '2018-11-19 11:30',
          title: 'Doctor appointment',
          content: '&lt;i class="v-icon material-icons"&gt;local_hospital&lt;/i&gt;',
          class: 'health'
        },
        ...
      ]
    })

  //- Example.
  h3.title.mt-5.mb-2.pt-4 # Vue Cal emitted events
  p.mb-0.
    Vue Cal emits events that you can listen to, to trigger an action outside of Vue Cal.#[br]
    If you are not familiar with Vue JS events, you should read about it here:
    #[a(href="https://vuejs.org/v2/guide/events.html" target="_blank") vuejs.org/v2/guide/events.html #[v-icon(small color="primary") open_in_new]]#[br]#[br]
    Here is the list of emitted events:
  h4.mt-2 View-related
  ul
    li #[span.code ready]
    li #[span.code view-change] - property #[span.code startDate] is a JS native #[span.code Date] object
    li #[span.code day-focus] - is a JS native #[span.code Date] object

  h4.mt-2 Events-related
  p.mb-0 In all events, properties #[span.code startDate] &amp; #[span.code endDate] are JS native #[span.code Date] objects:
  ul
    li #[span.code event-focus]
<<<<<<< HEAD
    li #[span.code event-create]
=======
    li #[span.code event-mouse-enter]
    li #[span.code event-mouse-leave]
>>>>>>> 0745301e
    li #[span.code event-delete]
    li #[span.code event-change]
    li #[span.code event-title-change]
    li #[span.code event-content-change]
    li #[span.code event-duration-change]
  highlight-message(type="tips")
    ul
      li.
        The #[span.code event-change] emitted event groups all the events triggered on a calendar event property change:
        #[span.code event-title-change], #[span.code event-content-change],
        #[span.code event-duration-change]. So you have the choice to listen to
        #[span.code event-change] to cover any calendar event change or listen to a specific action emitted event.
      li.mt-3.
        To help you manipulate an event's date, vue-cal returns native #[span.code Date]
        objects in the event properties #[span.code startDate] &amp; #[span.code endDate].#[br]
        So for instance, you can easily access the day of the week of an event with #[span.code event.startDate.getDay()].
  p.mb-0 Watch the list of emitted events (latest on top) as you play with Vue Cal:
  pre.mt-2.ssh-pre.mb-2
    v-layout(wrap)
      div.grey--text //&nbsp;
        strong event-name:&nbsp;
        span arguments-list
      v-spacer
      v-btn.ma-0(color="primary" outline small @click="clearEventsLog")
        v-icon(small).mr-1 clear
        | Clear log
      v-btn.my-0.mr-0.ml-2(color="primary" outline small @click="logMouseEvents = !logMouseEvents")
        v-icon(small).mr-1 {{ logMouseEvents ? 'remove' : 'add' }}
        | {{ logMouseEvents ? 'Hide' : 'Track' }} mouse hover events
    div.scrollable
      div.mt-2.pt-2(v-for="(l, i) in log" :key="i" :style="i && 'border-top: 1px solid #ddd'")
        strong.mr-1 {{ l.name }}:
        span {{ l.args }}
  v-card.mt-4.mb-2.ma-auto.main-content
    vue-cal.vuecal--green-theme(
      selected-date="2018-11-19"
      :time-from="7 * 60"
      :time-to="23 * 60"
      :disable-views="['years', 'year', 'month']"
      hide-weekends
      editable-events
      :events="eventsCopy2"
      @ready="logEvents('ready', $event)"
      @view-change="logEvents('view-change', $event)"
      @day-focus="logEvents('day-focus', $event)"
      @event-focus="logEvents('event-focus', $event)"
      @event-mouse-enter="logEvents('event-mouse-enter', $event)"
      @event-mouse-leave="logEvents('event-mouse-leave', $event)"
      @event-title-change="logEvents('event-title-change', $event)"
      @event-content-change="logEvents('event-content-change', $event)"
      @event-duration-change="logEvents('event-duration-change', $event)"
      @event-create="logEvents('event-create', $event)"
      @event-delete="logEvents('event-delete', $event)")

  sshpre(language="html-vue" label="Vue Template").
    &lt;vue-cal selected-date="2018-11-19"
              :time-from="7 * 60"
              :time-to="23 * 60"
              :disable-views="['years', 'year', 'month']"
              hide-weekends
              editable-events
              :events="events"
              @ready="logEvents('ready', $event)"
              @view-change="logEvents('view-change', $event)"
              @day-focus="logEvents('day-focus', $event)"
              @event-focus="logEvents('event-focus', $event)"
              @event-mouse-enter="logEvents('event-mouse-enter', $event)"
              @event-mouse-leave="logEvents('event-mouse-leave', $event)"
              @event-title-change="logEvents('event-title-change', $event)"
              @event-content-change="logEvents('event-content-change', $event)"
              @event-duration-change="logEvents('event-duration-change', $event)"
              @event-create="logEvents('event-create', $event)"
              @event-delete="logEvents('event-delete', $event)"&gt;
    &lt;/vue-cal&gt;

  h2.headline.mt-5.pt-5
    a(href="#api") API
    a(name="api")
  p Here is the list of all the available views.
  sshpre.mt-2(language="js").
    ['years', 'year', 'month', 'week', 'day']
  p Here is the list of all the parameters available.
  sshpre.mt-2(language="js").
    locale:             [String],  default: 'en'
    hideViewSelector:   [Boolean], default: false
    hideTitleBar:       [Boolean], default: false
    hideWeekends:       [Boolean], default: false
    disableViews:       [Array],   default: []
    defaultView:        [String],  default: 'week'
    selectedDate:       [String],  default: ''
    small:              [Boolean], default: false
    xsmall:             [Boolean], default: false
    clickToNavigate:    [Boolean], default: false
    dblClickToNavigate: [Boolean], default: true
    time:               [Boolean], default: true
    timeFrom:           [Number],  default: 0 // In minutes.
    timeTo:             [Number],  default: 24 * 60 // In minutes.
    timeStep:           [Number],  default: 30 // In minutes.
    timeCellHeight:     [Number],  default: 40 // In pixels.
    12Hour:             [Boolean], default: false
    timeFormat:         [String],  default: ''
    minCellWidth:       [Number],  default: 0 // In pixels.
    splitDays:          [Array],   default: []
    events:             [Array],   default: []
    editableEvents      [Boolean], default: false
    noEventOverlaps    [Boolean],  default: false

  ul.pl-0.api-options
    li
      code.mr-2 locale
      span.code [String], default: 'en'
      p.
        Allows you to translate the calendar texts in a given language.#[br]
        Use a 2 letter locale code (ISO 639-1) unless a distinction is needed. E.g. #[span.code 'pt-br'] for Portuguese-Brasilian.
      highlight-message(type="info")
        | Currently available languages are English, Croatian, Dutch, French, German, Italian, Portuguese-Brasilian, Russian, Spanish, Swedish &amp; Simplified Chinese.#[br]
        | If you are interested in providing a language support please do a pull request with a json file into the i18n directory.#[br]
        | this is what a language json looks like.

        sshpre.my-2(language="json").
          {
            "weekDays": ["Monday", "Tuesday", "Wednesday", "Thursday", "Friday", "Saturday", "Sunday"],
            "months": ["January", "February", "March", "April", "May", "June", "July", "August", "September", "October", "November", "December"],
            "years": "Years",
            "year": "Year",
            "month": "Month",
            "week": "Week",
            "day": "Day",
            "today": "Today",
            "noEvent": "No Event",
            "deleteEvent": "Delete",
            "createEvent": "Create an event",
            "dateFormat": "DDDD d mmmm yyyy"
          }
        p.
          Regarding the #[span.code dateFormat] translation, this is the format of the full
          date you can see in a single day view title.#[br]
          #[span.code DDDD] stands for the full-letter day of week, #[span.code mmmm] stands for
          full-letter month, #[span.code d] stands for the date of the month (0-31),
          #[span.code yyyy] stands for full year, #[span.code {S}] stands for st/nd/rd/th and only in English.

      highlight-message(type="tips").
        Note that 3 media queries will shorten the days of the week to 3 letters then 1 letter when it does not fit.#[br]
        You can read more about it in the # Responsiveness &amp; Media Queries section in the #[a(href="#css-notes") CSS Notes].
    li
      code.mr-2 hideViewSelector
      span.code [Boolean], default: false
      p.
        When set to true, the top view selector will disappear.#[br]
        You can still navigate from a view to another by clicking a cell (narrower view) or
        the view title (broader view).
    li
      code.mr-2 hideTitleBar
      span.code [Boolean], default: false
      p.
        When set to true, the title bar with navigating arrows will disappear.#[br]
        You can still navigate from a view to another with the view selector and clicking
        a cell (narrower view).
    li
      code.mr-2 hideWeekends
      span.code [Boolean], default: false
      p.
        Hide the weekend and shows only Monday to Friday on month view and week view.#[br]
        The weekend are still visible in day view not to break the behavior of the arrows.#[br]
        Note that by hiding the arrows you won't be able to see a weekend day in day view if hideWeekends is true.
    li
      code.mr-2 disableViews
      span.code [Array], default: []
      p.
        Allows you to totally disable one or more of the available views.#[br]
        Accepted view names are 'years', 'year', 'month', 'week', 'day'.#[br]
        Note that the navigation between views via cells click or title click won't
        break and will only navigate to views you have allowed.
    li
      code.mr-2 defaultView
      span.code [String], default: 'week'
      p.
        Allows you to set a default view, for the first time you load the calendar.#[br]
        Accepts one of 'years', 'year', 'month', 'week', 'day'.
    li
      code.mr-2 selectedDate
      span.code [String], default: ''
      p.
        Set a selected date, for the first time you load the calendar.#[br]
        This day will be highlighted and the first view will naturally show this date.#[br]
        E.g. setting a date in year 2000 with a defaultView of week, will show you that week of year 2000.
      highlight-message(type="warning").
        A correct date format is #[code {{ currentDateFormatted }}] or
        #[code="{{ currentDateFormatted.split(' ')[0] }}"] if you don't need the time.
        Only these formats will work.
    li
      code.mr-2 small
      span.code [Boolean], default: false
      p.
        When set to true, the days of the week headings will be truncated to 3 letters.#[br]
        Does not apply to the title of the day view.#[br]
        3 media queries are truncating the days of the week bellow 450px,
        read on in the #[a(href="#css-notes") CSS Notes].
    li
      code.mr-2 xsmall
      span.code [Boolean], default: false
      p.
        When set to true, the days of the week headings will be truncated to 1 letter.#[br]
        Does not apply to the title of the day view.#[br]
        In Addition, the whole calendar gets applied a smaller font size of 0.9em,
        and the current view title is also reduced.#[br]
        3 media queries are truncating the days of the week bellow 450px,
        read on in the #[a(href="#css-notes") CSS Notes].
    li
      code.mr-2 clickToNavigate
      span.code [Boolean], default: false
      p.
        When set to true a single click (or tap for touch devices) will take you to a narrower view if available.#[br]
        You can always go back to a broader view by clicking the view title or selecting another view from the view selector if enabled.#[br]
        The navigation to narrower view can be disabled by setting both #[span.code clickToNavigate] and #[span.code dblClickToNavigate] to false.
    li
      code.mr-2 dblClickToNavigate
      span.code [Boolean], default: true
      p.
        When set to true a double click (or double tap for touch devices) will take you to a narrower view if available.#[br]
        You can always go back to a broader view by clicking the view title or selecting another view from the view selector if enabled.#[br]
        The navigation to narrower view can be disabled by setting both #[span.code clickToNavigate] and #[span.code dblClickToNavigate] to false.
    li
      code.mr-2 time
      span.code [Boolean], default: true
      p.
        Whether you want to display the timeline and handle events with time or only date.#[br]
        Note that time is made of #[span.code hours:minutes] #[strong.ml-2 and no second].
    li
      code.mr-2 timeFrom
      span.code [Number], default: 0
      p.
        If #[span.code time] is enabled, set the start of the timeline in minutes.
        By default it starts at midnight.
    li
      code.mr-2 timeTo
      span.code [Number], default: 24 * 60
      p.
        If #[span.code time] is enabled, set the end of the timeline in minutes.
        By default it ends at 23.59.
    li
      code.mr-2 timeStep
      span.code [Number], default: 30
      p.
        If #[span.code time] is enabled, set the time increment in minutes.
    li
      code.mr-2 timeCellHeight
      span.code [Number], default: 40
      p.
        If #[span.code time] is enabled, set the time cell height in pixels.#[br]
        this is very important as it is used to calculate the events position in the day.
    li
      code.mr-2 12Hour
      span.code [Boolean], default: false
      p.
        If #[span.code time] is enabled, the default time format is 24hour.#[br]
        With #[span.code 12Hour] set to true (use #[span.code 12-hour] in template),
        the time format will show 12 hours suffixed with am/pm.
    li
      code.mr-2 timeFormat
      span.code [String], default: ''
      p.mb-2.
        When defined, overrides the default time format in time cells and events.#[br]
        Formatted time can contain any character but the following characters will be replaced:
      ul.ml-3
        li #[strong.code H]: Hours no leading zero, 24-hour format
        li #[strong.code HH]: Hours with leading zero, 24-hour format
        li #[strong.code h]: Hours no leading zero, 12-hour format
        li #[strong.code hh]: Hours with leading zero, 12-hour format
        li #[strong.code m]: Minutes no leading zero
        li #[strong.code mm]: Minutes with leading zero
        li #[strong.code {am}]: am or pm
        li.
          The characters #[strong.code {], #[strong.code }] are removed and used only to
          separate characters with no space.#[br]
          E.g. #[span.code "h:mm{am}"].
    li
      code.mr-2 minCellWidth
      span.code [Number], default: 0
      p.
        In the current version, this is for day splits only.#[br]
        When a number is set, in pixels, the calendar body will have a horizontal
        scrollbar if the cells don't fit naturally in the calendar container.
    li
      code.mr-2 splitDays
      span.code [Array], default: []
      p.
        Split each day into multiple vertical splits.#[br]
        Accepts an array of split objects with attributes.#[br]
        Each split object can have these attributes: #[span.code { class: 'string', label: 'string' }]
    li
      code.mr-2 editableEvents
      span.code [Boolean], default: false
      p
        | When #[span.code editableEvents] set to true, allows:
        ul
          li Dragging events (this feature is coming soon)
          li Resizing events by dragging the handle showing at the bottom of each event if #[span.code time] is set to true,
          li Deleting events by click and hold an event
          li Editing events title
    li
      code.mr-2 noEventOverlaps
      span.code [Boolean], default: false
      p When #[span.code noEventOverlaps] is set to true, all the overlapping events will not overlap but instead split the cell width in 2 or 3.
    li
      code.mr-2 events
      span.code [Array], default: []
      p.
        Allows you to place events in the calendar.#[br]
        Accepts an array of event objects.#[br]
        This is what an event object must look like:
      p
        sshpre.mt-2(language="js").
          {
            start: '2018-11-19 12:00', // Required.
            end: '2018-11-19 14:00', // Required.
            title: 'String', // Optional.
            content: 'String', // Optional.
            class: 'String', // Optional.
            background: [Boolean] // Optional. (Event type not CSS property)
            split: [Number] // Optional.
          }
        ul
          li If no #[span.code title] is provided, no title will be displayed.
          li.
            #[span.code content] accepts free HTML, for instance:
            '&lt;i class="v-icon material-icons"&gt;local_hospital&lt;/i&gt;'.#[br]
            If no #[span.code content] is provided, no content will be displayed.
          li.
            You may need an event CSS #[span.code class] to handle different event types
            for instance. With different classes you can apply different styles to the events.#[br]
            E.g. backgrounds, images, borders, etc.
          li.
            The #[span.code background] attribute sets an event as a background event,
            which allows overlapping and disable the ability to drag &amp; resize.
          li.
            When using #[span.code splitDays], the #[span.code split] attribute accepts a number,
            starting from 1, corresponding to the split you want the event to appear in.

      highlight-message(type="warning")
        | Correct date formats are #[code {{ currentDateFormatted }}] or
        | #[code="{{ currentDateFormatted.split(' ')[0] }}"] if you don't want any time in the whole calendar.
        | Only these formats will work.#[br]
        strong You can't mix events with time and events without, and you can only remove time if the time option is set to false.

      highlight-message(type="info")
        | Recurring events will be available in a next release.

  h2.headline.mt-5.pt-5
    a(href="#css-notes") CSS Notes
    a(name="css-notes")
  p You can easily change the calendar design with CSS.

  h3.mt-5 # Color &amp; rounded Themes
  p.
    Currently 2 color themes (green &amp; blue) are available, in addition to the standard grey theme.#[br]
    You can apply a green or blue theme by using the CSS class #[span.code vuecal--green-theme] or  #[span.code vuecal--blue-theme].
  p.
    If you want another color theme, you can define your own easily.#[br]
    This is what a standard color theme looks like.
    You can copy and change any color to quickly get a nice render.#[br]
    If that is still not doing what you want you can change even more in your own CSS.

  sshpre(language="css" label="CSS").
    /* Green-theme. */
    .vuecal__menu, .vuecal__cell-events-count {background-color: #42b983;}
    .vuecal__menu li {border-bottom-color: #fff;color: #fff;}
    .vuecal__menu li.active {background-color: rgba(255, 255, 255, 0.15);}
    .vuecal__title {background-color: #e4f5ef;}
    .vuecal__cell.today, .vuecal__cell.current {background-color: rgba(240, 240, 255, 0.4);}
    .vuecal:not(.vuecal--day-view) .vuecal__cell.selected {background-color: rgba(235, 255, 245, 0.4);}
    .vuecal__cell.selected:before {border-color: rgba(66, 185, 131, 0.5);}

  p
    strong Rounded Theme#[br]
    | You can apply the rounded cells theme like in Example #[strong # Calendar themes - Rounded cells], with the CSS class #[span.code vuecal--rounded-theme].

  h3.mt-5 # Responsiveness &amp; Media Queries
  p.
    This calendar is fully responsive.#[br]
    To help you in making the calendar always look perfect,
    3 media queries (to keep it simple) are in place for small screens.#[br]
    The media queries operate downward from 550px, 450px &amp; 350px, and they mostly truncate the text
    of the days of the week from full day name to 3 letters and to 1 letter according to the available space.#[br]#[br]

    If this is not enough for your particular use, you can add your own in your CSS.#[br]
    Additionally, you can use the options #[span.code small] &amp; #[span.code xsmall]
    to truncate week days at any size.

  h3.mt-5 # Disabled Text Selection
  p.
    By default the selection is disabled in the whole calendar except in the events.
    you can override this by CSS.

  h2.headline.mt-5.pt-5.mb-2
    a(href="#release-notes") Release Notes
    a(name="release-notes")

  div
    | #[strong Version 1.19.0] Emit events on mouse-enter &amp; mouse-leave an event
  div
    | #[strong Version 1.18.0] Allow overriding indicators in month view
  div
    | #[strong Version 1.17.0] Allow overriding time cells &amp; title
  div
    | #[strong Version 1.16.0] Highlight Today's current time
  div
    | #[strong Version 1.15.0] Add German language
  div
    | #[strong Version 1.14.0] Add custom time format &amp; emit event on #[span.code day-focus]
    highlight-message(type="success")
      ul
        li The emitted #[span.code view-change] event now returns an object with a view name and startDate.
        li The emitted events-related events now also return native JS Date objects.
        li Refer to the emitted events example.
  div
    | #[strong Version 1.13.0] Add Swedish language
  div
    | #[strong Version 1.12.0] Add Croatian language
  div
    | #[strong Version 1.11.0] Add events indicators in month view
    highlight-message(type="tips").
      If you have created a theme, update it with the new indicator:
      #[span.code .vuecal__cell-events-count]. Refer to the updated theme example in the #[a(href="#css-notes") CSS Notes].
    highlight-message(type="success").
      The default #[span.code time-step] option value is now 60 minutes (previously 30).
  div
    | #[strong Version 1.10.0] Allow no event overlaps
  div
    | #[strong Version 1.9.0] Add Dutch language
  div
    | #[strong Version 1.8.0] Display up to 3 simultaneous events &amp; redraw overlaps on event resize &amp; delete
  div
    | #[strong Version 1.7.0] Vue Cal emits events
  div
    | #[strong Version 1.6.0] Allow event deletion on touch devices
  div
    | #[strong Version 1.5.0] Add Russian language
  div
    | #[strong Version 1.4.0] Allow editing events title
    highlight-message(type="success")
      ul
        li The delete button now appears on click and hold.
        li All the events are now read-only by default you can add the option #[span.code editableEvents] to allow edition.
        li.
          The #[span.code editableEvents] option triggers all the editing features on and off.#[br]
          Refer to the #[span.code editableEvents] option in the #[a(href="#api") API] section.
  div
    | #[strong Version 1.3.0] Add Simplified Chinese language &amp; bug fixes
  div
    | #[strong Version 1.2.0] Allow event deletion
    highlight-message(type="success").
      You now have the ability to select an event independently of a cell.#[br]
      On event focus the event z-index is increased and a delete button appears to delete the event.#[br]
      Hovering an event also increases its z-index so you can see the event more easily in case of overlaps.
  div.mt-3 #[strong Version 1.1.0] Allow event resizing + Spanish &amp; Portuguese-Brasil languages.
  div.mt-3 #[strong Version 1.0.0] First public release
</template>

<script>
import VueCal from '@/components/vue-cal'
import Sshpre from 'simple-syntax-highlighter'
import 'simple-syntax-highlighter/dist/sshpre.css'
import highlightMessage from '@/components/highlight-message'

const events = [
  {
    start: '2018-11-16 10:30',
    end: '2018-11-16 11:30',
    title: 'Doctor appointment',
    content: '<i class="v-icon material-icons">local_hospital</i>',
    class: 'health',
    split: 1
  },
  {
    start: '2018-11-19 10:35',
    end: '2018-11-19 11:30',
    title: 'Doctor appointment',
    content: '<i class="v-icon material-icons">local_hospital</i>',
    class: 'health',
    split: 1
  },
  {
    start: '2018-11-19 18:30',
    end: '2018-11-19 19:15',
    title: 'Dentist appointment',
    content: '<i class="v-icon material-icons">local_hospital</i>',
    class: 'health',
    split: 2
  },
  {
    start: '2018-11-20 18:30',
    end: '2018-11-20 20:30',
    title: 'Crossfit',
    content: '<i class="v-icon material-icons">fitness_center</i>',
    class: 'sport',
    split: 1
  },
  {
    start: '2018-11-21 11:00',
    end: '2018-11-21 13:00',
    title: 'Brunch with Jane',
    content: '<i class="v-icon material-icons">local_cafe</i>',
    class: 'leisure',
    split: 1
  },
  {
    start: '2018-11-21 19:30',
    end: '2018-11-21 23:00',
    title: 'Swimming lesson',
    content: '<i class="v-icon material-icons">pool</i>',
    class: 'sport',
    split: 1
  },
  {
    start: '2018-11-23 12:30',
    end: '2018-11-23 13:00',
    title: 'Macca\'s with Mark',
    content: '<i class="v-icon material-icons">fastfood</i>',
    class: 'leisure',
    split: 2
  },
  {
    start: '2018-11-23 21:00',
    end: '2018-11-23 23:30',
    title: 'Movie time',
    content: '<i class="v-icon material-icons">local_play</i>',
    class: 'leisure',
    split: 1
  }
]

export default {
  components: { VueCal, Sshpre, highlightMessage },
  data: () => ({
    splitsExampleMinCellWidth: 400,
    example1theme: 'green',
    overlapEvents: true,
    indicatorStyle: 'count',
    now: new Date(),
    log: [],
    events,
    logMouseEvents: false,
    overlappingEvents: [
      ...events,
      {
        start: '2018-11-21 14:00',
        end: '2018-11-21 22:00',
        title: 'A big thing',
        content: '<i class="v-icon material-icons">sentiment_satisfied_alt</i>',
        class: 'health'
      },
      {
        start: '2018-11-21 16:00',
        end: '2018-11-21 19:00',
        title: 'Another thing',
        content: '<i class="v-icon material-icons">thumb_up</i>',
        class: 'blue-event'
      },
      {
        start: '2018-11-23 21:00',
        end: '2018-11-23 23:30',
        title: 'Eat pop corns',
        content: '<i class="v-icon material-icons">local_play</i>',
        class: 'leisure'
      },
      {
        start: '2018-11-23 21:00',
        end: '2018-11-23 23:30',
        title: 'Enjoy the movie',
        content: '<i class="v-icon material-icons">local_play</i>',
        class: 'leisure'
      }
    ],
    eventsCopy: [
      ...events,
      {
        start: '2018-11-21 12:00',
        end: '2018-11-21 12:30',
        title: 'Call mum',
        content: '<i class="v-icon material-icons">local_cafe</i>',
        class: 'leisure'
      },
      {
        start: '2018-11-23 21:00',
        end: '2018-11-23 23:30',
        title: 'Eat pop corns',
        content: '<i class="v-icon material-icons">local_play</i>',
        class: 'leisure'
      },
      {
        start: '2018-11-23 21:00',
        end: '2018-11-23 23:30',
        title: 'Enjoy the movie',
        content: '<i class="v-icon material-icons">local_play</i>',
        class: 'leisure'
      }
    ],
    eventsCopy2: [
      ...events
    ],
    splitEvents: [
      ...events,
      {
        start: '2018-11-21 12:00',
        end: '2018-11-21 12:30',
        title: 'Call mum',
        content: '<i class="v-icon material-icons">local_cafe</i>',
        class: 'leisure',
        split: 1
      },
      {
        start: '2018-11-21 20:00',
        end: '2018-11-21 22:00',
        title: 'Salsa',
        content: '<i class="v-icon material-icons">directions_walk</i>',
        class: 'sport',
        split: 2
      },
      {
        start: '2018-11-23 21:00',
        end: '2018-11-23 23:30',
        title: 'Movie time',
        content: '<i class="v-icon material-icons">local_play</i>',
        class: 'leisure',
        split: 2
      }
    ],
    backgroundEvents: [
      ...events,
      {
        start: '2018-11-19 12:00',
        end: '2018-11-19 14:00',
        title: 'LUNCH',
        class: 'lunch',
        background: true
      },
      {
        start: '2018-11-20 12:00',
        end: '2018-11-20 14:00',
        title: 'LUNCH',
        class: 'lunch',
        background: true
      },
      {
        start: '2018-11-21 12:00',
        end: '2018-11-21 14:00',
        title: 'LUNCH',
        class: 'lunch',
        background: true
      },
      {
        start: '2018-11-22 12:00',
        end: '2018-11-22 14:00',
        title: 'LUNCH',
        class: 'lunch',
        background: true
      },
      {
        start: '2018-11-23 12:00',
        end: '2018-11-23 14:00',
        title: 'LUNCH',
        class: 'lunch',
        background: true
      }
    ],
    timelessEvents: [
      {
        start: '2018-11-21',
        end: '2018-11-23',
        title: 'Need to go shopping',
        content: '<i class="v-icon material-icons">shopping_cart</i>',
        class: 'leisure'
      },
      {
        start: '2018-11-21',
        end: '2018-11-23',
        title: 'Golf with John',
        content: '<i class="v-icon material-icons">golf_course</i>',
        class: 'sport'
      },
      {
        start: '2018-11-22',
        end: '2018-11-23',
        title: 'Dad\'s birthday!',
        content: '<i class="v-icon material-icons">cake</i>',
        class: 'sport'
      },
      {
        start: '2018-11-23',
        end: '2018-11-23',
        title: 'Black Friday',
        content: '<i class="v-icon material-icons">shopping_cart</i>',
        class: 'leisure'
      }
    ]
  }),
  methods: {
    logEvents (emittedEventName, params) {
      if (!this.logMouseEvents && ['event-mouse-enter', 'event-mouse-leave'].indexOf(emittedEventName) !== -1) {
        return
      }
      this.log.unshift({ name: emittedEventName, args: JSON.stringify(params) })
    },
    clearEventsLog () {
      this.log = []
    },
    countEventsMonthView: events => events ? events.filter(e => e.class === 'leisure').length : 0
  },
  computed: {
    currentDateFormatted () {
      const y = this.now.getFullYear()
      const m = this.now.getMonth()
      const d = this.now.getDate()
      const h = this.now.getHours()
      const min = this.now.getMinutes()
      return `${y}-${(m < 10 ? '0' : '') + m}-${(d < 10 ? '0' : '') + d} ${(h < 10 ? '0' : '') + h}:${(min < 10 ? '0' : '') + min}`
    }
  }
}
</script>

<style lang="scss">
$primary: #42b983;

.scrollable {
  height: 200px;
  overflow-y: scroll;
  padding-right: 1.8em;
}

.main-content {
  max-width: 800px;
  height: 650px;
}

.todo .v-chip__content {
  padding: 0 3px;
}

.api-options {list-style-type: none;}
.api-options > li {margin-top: 2em;}
.api-options p {margin-left: 1.5em;margin-top: 0.5em;}

// Yellow theme.
.vuecal--yellow-theme {
  .vuecal__menu, .vuecal__cell-events-count {background-color: rgba(255, 179, 0, 0.8);color: #fff;}
  .vuecal__menu li.active {background-color: rgba(255, 255, 255, 0.15);}
  .vuecal__title {background-color: rgba(255, 236, 202, 0.5);}
  .vuecal__cell.today, .vuecal__cell.current {background-color: rgba(240, 240, 255, 0.4);}
  &:not(.vuecal--day-view) .vuecal__cell.selected {background-color: rgba(255, 236, 202, 0.4);}
  .vuecal__cell.selected:before {border-color: rgba(235, 216, 182, 0.5);}
}

.event-indicator--dash .vuecal__cell-events-count {
  width: 18px;
  height: 2px;
  color: transparent;
}

.event-indicator--dot .vuecal__cell-events-count {
  width: 4px;
  height: 4px;
  color: transparent;
}

.event-indicator--cell .vuecal__cell--has-events {background-color: #fffacd;}
.event-indicator--cell .vuecal__cell-events-count {display: none;}

// Split days example.
.vuecal__cell-split.him {background-color: rgba(221, 238, 255, 0.5);}
.vuecal__cell-split.him .split-label {color: rgba(0, 84, 194, 0.1);font-size: 30px;font-weight: 500;}
.vuecal__cell-split.her {background-color: rgba(255, 232, 251, 0.5);}
.vuecal__cell-split.her .split-label {color: rgba(255, 0, 106, 0.1);font-size: 30px;font-weight: 500;}

.vuecal__event.leisure {background-color: rgba(253, 156, 66, 0.9);border: 1px solid rgb(233, 136, 46);color: #fff;}
.vuecal__event.health {background-color: rgba(164, 230, 210, 0.9);border: 1px solid rgb(144, 210, 190);}
.vuecal__event.sport {background-color: rgba(255, 102, 102, 0.9);border: 1px solid rgb(235, 82, 82);color: #fff;}
.vuecal__event.blue-event {background-color: rgba(100, 200, 255, 0.8);border: 1px solid rgb(80, 180, 235);color: #fff;}

.vuecal__event.lunch {
  background: repeating-linear-gradient(45deg, transparent, transparent 10px, #f2f2f2 10px, #f2f2f2 20px);
  color: #999;
  display: flex;
  justify-content: center;
  align-items: center;
}
.vuecal__event.lunch .vuecal__event-time {display: none;align-items: center;}

.vuecal__time-cell .hours.line:before {border-color: $primary;}
</style><|MERGE_RESOLUTION|>--- conflicted
+++ resolved
@@ -770,12 +770,9 @@
   p.mb-0 In all events, properties #[span.code startDate] &amp; #[span.code endDate] are JS native #[span.code Date] objects:
   ul
     li #[span.code event-focus]
-<<<<<<< HEAD
-    li #[span.code event-create]
-=======
     li #[span.code event-mouse-enter]
     li #[span.code event-mouse-leave]
->>>>>>> 0745301e
+    li #[span.code event-create]
     li #[span.code event-delete]
     li #[span.code event-change]
     li #[span.code event-title-change]
