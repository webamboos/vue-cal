<template lang="pug">
.documentation
  .text-xs-center.todo(style="margin: 0 auto 7em;max-width: 900px")
    h2.title.mt-5.mb-2.todo To do...
    p.mb-2 Here is my ongoing to do list.

    div Earlier
    div(style="transform: scale(0.85);opacity: 0.8")
      v-chip.pr-1(color="green" outline small disabled)
        v-icon.mr-1 check
        | default active view
      v-chip.pr-1(color="green" outline small disabled)
        v-icon.mr-1 check
        | Enable / disable views
      v-chip.pr-1(color="green" outline small disabled)
        v-icon.mr-1 check
        | Hide / show weekends
      v-chip.pr-1(color="green" outline small disabled)
        v-icon.mr-1 check
        | Add timeline w/ timerange &amp; increment
      v-chip.pr-1(color="green" outline small disabled)
        v-icon.mr-1 check
        | Add timeline
      v-chip.pr-1(color="green" outline small disabled)
        v-icon.mr-1 check
        | time format 12/24 h
      v-chip.pr-1(color="green" outline small disabled)
        v-icon.mr-1 check
        | Support for i18n
      v-chip.pr-1(color="green" outline small disabled)
        v-icon.mr-1 check
        | Split days
      v-chip.pr-1(color="green" outline small disabled)
        v-icon.mr-1 check
        | Support events
      v-chip.pr-1(color="green" outline small disabled)
        v-icon.mr-1 check
        | Background events
      v-chip.pr-1(color="green" outline small disabled)
        v-icon.mr-1 check
        | Overlap events
      v-chip.pr-1(color="green" outline small disabled)
        v-icon.mr-1 check
        | Keep only default style in CSS
      v-chip.pr-1(color="green" outline small disabled)
        v-icon.mr-1 check
        | Allow custom arrows
      v-chip.pr-1(color="green" outline small disabled)
        v-icon.mr-1 check
        | Default active date
      v-chip.pr-1(color="green" outline small disabled)
        v-icon.mr-1 check
        | Double tap on touch devices
      v-chip.pr-1(color="green" outline small disabled)
        v-icon.mr-1 check
        strong 1st NPM Release!
      v-chip.pr-1(color="green" outline small disabled)
        v-icon.mr-1 check
        | Built-in themes
      v-chip.pr-1(color="green" outline small disabled)
        v-icon.mr-1 check
        | Resize events
      v-chip.pr-1(color="green" outline small disabled)
        v-icon.mr-1 check
        | Delete events
      v-chip.pr-1(color="green" outline small disabled)
        v-icon.mr-1 check
        | Emit DOM events
      v-chip.pr-1(color="green" outline small disabled)
        v-icon.mr-1 check
        | Event indicator on month view
      v-chip.pr-1(color="green" outline small disabled)
        v-icon.mr-1 check
        | Custom time format
      v-chip.pr-1(color="green" outline small disabled)
        v-icon.mr-1 check
        | Highlight current time
      v-chip.pr-1(color="green" outline small disabled)
        v-icon.mr-1 check
        | Show events on month view
      v-chip.pr-1(color="green" outline small disabled)
        v-icon.mr-1 check
        | sync 2 vue-cal instances
      v-chip.pr-1(color="green" outline small disabled)
        v-icon.mr-1 check
        | Add CSS transitions
      v-chip.pr-1(color="green" outline small disabled)
        v-icon.mr-1 check
        | Multiple day events
      v-chip.pr-1(color="green" outline small disabled)
        v-icon.mr-1 check
        | Custom events rendering
      v-chip.pr-1(color="green" outline small disabled)
        v-icon.mr-1 check
        | Custom callback on event click
      v-chip.pr-1(color="green" outline small disabled)
        v-icon.mr-1 check
        | Option to start week on Sunday
      v-chip.pr-1(color="green" outline small disabled)
        v-icon.mr-1 check
        | All day events in top bar
      v-chip.pr-1(color="green" outline small disabled)
        v-icon.mr-1 check
        | Custom cell rendering
      v-chip.pr-1(color="green" outline small disabled)
        v-icon.mr-1 check
        | Events count on year(s) views
      v-chip.pr-1(color="green" outline small disabled)
        v-icon.mr-1 check
        | Create new event
      v-chip.pr-1(color="green" outline small disabled)
        v-icon.mr-1 check
        | min &amp; max dates
      v-chip.pr-1(color="green" outline small disabled)
        v-icon.mr-1 check
        | Today button

    .mb-2 Current backlog
    v-chip.pr-1(color="amber darken-1" outline small disabled)
      v-icon.mr-1 timer
      | Externalize locales
    v-chip.pr-1(color="deep-orange" outline small disabled)
      v-icon.mr-1 access_time
      | Recurring events
    v-chip.pr-1(color="amber darken-1" outline small disabled)
      v-icon.mr-1 timer
      | Drag events
    v-chip.pr-1(color="deep-orange" outline small disabled)
      v-icon.mr-1 access_time
      | Optional week number
    v-chip.pr-1(color="deep-orange" outline small disabled)
      v-icon.mr-1 access_time
      | Optional tooltip on events
    v-chip.pr-1(color="deep-orange" outline small disabled)
      v-icon.mr-1 access_time
      | Support more simultaneous events
    v-chip.pr-1(color="deep-orange" outline small disabled)
      v-icon.mr-1 access_time
      | Improve multiple day events
    v-chip.pr-1(color="deep-orange" outline small disabled)
      v-icon.mr-1 access_time
      | Resize events snap to time
    v-chip.pr-1(color="deep-orange" outline small disabled)
      v-icon.mr-1 access_time
      | Drag events snap to time
    v-chip.pr-1(color="deep-orange" outline small disabled)
      v-icon.mr-1 access_time
      | Prevent evt intersect. on drag/resize
    v-chip.pr-1(color="deep-orange" outline small disabled)
      v-icon.mr-1 access_time
      | Horizontal timeline

  h2.headline.mt-5.mb-3.title Github project
  v-layout.mb-3(align-center shrink)
    v-icon.pr-4.lightgrey--text(x-large) fab fa-github
    a(href="https://github.com/antoniandre/vue-cal" target="_blank") //github.com/antoniandre/vue-cal #[v-icon(small color="primary") open_in_new]

  v-layout.mb-5(justify-center style="max-width: 690px;margin: auto")
    v-icon.flame(size="100").mr-3 whatshot
    highlight-message(type="tips" no-icon)
      .title.mt-2.mb-3 #[span.code vue-cal@2.0.0] is coming out soon!
      .body-2.
        The V2 will include performance improvements, smaller package size, bug fixes, new features (like event
        creation on simple click, or overriding the editable-event option per event)
        and a fresh codebase to start developing the Drag &amp; Drop feature.#[br]
        #[span.code vue-cal@2.0.0] will require #[span.code vue@2.6.0+].
      .mt-2
        v-icon.mr-2(size="20") info_outline
        span Follow my progress in the #[a.code.subheading(href="https://github.com/antoniandre/vue-cal/compare/v2" target="_blank") V2] branch!
      .mt-2.layout.flex.align-center
        v-icon.mr-2(size="20") favorite_border
        span Thank you to all the supporters!
        v-spacer
        v-icon.mr-1(size="17") attach_money
        a(href="https://www.paypal.com/cgi-bin/webscr?cmd=_s-xclick&hosted_button_id=ZKGPRTRGWNDGC" target="_blank") Support the project

  highlight-message(type="info")
    strong Important Notes#[br]
    | Options &amp; CSS classes may change a bit with new version release.
    | Keep checking the #[a(href="#release-notes") Release Notes]!#[br]#[br]
    strong Philosophy:&nbsp;
    | Vue Cal tries to separate logic &amp; styles.#[br]
    | For performance, simplified logic, readability, structure &amp; maintenance of your own code,
    | what can be done via CSS should be done via CSS. CSS classes will help you style your events, cells, splits, etc.

  h2.headline.mt-5
    a(href="#installation") Installation
    a#installation(name="installation")
  highlight-message(type="warning") Vue.js 2.5.18 or later is required.
  p You have 2 options: #[em NPM] #[strong.mx-2 or] #[span.code &lt;script&gt;] tag.
  h3 Via NPM
  sshpre.mt-2(language="shell" label="Shell") npm i --S vue-cal
  p Then import the component and use it:
  sshpre.mt-2(language="js" label="Javascript").
    // In your VueJS component.
    import VueCal from 'vue-cal'
    import 'vue-cal/dist/vuecal.css'
    ...

    export default {
      components: { VueCal },
      data: () => ({
        ...
      }),
      ...
    }

  h3 Via #[span.code &lt;script&gt;] tag
  p Include the Vue Cal script in your document #[span.code &lt;head&gt;] as follows:
  sshpre.mt-4(language="html" label="HTML").
    &lt;head&gt;
      ...
      &lt;script src="https://unpkg.com/vue"&gt;&lt;/script&gt;
      &lt;script src="https://unpkg.com/vue-cal"&gt;&lt;/script&gt;
      &lt;link href="https://unpkg.com/vue-cal/dist/vuecal.css" rel="stylesheet"&gt;
    &lt;/head&gt;
  p Then define the component to use in your template:
  sshpre.mt-4(language="js" label="Javascript").
    // In your VueJS component.
    export default {
      components: { 'vue-cal': vuecal },
      ...
    }

  h2.headline.mt-5.pt-5
    a(href="#how-to-use") How to use
    a#how-to-use(name="how-to-use")
  highlight-message(type="warning")
    p.
      Wait! Before you dive in, make sure you place Vue Cal in a container that #[strong has a set height]! (not auto or initial)#[br]
      By default Vue Cal will take the full width &amp; height of its container if it has a set height.
    sshpre.mt-2(language="html-vue").
      &lt;!-- If the container has no height, set a height on vue-cal --&gt;
      &lt;vue-cal style="height: 250px"&gt;&lt;/vue-cal&gt;
    //- vue-cal(small :time="false" hide-view-selector style="height: 250px")

  h2.headline.mt-5.pt-5
    a(href="#examples") Examples
    a#examples(name="examples")
  highlight-message.mt-3(type="success" no-icon)
    v-layout(align-center)
      v-icon.ml-1.mr-3(color="green lighten-2") fab fa-codepen
      div
        | Try it yourself:
        | #[a.ml-2(href="https://codepen.io/antoniandre/pen/pGJWjL" target="_blank") Basic calendar],
        | #[a.ml-2(href="https://codepen.io/antoniandre/pen/rPzWOJ" target="_blank") Calendar with events],
        | #[a.ml-2(href="https://codepen.io/antoniandre/pen/jJbygw?editors=1010" target="_blank") Calendar with custom events on month view],
        | #[a.ml-2(href="https://codepen.io/antoniandre/pen/WWRLgG?editors=1010" target="_blank") Calendar with custom cells].

  h3.title
    a(href="#ex--basic")
      v-icon.mr-2 done
      | Basic
  //- Example.
  h4.title
    a(href="#ex--basic") # Basic with no timeline &amp; hidden weekends
    a#ex--basic(name="ex--basic")
  p
    | Double click cell to go to a narrower view and click the title to go to a broader view.#[br]
    | By default the calendar theme is grey to match with most of web pages.#[br]
    | You can easily change the color theme (#[a(href="#css-notes") learn how]): try this
    v-btn(dark small :color="example1theme === 'green' ? 'rgba(66, 163, 185, 0.8)' : 'primary'" @click="example1theme = example1theme === 'green' ? 'blue' : 'green'") {{ example1theme === "green" ? 'blue theme' : 'green theme' }}
  v-card.my-2.ma-auto.main-content(style="height: 450px")
    //- vue-cal(:class="`vuecal--${example1theme}-theme`" :time="false" hide-weekends)
  sshpre(language="html-vue" label="Vue Template").
    &lt;vue-cal :time="false" hide-weekends&gt;&lt;/vue-cal&gt;
  highlight-message For all the options details, refer to the #[a(href="#api") API] section.

  //- Example.
  h4.title
    a(href="#ex--small-cal") # Small calendar, no time, hidden view selector &amp; custom arrows
    a#ex--small-cal(name="ex--small-cal")
  p.
    Extra-small, no timeline, hidden view selector &amp; custom arrows (using the reserved slots #[span.code arrow-prev] &amp; #[span.code arrow-next]).#[br]
    With a hidden view selector, you can still navigate between the different views: double click cell to go to a narrower view, click title to go to a broader view.
  v-card.my-2.ma-auto.main-content(style="width: 250px;height: 260px")
    //- vue-cal.vuecal--green-theme(hide-view-selector :time="false" default-view="month" xsmall)
      template(v-slot:arrow-prev)
        v-icon arrow_back
      template(v-slot:arrow-next)
        v-icon arrow_forward
  sshpre(language="html-vue" label="Vue Template").
    &lt;vue-cal hide-view-selector :time="false" default-view="month" xsmall&gt;
      &lt;i slot="arrow-prev" aria-hidden="true" class="v-icon material-icons"&gt;arrow_back&lt;/i&gt;
      &lt;i slot="arrow-next" aria-hidden="true" class="v-icon material-icons"&gt;arrow_forward&lt;/i&gt;
    &lt;/vue-cal&gt;

  highlight-message For all the options details, refer to the #[a(href="#api") API] section.

  //- Example.
  h4.title
    a(href="#ex--min-max-dates") # Minimum / maximum dates &amp; single click to navigate
    a#ex--min-max-dates(name="ex--min-max-dates")
  p.
    With the options #[span.code minDate] &amp; #[span.code maxDate], you can set a
    time range of selectable cells. All the cells before and after are still visible but
    will be disabled and not selectable.#[br]
    You can still navigate through them with arrows.#[br]
    In this example, the minimum date is set to 15 days behind and the maximum date to
    15 days ahead.#[br]
  highlight-message(type="tips")
    strong.ml-2 Notes:
    ul
      li the min and max options accept a formatted string or plain Javascript Date object.
      li.
        2 different CSS class are available on out of range cells: #[span.code .before-min]
        &amp; #[span.code .after-max].
  v-card.my-2.ma-auto.main-content(style="width: 250px;height: 260px")
    //- vue-cal.vuecal--green-theme.ex--min-max-dates(
      xsmall
      hide-view-selector
      click-to-navigate
      :time="false"
      default-view="month"
      :min-date="minDate"
      :max-date="maxDate")
  sshpre(language="html-vue" label="Vue Template").
    &lt;vue-cal
      xsmall
      hide-view-selector
      click-to-navigate
      :time="false"
      default-view="month"
      :min-date="minDate"
      :max-date="maxDate"&gt;
    &lt;/vue-cal&gt;

  sshpre(language="js" label="Javascript").
    computed: {
      minDate () {
        let now = new Date()
        let date = new Date(now)
        date.setDate(now.getDate() - 15)
        return date
      },
      maxDate () {
        let now = new Date()
        let date = new Date(now)
        date.setDate(now.getDate() + 15)
        return date
      }
    }

  sshpre(language="css" label="CSS").
    .vuecal__cell.disabled {text-decoration: line-through;}
    .vuecal__cell.disabled.before-min {color: #b6d6c7;}
    .vuecal__cell.disabled.after-max {color: #008b8b;}

  highlight-message For all the options details, refer to the #[a(href="#api") API] section.

  //- Example.
  h4.title
    a(href="#ex--calendar-themes") # Calendar themes - Rounded cells
    a#ex--calendar-themes(name="ex--calendar-themes")
  p.
    You can easily change the calendar color theme or use the rounded-cells theme
    by applying the corresponding CSS class on the #[span.code &lt;vuecal&gt;] tag.#[br]
    E.g. #[span.code vuecal--rounded-theme], #[span.code vuecal--green-theme], #[span.code vuecal--blue-theme].
    Read more about calendar themes in the
    #[a(href="#css-notes") CSS Notes] section.

  v-layout.ma-auto(row justify-center wrap)
    v-card.ma-2.main-content(style="width: 270px;height: 300px")
      //- vue-cal.vuecal--rounded-theme.vuecal--blue-theme(
        xsmall
        hide-view-selector
        twelve-hour
        :time="false"
        default-view="month"
        :disable-views="['week']")
    v-card.ma-2.main-content(style="width: 270px;height: 300px")
      //- vue-cal.vuecal--rounded-theme.vuecal--green-theme(
        xsmall
        hide-view-selector
        twelve-hour
        :time="false"
        default-view="month"
        :disable-views="['week']")
  sshpre(language="html-vue" label="Vue Template").
    &lt;vue-cal class="vuecal--rounded-theme vuecal--green-theme"
             xsmall
             hide-view-selector
             :time="false"
             default-view="month"
             :disable-views="['week']"&gt;
    &lt;/vue-cal&gt;
  highlight-message Refer to the #[span.code disableViews] option in the #[a(href="#api") API] section.

  //- Example.
  h3.title
    a(href="#ex--internationalization")
      v-icon.mr-2 translate
      | Internationalization (i18n)
  h4.title
    a(href="#ex--internationalization") # Internationalization
    a#ex--internationalization(name="ex--internationalization")
  v-layout(row align-center wrap)
    span.mr-2 Let you translate the calendar texts into your own language (#[span.code locale]).
    v-spacer
    v-layout.shrink(row align-center)
      v-icon.mr-2(color="primary") translate
      span.mr-2 Current language:
      v-select.pa-0.ma-0.shrink(
        :items="localesList"
        item-value="code"
        item-text="label"
        v-model="locale"
        hide-details single-line
        style="width: 190px")
  p Refer to the #[span.code locale] option in the #[a(href="#api") API] section to know more or if you want to provide a translation.
  v-card.my-2.ma-auto.main-content(style="width: 500px;height: 340px;max-width: 100%")
    vue-cal.vuecal--green-theme(:time="false" small default-view="year" :locale="locale")
  sshpre(language="html-vue" label="Vue Template").
    &lt;v-select :items="localesList" v-model="locale"&gt;&lt;/v-select&gt;
    &lt;vue-cal hide-view-selector :time="false" small default-view="year" :locale="locale"&gt;&lt;/vue-cal&gt;

  h3.title
    a(href="#ex--timeline")
      v-icon.mr-2 access_time
      | Timeline &amp; Today

  //- Example.
  h4.title
    a(href="#ex--timeline") # Timeline
    a#ex--timeline(name="ex--timeline")
  p.
    Timelines are visible on week view and day view.#[br]
    This examples has a set time range from 08:00 to 19:00, time step of 30 minutes (1 hour by default), 24-hour format, and hidden weekends.
  v-card.my-2.ma-auto.main-content(style="height: 450px")
    //- vue-cal.vuecal--green-theme(:time-from="8 * 60" :time-to="19 * 60" :time-step="30" hide-weekends)
  sshpre(language="html-vue" label="Vue Template").
    &lt;!-- Time-start time-end &amp; time-step are expected in minutes. --&gt;
    &lt;vue-cal :time-from="8 * 60" :time-to="19 * 60" :time-step="30" hide-weekends&gt;&lt;/vue-cal&gt;
  highlight-message For all the options details, refer to the #[a(href="#api") API] section.

  //- Example.
  h4.title
    a(href="#ex--today-current-time-and-disabled-views") # Today's current time &amp; disabled views
    a#ex--today-current-time-and-disabled-views(name="ex--today-current-time-and-disabled-views")
  p.mb-0.
    When you choose to show the time in vue-cal, the current time of today's date will
    be marked with a line (scroll to the current time to see it).#[br]
    The line position will be updated every time the calendar current view is re-rendered (by interacting).#[br]
    You can easily customize the now-line as you wish via CSS.
    Changing the line and arrow color is as easy as:#[br]
  sshpre.mt-4(language="css" label="CSS").
    .vuecal__now-line {color: #06c;}
  p.
    If you don't want this feature you can simply hide it: #[span.code .vuecal__now-line {display: none}].#[br]
    This feature has no impact on performance.
  v-card.my-2.ma-auto.main-content(style="width: 360px;height: 360px;max-width: 100%")
    //- vue-cal.vuecal--green-theme.ex--today-current-time-and-disabled-views(
      xsmall
      :time-cell-height="26"
      default-view="day"
      :disable-views="['years', 'year', 'month']")
  sshpre(language="html-vue" label="Vue Template").
    &lt;vue-cal xsmall
             default-view="day"
             :disable-views="['years', 'year', 'month']"&gt;
    &lt;/vue-cal&gt;

  //- Example.
  h4.title
    a(href="#ex--adding-a-today-button") # Adding a Today button
    a#ex--adding-a-today-button(name="ex--adding-a-today-button")
  p.
    By default the selected date is today. But if you get lost in time travel, you can add
    a Today button to select Today's date with the option #[span.code today-button].#[br]
    Like navigation arrows, there is also a slot to customize as you want.#[br]
    Bellow are the default Today button on the left and a custom one with icon and tooltip on the right.
  p.ex--adding-a-today-button
    | If you are not satisfied with the position of this button, you can also place it
    | outside of Vue Cal like so:
    v-btn.today-button(small color="primary" outline round @click="selectedDate = new Date()") Another Today Button
    | #[br]You might want to change view as well when going to Today's date, here is an example how:
    a.mx-1(href="https://codepen.io/antoniandre/pen/yrREOL?editors=1010" target="_blank") Today Button
    v-icon(small color="green lighten-2") fab fa-codepen
  v-layout(justify-center)
    v-card.my-2.mr-3.main-content(style="max-width: 280px;height: 250px")
      //- vue-cal.vuecal--green-theme.ex--adding-a-today-button(
        ref="vuecal2"
        xsmall
        hide-weekends
        :disable-views="['years']"
        :time="false"
        today-button
        default-view="month"
        :selected-date="selectedDate || new Date(new Date().getFullYear(), 11, 31)")
    v-card.my-2.main-content(style="max-width: 280px;height: 250px")
      //- vue-cal.vuecal--green-theme.ex--adding-a-today-button(
        ref="vuecal2"
        xsmall
        hide-weekends
        :disable-views="['years']"
        :time="false"
        today-button
        default-view="month"
        :selected-date="selectedDate || new Date(new Date().getFullYear(), 11, 31)")
        div(slot="today-button")
          v-tooltip(bottom)
            v-btn.ma-0(small fab slot="activator" depressed)
              v-icon(color="primary" size="20") my_location
            span Go to Today's date
  sshpre(language="html-vue" label="Vue Template").
    &lt;vue-cal ref="vuecal"
             xsmall
             hide-weekends
             :disable-views="['years']"
             :time="false"
             today-button
             default-view="month"
             :selected-date="selectedDate"&gt;
      &lt;!-- Optional slot for the custom button. --&gt;
      &lt;div slot="today-button"&gt;
        &lt;!-- Using Vuetify --&gt;
        &lt;v-tooltip&gt;
          &lt;v-btn slot="activator"&gt;
            &lt;v-icon&gt;my_location&lt;/v-icon&gt;
          &lt;/v-btn&gt;
          &lt;span&gt;Go to Today's date&lt;/span&gt;
        &lt;/v-tooltip&gt;
      &lt;/div&gt;
    &lt;/vue-cal&gt;

    &lt;button @click="selectedDate = new Date()"&gt;ANOTHER TODAY BUTTON&lt;/button&gt;
  sshpre(language="js" label="Javascript").
    data: () => ({
      // Default to next new year eve.
      selectedDate: new Date(new Date().getFullYear(), 11, 31)
    })

  h3.title
    a(href="#ex--timeless-events")
      v-icon.mr-2 event
      | Events

  //- Example.
  h4.title
    a(href="#ex--timeless-events") # Timeless events
    a#ex--timeless-events(name="ex--timeless-events")
  p.
    The events have associated dates but no time information.#[br]
    Timeless events cannot be resized as they have no time or duration information.#[br]
    Refer to the #[span.code events] option in the #[a(href="#api") API] section.
  v-card.my-2.ma-auto.main-content(style="height: 350px")
    //- vue-cal.vuecal--green-theme(
      selected-date="2018-11-19"
      :time="false"
      :disable-views="['years', 'year', 'month']"
      hide-weekends
      :events="timelessEvents")
  sshpre(language="html-vue" label="Vue Template").
    &lt;vue-cal selected-date="2018-11-19"
             :time="false"
             :disable-views="['years', 'year', 'month']"
             hide-weekends
             :events="events"&gt;
    &lt;/vue-cal&gt;

  sshpre(language="js" label="Javascript").
    data: () => ({
      events: [
        {
          start: '2018-11-21',
          end: '2018-11-23',
          title: 'Need to go shopping',
          content: '&lt;i class="v-icon material-icons"&gt;shopping_cart&lt;/i&gt;',
          class: 'leisure'
        },
        {
          start: '2018-11-21',
          end: '2018-11-23',
          title: 'Golf with John',
          content: '&lt;i class="v-icon material-icons"&gt;golf_course&lt;/i&gt;',
          class: 'sport'
        },
        {
          start: '2018-11-22',
          end: '2018-11-23',
          title: 'Dad\'s birthday!',
          content: '&lt;i class="v-icon material-icons"&gt;cake&lt;/i&gt;',
          class: 'sport'
        }
      ]
  sshpre(language="css" label="CSS").
    /* Different color for different event types. */
    .vuecal__event.leisure {background-color: rgba(253, 156, 66, 0.9);border: 1px solid rgb(233, 136, 46);color: #fff;}
    .vuecal__event.sport {background-color: rgba(255, 102, 102, 0.9);border: 1px solid rgb(235, 82, 82);color: #fff;}

  //- Example.
  h4.title
    a(href="#ex--events-with-time") # Events with time information
    a#ex--events-with-time(name="ex--events-with-time")
  p.
    Read-only events (by default events are uneditable) with custom HTML content and css class (for event types).#[br]
    Note that the events are always selectable (drop shadow and higher z-index), even when uneditable.
  v-card.my-2.ma-auto.main-content
    //- vue-cal.vuecal--green-theme(
      selected-date="2018-11-19"
      :time-from="9 * 60"
      :time-to="23 * 60"
      :disable-views="['years', 'year', 'month']"
      hide-weekends
      :events="events")
  sshpre(language="html-vue" label="Vue Template").
    &lt;vue-cal selected-date="2018-11-19"
             :time-from="9 * 60"
             :time-to="23 * 60"
             :disable-views="['years', 'year', 'month']"
             hide-weekends
             :events="events"&gt;
    &lt;/vue-cal&gt;

  //- Example.
  h4.title
    a(href="#ex--open-dialog-on-event-click") # Open a dialog box on event click / dblclick
    a#ex--open-dialog-on-event-click(name="ex--open-dialog-on-event-click")
  p.mb-2.
    By passing a function to the option #[span.code on-event-click] or #[span.code on-event-dblclick],
    you can control what happens when you click or double click an event - on any view where the events are displayed.#[br]
    The callback function you provide will receive 2 arguments:
  ul
    li #[span.code event]: the clicked calendar event's object
    li #[span.code e]: the associated javascript DOM event
  highlight-message.mt-3(type="tips") You can set any custom attribute you want on an event, you will then be able to access it in the dialog box!#[br]
  v-card.my-2.ma-auto.main-content(style="height: 523px")
    //- vue-cal.vuecal--green-theme.ex--open-dialog-on-event-click(
      selected-date="2018-11-19"
      :time-from="9 * 60"
      :time-to="19 * 60"
      :disable-views="['years', 'year']"
      hide-weekends
      :events="eventsToPop"
      :on-event-click="onEventClick")
  sshpre(language="html-vue" label="Vue Template").
    &lt;vue-cal selected-date="2018-11-19"
             :time-from="9 * 60"
             :time-to="19 * 60"
             :disable-views="['years', 'year']"
             hide-weekends
             :events="events"
             :on-event-click="onEventClick"&gt;
    &lt;/vue-cal&gt;
    ...
    &lt;!-- Using Vuetify --&gt;
    &lt;v-dialog v-model="showDialog"&gt;
      &lt;v-card&gt;
        &lt;v-card-title&gt;
          &lt;v-icon&gt;{{ '\{\{ selectedEvent.icon \}\}' }}&lt;/v-icon&gt;
          &lt;span&gt;{{ '\{\{ selectedEvent.title \}\}' }}&lt;/span&gt;
          &lt;v-spacer/&gt;
          &lt;strong&gt;{{ '\{\{ (selectedEvent.start || \'\').substr(0, 10) \}\}' }}&lt;/strong&gt;
        &lt;/v-card-title&gt;
        &lt;v-card-text&gt;
          &lt;p v-html="selectedEvent.contentFull"/&gt;
          &lt;strong&gt;Event details:&lt;/strong&gt;
          &lt;ul&gt;
            &lt;!-- You can also manipulate the Date objects `startDate` &amp; `endDate`. --&gt;
            &lt;li&gt;Event starts at: {{ '\{\{ (selectedEvent.start || \'\').substr(11) \}\}' }}&lt;/li&gt;
            &lt;li&gt;Event ends at: {{ '\{\{ (selectedEvent.end || \'\').substr(11) \}\}' }}&lt;/li&gt;
          &lt;/ul&gt;
        &lt;/v-card-text&gt;
      &lt;/v-card&gt;
    &lt;/v-dialog&gt;

  sshpre(language="js" label="Javascript").
    data: () => ({
      selectedEvent: {},
      showDialog: false,
      events: [
        {
          start: '2018-11-20 14:00',
          end: '2018-11-20 18:00',
          title: 'Need to go shopping',
          icon: 'shopping_cart', // Custom attribute.
          content: 'Click to see my shopping list',
          contentFull: 'My shopping list is rather long:&lt;br&gt;&lt;ul&gt;&lt;li&gt;Avocadoes&lt;/li&gt;&lt;li&gt;Tomatoes&lt;/li&gt;&lt;li&gt;Potatoes&lt;/li&gt;&lt;li&gt;Mangoes&lt;/li&gt;&lt;/ul&gt;', // Custom attribute.
          class: 'leisure'
        },
        {
          start: '2018-11-22 10:00',
          end: '2018-11-22 15:00',
          title: 'Golf with John',
          icon: 'golf_course', // Custom attribute.
          content: 'Do I need to tell how many holes?',
          contentFull: 'Okay.&lt;br&gt;It will be a 18 hole golf course.', // Custom attribute.
          class: 'sport'
        }
      ]
    }),
    methods: {
      onEventClick (event, e) {
        this.selectedEvent = event
        this.showDialog = true

        // Prevent navigating to narrower view (default vue-cal behavior).
        e.stopPropagation()
      }
    }

  sshpre(language="css" label="CSS").
    .vuecal__event {cursor: pointer;}

    .vuecal__event-title {
      font-size: 1.2em;
      font-weight: bold;
      margin: 4px 0 8px;
    }

    .vuecal__event-time {
      display: inline-block;
      margin-bottom: 12px;
      padding-bottom: 12px;
      border-bottom: 1px solid rgba(0, 0, 0, 0.2);
    }

    .vuecal__event-content {
      font-style: italic;
    }

  //- Example.
  h4.title
    a(href="#ex--events-indicators") # Events indicators - #[span.code years], #[span.code year] &amp; #[span.code month] views
    a#ex--events-indicators(name="ex--events-indicators")
  p.mb-0.
    When you define events the #[span.code month] view will display an events count per day.#[br]
    You can use the option #[span.code eventsCountOnYearView] to show the events count on
    #[span.code years] &amp; #[span.code year] views as well.#[br]
    You can customize the events count as you wish via CSS.
  p.mt-3.layout.align-center
    span.mr-2 Choose an indicator style:
    v-radio-group.ma-0.pt-0.d-inline-block(v-model="indicatorStyle" hide-details row)
      v-radio(label="count (default)" value="count" color="primary")
      v-radio(label="dash" value="dash" color="primary")
      v-radio(label="dot" value="dot" color="primary")
      v-radio(label="cell background" value="cell" color="primary")
  v-layout.ma-auto(row justify-center wrap)
    v-card.ma-2.my-2.ma-auto.main-content(style="width: 300px;height: 360px")
      //- vue-cal.vuecal--green-theme(
        :class="'event-indicator--' + indicatorStyle"
        selected-date="2018-11-19"
        xsmall
        :time-from="10 * 60"
        default-view="month"
        :disable-views="['day']"
        events-count-on-year-view
        :events="events")
    v-card.ma-2.my-2.ma-auto.main-content(style="width: 300px;height: 360px")
      //- vue-cal.vuecal--yellow-theme(
        :class="'event-indicator--' + indicatorStyle"
        selected-date="2018-11-19"
        xsmall
        :time-from="10 * 60"
        :disable-views="['day']"
        events-count-on-year-view
        default-view="month"
        :events="events")
  sshpre(language="html-vue" label="Vue Template").
    &lt;vue-cal selected-date="2018-11-19"
             xsmall
             :time-from="10 * 60"
             :disable-views="['day']"
             events-count-on-year-view
             default-view="month"
             :events="events"&gt;
    &lt;/vue-cal&gt;

  sshpre(language="css" label="CSS").
    /* Default indicator is count, but you can override it with one of the following rules. */

    /* Dash indicator */
    .vuecal__cell-events-count {
      width: 18px;
      height: 2px;
      color: transparent;
    }

    /* Dot indicator */
    .vuecal__cell-events-count {
      width: 4px;
      min-width: 0;
      height: 4px;
      padding: 0;
      color: transparent;
    }

    /* Cell background indicator */
    .vuecal__cell--has-events {background-color: #fffacd;}
    .vuecal__cell-events-count {display: none;}

  //- Example.
  h4.title
    a(href="#ex--events-on-month-view") # Display events on month view
    a#ex--events-on-month-view(name="ex--events-on-month-view")
  p.
    With the option #[span.code events-on-month-view], you can choose whether to display the events on the month view or not.#[br]
    #[span.code events-on-month-view] accepts a Boolean to show or hide, or the string '#[span.code short]' to show only the event's title.#[br]
    If #[span.code events-on-month-view] is set to #[span.code true], all the informations are displayed, you can then hide
    any event information via CSS.#[br]
    If you want all the cells to have the same height on this view, this is also your call, you can do it via CSS.
  v-card.my-2.ma-auto.main-content
    //- vue-cal.vuecal--green-theme.vuecal--full-height-delete.ex--events-on-month-view(
      selected-date="2018-11-19"
      :time-from="9 * 60"
      :disable-views="['years', 'year']"
      default-view="month"
      hide-weekends
      events-on-month-view="short"
      :events="events"
      style="height: 600px")
  sshpre(language="html-vue" label="Vue Template").
    &lt;vue-cal selected-date="2018-11-19"
             :time-from="9 * 60"
             :disable-views="['years', 'year']"
             default-view="month"
             hide-weekends
             events-on-month-view="short"
             :events="events"
             style="height: 600px"&gt;
    &lt;/vue-cal&gt;
  sshpre(language="css" label="CSS").
    .vuecal--month-view .vuecal__cell {height: 80px;}

    .vuecal--month-view .vuecal__cell-content {
      justify-content: flex-start;
      height: 100%;
      align-items: flex-end;
    }

    .vuecal--month-view .vuecal__cell-date {padding: 4px;}
    .vuecal--month-view .vuecal__no-event {display: none;}

  //- Example.
  h4.title
    a(href="#ex--edit-delete-create-events") # Edit, delete &amp; create events
    a#ex--edit-delete-create-events(name="ex--edit-delete-create-events")
  p
    | The option #[span.code editable-events] Allows editing event title, deleting
    | (by clicking and holding an event), resizing (by dragging handle) and creating
    | new event (by clicking and holding a cell).#[br]#[br]
    | Event creation is only possible on a day cell, so not on years &amp; year views.#[br]
    em Learn more about event creation in the #[a(href="#ex--more-advanced-event-creation") more advanced event creation] example.
    | #[br]#[br]
    | Vue Cal emits events on calendar event change, read more about it in the
    | #[a(href="#ex--emitted-events") emitted events] example.

  v-card.my-2.ma-auto.main-content
    //- vue-cal.vuecal--green-theme.vuecal--full-height-delete(
      selected-date="2018-11-19"
      :time-from="10 * 60"
      :time-to="23 * 60"
      :disable-views="['years', 'year']"
      hide-view-selector
      hide-weekends
      editable-events
      :events="events")
  sshpre(language="html-vue" label="Vue Template").
    &lt;vue-cal selected-date="2018-11-19"
             :time-from="10 * 60"
             :time-to="23 * 60"
             :disable-views="['years', 'year']"
             hide-view-selector
             hide-weekends
             editable-events
             :events="events"
             class="vuecal--full-height-delete"&gt;
    &lt;/vue-cal&gt;
  highlight-message(type="tips").
    By default the delete button only appears at the top of the event with a set height (1.4em).
    If you want a full-height delete button like in this example, you can apply the CSS class
    #[span.code .vuecal--full-height-delete] to your &lt;vue-cal&gt; tag.
  highlight-message Refer to the #[span.code editableEvents] option in the #[a(href="#api") API] section.

  //- Example.
  h4.title
    a(href="#ex--more-advanced-event-creation") # More advanced event creation
    a#ex--more-advanced-event-creation(name="ex--more-advanced-event-creation")
  p.
    There are 2 ways to create an event, programmatically or by clicking and holding a cell.
  ol.pl-3
    li.mt-3
      h5.subheading.font-weight-bold Programmatically
      v-layout(row align-center)
        | See this button?
        v-btn.d-inline-block(small color="primary" @click="customEventCreation") button
        sshpre.ma-0.pa-1(language="html-vue").
          &lt;button @click="customEventCreation"&gt;button&lt;/button&gt;
      p It will let you choose a date to create an event and set the event content attribute:
      sshpre.mt-3(language="js" label="Javascript").
        // In methods.
        customEventCreation (event) {
            const date = prompt('Create event on (YYYY-mm-dd)', '2018-11-20')
            // Check if date format is correct.
            if (/^\d{4}-\d{2}-\d{2}$/.test(date)) {
              this.$refs.vuecal.createEvent(
                date, // Formatted date.
                12 * 60, // Event start time in minutes.
                // Event props.
                { title: 'New Event', content: 'yay! 🎉', classes: ['leisure'] }
              )
            } else if (date) alert('Wrong date format.')
        }
      v-layout(row align-top wrap)
        v-card.flex.my-2.mr-3.main-content(style="height: 280px")
          //- vue-cal.vuecal--green-theme.vuecal--full-height-delete(
            ref="vuecal"
            small
            selected-date="2018-11-19"
            :time-from="10 * 60"
            :time-to="16 * 60"
            :disable-views="['years', 'year']"
            hide-view-selector
            hide-title-bar
            hide-weekends
            editable-events
            :events="events")
        sshpre.my-2.caption(language="html-vue").
          &lt;vue-cal ref="vuecal"
                   small
                   selected-date="2018-11-19"
                   :time-from="10 * 60"
                   :time-to="16 * 60"
                   :disable-views="['years', 'year']"
                   hide-view-selector
                   hide-title-bar
                   hide-weekends
                   editable-events
                   :events="events"&gt;
          &lt;/vue-cal&gt;

    li.mt-5
      h5.subheading.font-weight-bold By clicking and holding a cell
      p In this example, a dialog box opens and lets you choose the event attributes.
      v-layout(row wrap)
        v-card.flex.my-2.mr-3.main-content(style="height: 280px")
          //- vue-cal.vuecal--green-theme.vuecal--full-height-delete(
            selected-date="2018-11-19"
            small
            :time-from="10 * 60"
            :time-to="16 * 60"
            :disable-views="['years', 'year']"
            hide-view-selector
            hide-title-bar
            hide-weekends
            editable-events
            :events="events"
            :on-event-create="onEventCreate")
        sshpre.my-2.caption(language="html-vue").
          &lt;vue-cal selected-date="2018-11-19"
                   small
                   :time-from="10 * 60"
                   :time-to="16 * 60"
                   :disable-views="['years', 'year']"
                   hide-view-selector
                   hide-weekends
                   hide-title-bar
                   editable-events
                   :events="events"
                   :on-event-create="onEventCreate"&gt;
          &lt;/vue-cal&gt;

  p.mt-3.
    By default, event will be created with these attributes:
  sshpre.mt-0(language="js" label="Javascript").
    {
        start: {String}, // (Formatted date) starting from your cursor position in the day cell you clicked.
        end: {String}, // (Formatted date) Event start + 2 hours
        title: '',
        content: '',
        split /* if any */: {Integer} // The current day split you clicked.
    }

  p.
    If you want to customize those attributes you can modify the event directly through
    the callback function that you provide to #[span.code :on-event-create] as follows:#[br]
  sshpre.mt-4(language="js" label="Javascript").
    // :on-event-create="onEventCreate", in template.

    /**
     * @param event {Object} The newly created event that you can override.
     * @param deleteEventFunction {Function} Allows you to delete this event programmatically.
     * @return {Object} The event to be passed back to Vue Cal.
     */
    onEventCreate (event, deleteEventFunction) {
        // You can modify event here and return it.
        return event
      }

  p.
    Alternatively, like in this example, you can give the user the freedom to set a title,
    content, CSS class &amp; background property - and anything else - in a dialog box.#[br]
    Here is the markup for the event creation dialog box of this example.
  sshpre(language="html-vue" label="Vue Template").
    &lt;!-- Using Vuetify --&gt;
    &lt;v-dialog v-model="showEventCreationDialog" :persistent="true" max-width="420"&gt;
      &lt;v-card&gt;
        &lt;v-card-title&gt;
          &lt;v-text-field v-model="selectedEvent.title" placeholder="Event Title"/&gt;
        &lt;/v-card-title&gt;
        &lt;v-card-text&gt;
          &lt;v-textarea v-model="selectedEvent.content" placeholder="Event Content"/&gt;
          &lt;v-layout&gt;
            &lt;v-select
              :items="eventsCssClasses"
              placeholder="Event CSS Class"
              @change="selectedEvent.classes = [$event]"/&gt;
            &lt;v-switch v-model="selectedEvent.background" label="background Event"/&gt;
          &lt;/v-layout&gt;
          &lt;v-layout&gt;
            &lt;v-btn @click="cancelEventCreation()"&gt;Cancel&lt;/v-btn&gt;
            &lt;v-btn @click="closeCreationDialog()"&gt;Save&lt;/v-btn&gt;
          &lt;/v-layout&gt;
        &lt;/v-card-text&gt;
      &lt;/v-card&gt;

  sshpre(language="js" label="Javascript").
    data: () => ({
      selectedEvent: null,
      showEventCreationDialog: false,
      eventsCssClasses: ['leisure', 'sport', 'health']
    }),
    methods: {
      onEventCreate (event, deleteEventFunction) {
        this.selectedEvent = event
        this.showEventCreationDialog = true
        this.deleteEventFunction = deleteEventFunction

        return event
      },
      cancelEventCreation () {
        this.closeCreationDialog()
        this.deleteEventFunction()
      },
      closeCreationDialog () {
        this.showEventCreationDialog = false
        this.selectedEvent = {}
      }
    }

  //- Example.
  h4.title
    a(href="#ex--multiple-day-events") # Multiple day events
    a#ex--multiple-day-events(name="ex--multiple-day-events")
  p.
    Multiple day events are working like a set of single day events linked together.#[br]
    Deleting one of the day of a multiple day event, will also delete all the other days.#[br]
    Updating the duration by dragging or changing the title will also update on all the days.#[br]
    Try to resize, rename and delete the events.
  highlight-message(type="tips").
    3 CSS classes are available to target the event first day, the last day and all the days in between:
    #[span.code event-start], #[span.code event-middle], #[span.code event-end].
  v-card.my-2.ma-auto.main-content
    vue-cal.vuecal--green-theme.ex--multiple-day-events.vuecal--full-height-delete(
      selected-date="2018-11-19"
      :time-from="8 * 60"
      :time-to="23 * 60"
      hide-weekends
      events-count-on-year-view
      editable-events
      :resize-x="true"
      :events="multipleDayEvents")
  sshpre(language="html-vue" label="Vue Template").
    &lt;vue-cal selected-date="2018-11-19"
             :time-from="8 * 60"
             :time-to="23 * 60"
             :disable-views="['years', 'year', 'month']"
             hide-weekends
             editable-events
             :events="events"&gt;
    &lt;/vue-cal&gt;

  sshpre(language="js" label="Javascript").
    data: () => ({
      events: [
        {
          start: '2018-11-19 08:30',
          end: '2018-11-20 20:00',
          title: 'Running Marathon',
          content: '&lt;i class="v-icon material-icons"&gt;directions_run&lt;/i&gt;',
          class: 'sport'
        },
        {
          start: '2018-11-20 13:00',
          end: '2018-11-20 14:30',
          title: 'Drink water!',
          content: '&lt;i class="v-icon material-icons"&gt;local_drink&lt;/i&gt;',
          class: 'health'
        },
        {
          start: '2018-11-21 19:00',
          end: '2018-11-23 11:30',
          title: 'Trip to India',
          content: '&lt;i class="v-icon material-icons"&gt;flight&lt;/i&gt;',
          class: 'leisure'
        }
      ]
    })

  //- Example.
  h4.title
    a(href="#ex--overlapping-events") # Overlapping events
    a#ex--overlapping-events(name="ex--overlapping-events")
  p.
    Overlapping, editable  &amp; deletable events.#[br]
    #[strong Up to 3 overlapping events starting or running at the same time]. Try to resize &amp; delete events to see the overlapping redrawn.#[br]
    You can also use the option #[span.code no-event-overlaps] to show #[strong up to 3 events side by side] (splitting the cell width) instead of overlapping.
  v-btn.ma-0(color="primary" small @click="overlapEvents = !overlapEvents;$forceUpdate()") #[span.code :no-event-overlaps="{{ overlapEvents ? 'false' : 'true' }}"]

  v-card.my-2.ma-auto.main-content
    vue-cal.vuecal--green-theme.vuecal--full-height-delete(
      selected-date="2018-11-19"
      :time-from="10 * 60"
      :time-to="23 * 60"
      :disable-views="['years', 'year', 'month']"
      hide-weekends
      editable-events
      :events="overlappingEvents"
      :no-event-overlaps="!overlapEvents")
  sshpre(language="html-vue" label="Vue Template").
    &lt;button @click="overlapEvents = !overlapEvents;$forceUpdate()"&gt;
      :no-event-overlaps="{{ '\{\{ overlapEvents ? \'false\' : \'true\' \}\}' }}"
    &lt;/button&gt;

    &lt;vue-cal selected-date="2018-11-19"
             :time-from="10 * 60"
             :time-to="23 * 60"
             :disable-views="['years', 'year', 'month']"
             hide-weekends
             editable-events
             :no-event-overlaps="!overlapEvents"
             :events="events"&gt;
    &lt;/vue-cal&gt;

  sshpre(language="js" label="Javascript").
    data: () => ({
      overlapEvents: true,
      events: [
        {
          start: '2018-11-21 14:00',
          end: '2018-11-21 22:00',
          title: 'A big thing',
          content: '&lt;i class="v-icon material-icons"&gt;sentiment_satisfied_alt&lt;/i&gt;',
          class: 'health'
        },
        {
          start: '2018-11-21 16:00',
          end: '2018-11-21 19:00',
          title: 'Another thing',
          content: '&lt;i class="v-icon material-icons"&gt;thumb_up&lt;/i&gt;',
          class: 'blue-event'
        },
        {
          start: '2018-11-20 18:30',
          end: '2018-11-20 20:30',
          title: 'Crossfit',
          content: '&lt;i class="v-icon material-icons"&gt;fitness_center&lt;/i&gt;',
          class: 'sport'
        },
        ...
      ]
    })

  //- Example.
  h4.title
    a(href="#ex--background-events") # Background events
    a#ex--background-events(name="ex--background-events")
  p.
    Just add the property #[span.code background: true] to your events.#[br]
    The particularity of background events is that they can fully be overlapped but not overlapping.#[br]
    And they don't overlap like other events: when overlapping both events won't change width.#[br]
    Note that you can still select a background event to put it on top of others and see it.
    Refer to the #[span.code events] option in the #[a(href="#api") API] section.
  v-card.my-2.ma-auto.main-content
    vue-cal.vuecal--green-theme(
      selected-date="2018-11-19"
      :time-from="7 * 60"
      :time-to="23 * 60"
      :disable-views="['years', 'year', 'month']"
      hide-weekends
      :events="backgroundEvents")
  sshpre(language="html-vue" label="Vue Template").
    &lt;vue-cal selected-date="2018-11-19"
             :time-from="7 * 60"
             :time-to="23 * 60"
             :disable-views="['years', 'year', 'month']"
             hide-weekends
             :events="events"&gt;
    &lt;/vue-cal&gt;

  sshpre(language="js" label="Javascript").
    data: () => ({
      events: [
        {
          start: '2018-11-19 12:00',
          end: '2018-11-19 14:00',
          title: 'LUNCH',
          class: 'lunch',
          background: true
        },
        {
          start: '2018-11-20 12:00',
          end: '2018-11-20 14:00',
          title: 'LUNCH',
          class: 'lunch',
          background: true
        },
        ...
      ]
    })

  sshpre(language="css" label="CSS").
    .vuecal__event.lunch {
      background: repeating-linear-gradient(45deg, transparent, transparent 10px, #f2f2f2 10px, #f2f2f2 20px);/* IE 10+ */
      color: #999;
      display: flex;
      justify-content: center;
      align-items: center;
    }
    .vuecal__event.lunch .vuecal__event-time {display: none;align-items: center;}

  //- Example.
  h4.title
    a(href="#ex--all-day-events") # All day events
    a#ex--all-day-events(name="ex--all-day-events")

  ul
    li.mb-2.
      When the #[span.code showAllDayEvents] is set to #[span.code true] the events with an
      #[span.code allDay] attribute set to #[span.code true] will be displayed in a fixed top
      bar on the #[span.code week] &amp; #[span.code day] views.#[br]
      The all day events bar will only show up if the options #[span.code showAllDayEvents] &amp;
      #[span.code time] are set to #[span.code true].#[br]
      #[span.code time] is important since without time information every event is an all-day
      event there is no point in separating them then.
    li.mb-2.
      When #[span.code showAllDayEvents] is set to #[span.code false], all the all day events
      (#[span.code allDay] attribute set to #[span.code true]), will show up as a normal
      background event.
    li.mb-2.
      On month view, switching #[span.code showAllDayEvents] on and off will not have any impact
      since both should display the all day events.
    li.mb-2.
      #[span.code showAllDayEvents] accepts a #[span.code Boolean] or the string
      #[span.code 'short'], to display only the event title.

  highlight-message.
    Multiple-day events feature will be improved in a future version to display across
    multiple cells in the all day bar.

  v-btn(small color="primary" @click="showAllDayEvents = (showAllDayEvents + 1) % 3")
    span.code :show-all-day-events="{{ ["'short'", 'true', 'false'][showAllDayEvents] }}"
  v-btn(small color="primary" @click="shortEventsOnMonthView = !shortEventsOnMonthView")
    span.code :events-on-month-views="{{ ['true', "'short'"][shortEventsOnMonthView * 1] }}"

  v-card.my-2.ma-auto.main-content
    //- vue-cal.vuecal--green-theme.ex--all-day-events(
      selected-date="2019-02-11"
      :time-from="7 * 60"
      :disable-views="['years', 'year']"
      hide-weekends
      :show-all-day-events="['short', true, false][showAllDayEvents]"
      :events-on-month-view="[true, 'short'][shortEventsOnMonthView * 1]"
      :events="allDayEvents")
  sshpre(language="html-vue" label="Vue Template").
    &lt;button @click="showAllDayEvents = (showAllDayEvents + 1) % 3"&gt;
      :show-all-day-events="{{ "\{\{ [\"'short'\", 'true', 'false'][showAllDayEvents] \}\}" }}"
    &lt;/button&gt;
    &lt;button @click="shortEventsOnMonthView = !shortEventsOnMonthView"&gt;
      :events-on-month-views="{{ "\{\{ ['true', \"'short'\"][shortEventsOnMonthView * 1] \}\}" }}"
    &lt;/button&gt;

    &lt;vue-cal selected-date="2019-02-11"
             :time-from="7 * 60"
             :disable-views="['years', 'year']"
             hide-weekends
             :show-all-day-events="['short', true, false][showAllDayEvents]"
             :events-on-month-view="[true, 'short'][shortEventsOnMonthView * 1]"
             :events="events"&gt;
    &lt;/vue-cal&gt;
  sshpre(language="js" label="Javascript").
    showAllDayEvents: 0,
    shortEventsOnMonthView: false,
    events: [
      {
        start: '2019-02-12',
        end: '2019-02-12',
        title: 'Day off!',
        content: '&lt;i class="v-icon material-icons"&gt;beach_access&lt;/i&gt;',
        class: 'beach',
        allDay: true
      },
      {
        start: '2019-02-14',
        end: '2019-02-14',
        title: 'Valentine\'s day',
        content: '&lt;i class="v-icon material-icons"&gt;favorite_outline&lt;/i&gt;',
        class: 'love',
        allDay: true
      },
      ...
    ]

  sshpre(language="css" label="CSS").
    .vuecal__cell-content {align-self: flex-start;}
    .vuecal__cell-date {text-align: right;padding: 4px;}

    .vuecal--week-view .vuecal__bg .vuecal__event--all-day.love,
    .vuecal--day-view .vuecal__bg .vuecal__event--all-day.love {right: 50%;}
    .vuecal--week-view .vuecal__bg .vuecal__event--all-day.leisure,
    .vuecal--day-view .vuecal__bg .vuecal__event--all-day.leisure {left: 50%;}

  //- Example.
  h4.title
    a(href="#ex--splitting-days") # Splitting days &amp; split events
    a#ex--splitting-days(name="ex--splitting-days")
  p.mb-4
    | Split each day into multiple containers passing a CSS class &amp; a label per split, and allow split-specific events.#[br]
    | disabled views: years, year, month.#[br]
    | On week view you can also overflow your content using a min-width on cells, like in this example, or fit to container:
    v-btn(small color="primary" @click="splitsExampleMinCellWidth = splitsExampleMinCellWidth ? 0 : 400")
      v-icon.mr-2 {{ splitsExampleMinCellWidth ? 'remove' : 'add' }}
      | {{ splitsExampleMinCellWidth ? ' fit to container ' : 'min cell width 400px' }}
    | #[br]Refer to the #[span.code splitDays] option in the #[a(href="#api") API] section.
  v-card.my-2.ma-auto.main-content
    //- vue-cal.vuecal--green-theme(
      selected-date="2018-11-19"
      :time-from="8 * 60"
      :time-step="30"
      :disable-views="['years', 'year', 'month']"
      :split-days="[{ class: 'him', label: 'Him' }, { class: 'her', label: 'Her' }]"
      editable-events
      :events="splitEvents"
      :min-cell-width="splitsExampleMinCellWidth")
      template(v-slot:no-event) there is no event dude
  sshpre(language="html-vue" label="Vue Template").
    &lt;button @click="minCellWidth = minCellWidth ? 0 : 400"&gt;
      {{ '\{\{ minCellWidth ? \'fit to container\' : \'min cell width 400px\' \}\}' }}
    &lt;/button&gt;
    &lt;vue-cal selected-date="2018-11-19"
             :time-from="8 * 60"
             :time-step="30"
             :disable-views="['years', 'year', 'month']"
             :split-days="[{ class: 'him', label: 'Him' }, { class: 'her', label: 'Her' }]"
             editable-events
             :events="events"
             :min-cell-width="minCellWidth"&gt;
    &lt;/vue-cal&gt;

  sshpre(language="js" label="Javascript").
    data: () => ({
      minCellWidth: 400,
      events: [
        {
          start: '2018-11-19 10:35',
          end: '2018-11-19 11:30',
          title: 'Doctor appointment',
          content: '&lt;i class="v-icon material-icons"&gt;local_hospital&lt;/i&gt;',
          class: 'health',
          split: 1
        },
        {
          start: '2018-11-19 18:30',
          end: '2018-11-19 19:15',
          title: 'Dentist appointment',
          content: '&lt;i class="v-icon material-icons"&gt;local_hospital&lt;/i&gt;',
          class: 'health',
          split: 2
        },
        {
          start: '2018-11-20 18:30',
          end: '2018-11-20 20:30',
          title: 'Crossfit',
          content: '&lt;i class="v-icon material-icons"&gt;fitness_center&lt;/i&gt;',
          class: 'sport',
          split: 2
        },
        ...
      ]
    })

  sshpre(language="css" label="CSS").
    /* You can easily set a different style for each split of your days. */
    .vuecal__cell-split.him {background-color: rgba(221, 238, 255, 0.6);}
    .vuecal__cell-split.him .split-label {color: rgba(0, 84, 194, 0.1);font-size: 30px;}
    .vuecal__cell-split.her {background-color: rgba(255, 232, 251, 0.6);}
    .vuecal__cell-split.her .split-label {color: rgba(255, 0, 106, 0.1);font-size: 30px;}

    /* Different color for different event types. */
    .vuecal__event.leisure {background-color: rgba(253, 156, 66, 0.9);border: 1px solid rgb(233, 136, 46);color: #fff;}
    .vuecal__event.health {background-color: rgba(164, 230, 210, 0.9);border: 1px solid rgb(144, 210, 190);}
    .vuecal__event.sport {background-color: rgba(255, 102, 102, 0.9);border: 1px solid rgb(235, 82, 82);color: #fff;}

  h3.title
    a(href="#ex--sync-two-calendars")
      v-icon.mr-2(medium) swap_horiz
      //- v-icon.mr-2 wifi
      | Communicating with Vue Cal

  //- Example.
  h4.title
    a(href="#ex--sync-two-calendars") # Sync two vue-cal instances
    a#ex--sync-two-calendars(name="ex--sync-two-calendars")
  p.
    In this example the right calendar is used as a date picker and the selected date is
    updated on the left calendar via the #[span.code @cell-focus] event listener.#[br]
    To know more about emitted events refer to the
    #[a(href="#ex--emitted-events") emitted events example].

  v-layout(align-center justify-center)
    //- vue-cal.vuecal--blue-theme(
      small
      :time="false"
      hide-view-selector
      default-view="week"
      :disable-views="['years', 'year', 'month']"
      :selected-date="selectedDate"
      style="max-width: 360px;height: 260px")
    //- vue-cal.vuecal--blue-theme.vuecal--rounded-theme(
      xsmall
      :time="false"
      hide-view-selector
      default-view="month"
      :disable-views="['years', 'year', 'week', 'day']"
      @cell-focus="selectedDate = $event"
      style="max-width: 270px;height: 290px;transform: scale(0.9)")
  sshpre(language="html-vue" label="Vue Template").
    &lt;vue-cal small
      :time="false"
      hide-view-selector
      default-view="week"
      :disable-views="['years', 'year', 'month']"
      :selected-date="selectedDate"
      class="vuecal--blue-theme"
      style="max-width: 360px;height: 260px"&gt;
    &lt;/vue-cal&gt;
    &lt;vue-cal xsmall
      :time="false"
      hide-view-selector
      default-view="month"
      :disable-views="['years', 'year', 'week', 'day']"
      @cell-focus="selectedDate = $event"
      class="vuecal--blue-theme vuecal--rounded-theme"
      style="max-width: 270px;height: 290px"&gt;
    &lt;/vue-cal&gt;

  sshpre(language="js" label="Javascript").
    data: () => ({
      selectedDate: null
    })

  //- Example.
  h4.title
    a(href="#ex--modifying-events-from-outside") # Modifying the array of events outside of Vue Cal
    a#ex--modifying-events-from-outside(name="ex--modifying-events-from-outside")
  highlight-message(type="tips").
    It is possible to modify the array of events like adding or removing an event
    after the first load, but be aware that by doing so all the events in Vue Cal
    will be replaced by the new array of events. You may lose your changes if you
    modified events within Vue Cal.
  v-btn(color="primary" small @click="eventsCopy.push({ start: '2018-11-20 12:00', end: '2018-11-20 17:00', title: 'A new event', class: 'blue-event' })")
    v-icon.mr-2 add
    | Add an event
  v-btn(color="primary" small @click="eventsCopy.pop()")
    v-icon.mr-2 remove
    | Remove last event
  p.mb-0 Here is the live array of event titles:
  pre {{ eventsCopy.map(e => e.title) }}

  v-card.my-2.ma-auto.main-content
    //- vue-cal.vuecal--green-theme(
      selected-date="2018-11-19"
      :time-from="7 * 60"
      :time-to="23 * 60"
      :disable-views="['years', 'year', 'month']"
      hide-weekends
      :events="eventsCopy")
  sshpre(language="html-vue" label="Vue Template").
    &lt;button @click="events.push({
           start: '2018-11-20 12:00',
           end: '2018-11-20 17:00',
           title: 'A new event',
           class: 'blue-event'
    })"&gt;Add an event&lt;/button&gt;
    &lt;button @click="events.pop()"&gt;Remove last event&lt;/button&gt;

    &lt;vue-cal selected-date="2018-11-19"
             :time-from="7 * 60"
             :time-to="23 * 60"
             :disable-views="['years', 'year', 'month']"
             hide-weekends
             :events="events"&gt;
    &lt;/vue-cal&gt;

  sshpre(language="js" label="Javascript").
    data: () => ({
      events: [
        {
          start: '2018-11-19 10:35',
          end: '2018-11-19 11:30',
          title: 'Doctor appointment',
          content: '&lt;i class="v-icon material-icons"&gt;local_hospital&lt;/i&gt;',
          class: 'health'
        },
        ...
      ]
    })

  //- Example.
  h4.title
    a(href="#ex--emitted-events") # Vue Cal emitted events
    a#ex--emitted-events(name="ex--emitted-events")
  p.mb-0.
    Vue Cal emits events that you can listen to, to trigger an action outside of Vue Cal.#[br]
    If you are not familiar with Vue JS events, you should read about it here:
    #[a(href="https://vuejs.org/v2/guide/events.html" target="_blank") vuejs.org/v2/guide/events.html #[v-icon(small color="primary") open_in_new]]#[br]#[br]
    Here is the list of emitted events:
  h4.mt-2 View-related
  ul
    li #[span.code ready]
    li #[span.code view-change]
    li #[span.code cell-click] - is a JS native #[span.code Date] object
    li #[span.code cell-focus] - is a JS native #[span.code Date] object
  highlight-message(no-icon).
    #[span.code cell-click] is fired every time you click a day, whereas
    #[span.code cell-focus] is fired only when the selected day changes.
  highlight-message(no-icon)
    | The emitted events #[span.code ready] &amp; #[span.code view-change] return an object:#[br]
    sshpre.mt-2(language="js").
      {
        view: [String],
        startDate: [Date], // View start - JS native Date object.
        endDate: [Date], // View end - JS native Date object.
        firstCellDate: [Date], // Month view only, in case cell is out of current month - JS native Date object.
        lastCellDate: [Date], // Month view only, in case cell is out of current month - JS native Date object.
        outOfScopeEvents: [Array], // Month view only, all the events that are out of the current month.
        events: [Array], // All the events in the current view.
        week: [Integer] // Week number. Only returned if view is 'week'.
      }
    strong.
      Note that on a month view, the events from the out of scope days
      (cells before and after the current month) are also returned in the array.

  h4.mt-2 Events-related
  p.mb-0 In all events, properties #[span.code startDate] &amp; #[span.code endDate] are JS native #[span.code Date] objects:
  ul
    li #[span.code event-focus]
    li #[span.code event-mouse-enter]
    li #[span.code event-mouse-leave]
    li #[span.code event-create]
    li #[span.code event-delete]
    li #[span.code event-change]
    li #[span.code event-title-change]
    li #[span.code event-content-change]
    li #[span.code event-duration-change]
  highlight-message(type="tips")
    ul
      li.
        The #[span.code event-change] emitted event groups all the events triggered on a calendar event property change:
        #[span.code event-title-change], #[span.code event-content-change],
        #[span.code event-duration-change]. So you have the choice to listen to
        #[span.code event-change] to cover any calendar event change or listen to a specific action emitted event.
      li.mt-3.
        To help you manipulate an event's date, vue-cal returns native #[span.code Date]
        objects in the event properties #[span.code startDate] &amp; #[span.code endDate].#[br]
        So for instance, you can easily access the day of the week of an event with #[span.code event.startDate.getDay()].
  p.mb-0 Watch the list of emitted events (latest on top) as you play with Vue Cal:
  pre.mt-2.ssh-pre.mb-2
    v-layout(wrap)
      div.grey--text //&nbsp;
        strong event-name:&nbsp;
        span arguments-list
      v-spacer
      v-btn.ma-0(color="primary" outline small @click="clearEventsLog")
        v-icon(small).mr-1 clear
        | Clear log
      v-btn.my-0.mr-0.ml-2(color="primary" outline small @click="logMouseEvents = !logMouseEvents")
        v-icon(small).mr-1 {{ logMouseEvents ? 'remove' : 'add' }}
        | {{ logMouseEvents ? 'Hide' : 'Track' }} mouse hover events
    div.scrollable
      div.mt-2.pt-2(v-for="(l, i) in logs" :key="i" :style="i && 'border-top: 1px solid #ddd'")
        strong.mr-1 {{ l.name }}:
        span {{ l.args }}
  v-card.mt-4.mb-2.ma-auto.main-content
    //- vue-cal.vuecal--green-theme(
      selected-date="2018-11-19"
      :time-from="7 * 60"
      :time-to="23 * 60"
      :disable-views="['years', 'year']"
      hide-weekends
      editable-events
      :events="multipleDayEvents"
      @ready="logEvents('ready', $event)"
      @view-change="logEvents('view-change', $event)"
      @cell-click="logEvents('cell-click', $event)"
      @cell-focus="logEvents('cell-focus', $event)"
      @event-focus="logEvents('event-focus', $event)"
      @event-mouse-enter="logEvents('event-mouse-enter', $event)"
      @event-mouse-leave="logEvents('event-mouse-leave', $event)"
      @event-title-change="logEvents('event-title-change', $event)"
      @event-content-change="logEvents('event-content-change', $event)"
      @event-duration-change="logEvents('event-duration-change', $event)"
      @event-create="logEvents('event-create', $event)"
      @event-delete="logEvents('event-delete', $event)")

  sshpre(language="html-vue" label="Vue Template").
    &lt;vue-cal selected-date="2018-11-19"
             :time-from="7 * 60"
             :time-to="23 * 60"
             :disable-views="['years', 'year']"
             hide-weekends
             editable-events
             :events="events"
             @ready="logEvents('ready', $event)"
             @view-change="logEvents('view-change', $event)"
             @cell-click="logEvents('cell-click', $event)"
             @cell-focus="logEvents('cell-focus', $event)"
             @event-focus="logEvents('event-focus', $event)"
             @event-mouse-enter="logEvents('event-mouse-enter', $event)"
             @event-mouse-leave="logEvents('event-mouse-leave', $event)"
             @event-title-change="logEvents('event-title-change', $event)"
             @event-content-change="logEvents('event-content-change', $event)"
             @event-duration-change="logEvents('event-duration-change', $event)"
             @event-create="logEvents('event-create', $event)"
             @event-delete="logEvents('event-delete', $event)"&gt;
    &lt;/vue-cal&gt;

  h3.title
    a(href="#ex--timeline-tweaking")
      v-icon.mr-2 tune
      | Advanced Vue Cal customization
      small.ml-2 #[em="- when CSS won't do it"]

  highlight-message.mt-4
    | Here is the list of available slots:
    ul
      li #[span.code arrow-prev]
      li #[span.code arrow-next]
      li #[span.code title]
      li #[span.code time-cell]
      li #[span.code cell-content]
      li #[span.code no-event]
      li #[span.code events-count]
      li #[span.code event-renderer]

  //- Example.
  h4.title
    a(href="#ex--timeline-tweaking") # Timeline tweaking
    a#ex--timeline-tweaking(name="ex--timeline-tweaking")
  p.mb-0.
    If you want to have more fancy time cells, you can override them with the
    #[span.code time-cell-height] option (in pixels) and scoped slots.#[br]
    For even more flexibility, the horizontal lines are painted when you set the CSS class #[span.code line] on the tag you choose.
    So if you don't set this class you are free to paint the lines yourself or not.
  v-card.my-2.ma-auto.main-content(style="width: 360px;height: 360px;max-width: 100%")
    //- vue-cal.vuecal--green-theme(
      small
      :time-from="5 * 60"
      :time-step="15"
      :time-cell-height="18"
      default-view="day"
      :disable-views="['years', 'year', 'month']"
      hide-weekends)
      div.line(:class="{ hours: !minutes }" slot="time-cell" slot-scope="{ hours, minutes }")
        strong.primary--text(v-if="!minutes" style="font-size: 15px;line-height: 18px") {{hours}}
        span(v-else style="font-size: 11px;line-height: 18px") {{ minutes }}
  highlight-message.mt-4(type="tips").
    if you are not familiar with scoped slots and destructuring slot-scope, you should first read about it:
    #[a(href="https://vuejs.org/v2/guide/components-slots.html#Scoped-Slots" target="_blank") vuejs.org/v2/guide/components-slots.html #[v-icon(small color="primary") open_in_new]]
  sshpre(language="html-vue" label="Vue Template").
    &lt;vue-cal small
             :time-from="5 * 60"
             :time-step="15"
             :time-cell-height="18"
             default-view="day"
             :disable-views="['years', 'year', 'month']"
             hide-weekends&gt;
      &lt;div class="{ line: true, hours: !minutes }"
           slot="time-cell"
           slot-scope="{ hours, minutes }"&gt;
        &lt;strong v-if="!minutes" style="font-size: 15px"&gt;{{ '\{\{ hours \}\}' }}&lt;/strong&gt;
        &lt;span v-else style="font-size: 11px"&gt;{{ '\{\{ minutes \}\}' }}&lt;/span&gt;
      &lt;/div&gt;
    &lt;/vue-cal&gt;

  sshpre.mt-4(language="css" label="CSS").
    .vuecal__time-cell .hours.line:before {border-color: #42b983;}

  //- Example.
  h4.title
    a(href="#ex--custom-events-count") # Custom events count
    a#ex--custom-events-count(name="ex--custom-events-count")

  highlight-message(type="tips").
    Using Vue.js scoped slots, you can also override the counting events method if you need.#[br]
    if you are not familiar with scoped slots and destructuring slot-scope, you should first read about it:
    #[a(href="https://vuejs.org/v2/guide/components-slots.html#Scoped-Slots" target="_blank") vuejs.org/v2/guide/components-slots.html #[v-icon(small color="primary") open_in_new]]
  p.
    In the following example, we only count the events which have the custom
    #[span.code leisure] CSS class.

  v-card.my-2.ma-auto.main-content(style="width: 300px;height: 360px;max-width: 100%")
    //- vue-cal.vuecal--green-theme.ex--custom-events-count(
      selected-date="2018-11-19"
      xsmall
      :time-from="10 * 60"
      :time-step="2 * 60"
      default-view="month"
      :disable-views="['day']"
      events-count-on-year-view
      :events="events")
      span(slot="events-count" slot-scope="{ events, view }" v-if="customEventsCount(events)")
        | {{ customEventsCount(events) }}

  sshpre(language="html-vue" label="Vue Template").
    &lt;vue-cal selected-date="2018-11-19"
             xsmall
             :time-from="10 * 60"
             :time-step="2 * 60"
             :disable-views="['day']"
             default-view="month"
             events-count-on-year-view
             :events="events"&gt;
        &lt;span slot="events-count" slot-scope="{ events, view }" v-if="customEventsCount(events)"&gt;
          {{ '\{\{ customEventsCount(events) \}\}' }}
        &lt;/span&gt;
    &lt;/vue-cal&gt;

  p.
    Alternatively, you could also use the #[span.code cell-content] slot
    instead of the #[span.code events-count] slot to perform the same task:#[br]
    (Refer to the next example to know more:
    #[a(href="#ex--custom-title-and-cells" v-scroll-to="'#ex--custom-title-and-cells'") Custom title &amp; cells])
  sshpre.mt-2(language="html-vue" label="Vue Template").
    &lt;span slot="cell-content" slot-scope="{ cell, view, events }"&gt;
      &lt;span class="vuecal__cell-date"&gt;{{ '\{\{ cell.content \}\}' }}&lt;/span&gt;
      &lt;span class="vuecal__cell-events-count" v-if="['years', 'year', 'month'].includes(view.id) &amp;&amp; customEventsCount(events)"&gt;
        {{ '\{\{ customEventsCount(events) \}\}' }}
      &lt;/span&gt;
    &lt;/span&gt;

  sshpre(language="js" label="Javascript").
    // In your Vue component.
    methods: {
      customEventsCount: events => {
        return events ? events.filter(e => e.class === 'leisure').length : 0
      }
    }

  sshpre(language="css" label="CSS").
    .vuecal__cell-events-count {background: transparent;}
    .vuecal__cell-events-count span {
      background: #42b983;
      height: 100%;
      min-width: 12px;
      padding: 0 3px;
      border-radius: 12px;
      display: block;
    }

  //- Example.
  h4.title
    a(href="#ex--custom-title-and-cells") # Custom title &amp; cells
    a#ex--custom-title-and-cells(name="ex--custom-title-and-cells")
  highlight-message(type="tips").
    Using Vue.js scoped slots, you can override the calendar main date title and calendar cells.#[br]
    if you are not familiar with scoped slots and destructuring slot-scope, you should first read about it:
    #[a(href="https://vuejs.org/v2/guide/components-slots.html#Scoped-Slots" target="_blank") vuejs.org/v2/guide/components-slots.html #[v-icon(small color="primary") open_in_new]]
  h5.mt-4.subheading.font-weight-medium
    v-icon(size="22") keyboard_arrow_right
    | Custom title
  p.ml-2.mb-2.
    2 arguments are available through the scoped slot: #[span.code slot-scope="{ title, view }"]
  ul
    li
      | #[span.code title], the formatted title (different on all the views). E.g.
      em.ml-2 "Week 2 (January 2019)"
    li
      | #[span.code view], an object containing the active view info.
      sshpre(language="js").mt-2.mb-3.
        {
          id: {String}, // Current view, one of: years, year, month, week, day.
          startDate: {Date}, // JavaScript Date object.
          endDate: {Date}, // JavaScript Date object.
          selectedDate: {Date} // JavaScript Date object.
        }
  p.
    You can use one or the other to format the title as you wish.#[br]
    Using the pre-formatted #[span.code title] will be easy but not very flexible.#[br]
    If you render the date yourself from #[span.code view.startDate], don't forget
    the different formats for all the views: years, year, month, week, day.

  h5.mt-4.subheading.font-weight-medium
    v-icon(size="22") keyboard_arrow_right
    | Custom cells
  p.ml-2.mb-2.
    In this example, only the cell number is clickable on month view.#[br]
    5 arguments are available through the scoped slot:#[br]
    #[span.code slot-scope="{ cell, view, split, events, goNarrower }"]
  ul
    li #[span.code cell], object containing the cell date.
      sshpre(language="js").mt-2.mb-2.
        {
          content: {String}, // Pre-formatted cell content if any.
          startDate: {Date}, // JavaScript Date object.
          endDate: {Date}, // JavaScript Date object.
          formattedDate: {String}, // formatted start date. E.g. "2019-04-05".
          today: {Boolean}
        }
    li #[span.code view], object containing the active view info.
      sshpre(language="js").mt-2.mb-2.
        {
          id: {String}, // Current view, one of: years, year, month, week, day.
          startDate: {Date}, // JavaScript Date object.
          endDate: {Date}, // JavaScript Date object.
          selectedDate: {Date} // JavaScript Date object.
        }
    li #[span.code split], when splitting days, object containing the current split info.
    li #[span.code events], array containing all the events of the current cell or split.
    li #[span.code goNarrower], function to navigate to narrower view if possible.
  highlight-message.my-3(type="info")
    | By default a cell is rendered as follows.#[br]
    | It is a good idea to reuse the same CSS classes as the different elements have associated styles:#[br]
    sshpre.mt-3.mb-1(language="html-vue").
      &lt;div class="vuecal__flex vuecal__cell-content"&gt;
    sshpre.my-2.ml-5(language="html-vue").
      Now this is the part you can customize:

      &lt;!-- Will be added if splitting days and split labels are set --&gt;
      &lt;div class="split-label" /&gt;
      &lt;!-- Will be added on years, year &amp; month view --&gt;
      &lt;div class="vuecal__cell-date" /&gt;
      &lt;!-- Will be added on month view --&gt;
      &lt;div class="vuecal__cell-events-count" /&gt;
      &lt;!-- Will be added on week and day view if no event --&gt;
      &lt;div class="vuecal__no-event" /&gt;
    sshpre.my-1(language="html-vue").
          &lt;div class="vuecal__cell-events" /&gt;
      &lt;/div&gt;

  v-card.my-2.ma-auto.main-content(style="height: 400px")
    //- vue-cal.vuecal--green-theme.ex--custom-title-and-cells(
      :time="false"
      :dbl-click-to-navigate="false"
      default-view="month"
      :events="events")
      template(v-slot:title="{ title, view }")
        | 🎉&nbsp;{{ view.startDate.getFullYear() }}-{{ (view.startDate.getMonth() + 1) < 10 ? '0' : '' }}{{ view.startDate.getMonth() + 1 }}
        span(v-if="view.id === 'week'") &nbsp;—&nbsp;w{{ view.startDate.getWeek() }}
        span(v-else-if="view.id === 'day'") -{{ view.startDate.getDate() < 10 ? '0' : '' }}{{ view.startDate.getDate() }}
        | &nbsp;🎉
      template(v-slot:cell-content="{ cell, view, events, goNarrower }")
        span.vuecal__cell-date.clickable(v-if="view.id !== 'day'" :class="view.id" @click="goNarrower") {{ cell.content }}
        .vuecal__cell-events-count(v-if="['years', 'year', 'month'].includes(view.id) && events.length") {{ events.length }}
        .vuecal__no-event(v-if="['week', 'day'].includes(view.id) && !events.length") Nothing here 👌

  sshpre(language="html-vue" label="Vue Template").
    &lt;vue-cal :time="false"
             :dbl-click-to-navigate="false"
             default-view="month"
             :events="events"&gt;

      &lt;!-- Custom title --&gt;
      &lt;template v-slot:title="{ title, view }"&gt;
        🎉 {{ '\{\{ view.startDate.getFullYear() \}\}' }}-{{ '\{\{ (view.startDate.getMonth() + 1) < 10 ? \'0\' : \'\' \}\}' }}{{ '\{\{ view.startDate.getMonth() + 1 \}\}' }}
        &lt;!-- Print week number on week view --&gt;
        &lt;span v-if="view.id === 'week'"&gt;— w{{ '\{\{ view.startDate.getWeek() \}\}' }}&lt;/span&gt;
        &lt;!-- Print current day on day view --&gt;
        &lt;span v-else-if="view.id === 'day'"&gt;-{{ '\{\{ view.startDate.getDate() < 10 ? \'0\' : \'\' \}\}' }}{{ '\{\{ view.startDate.getDate() \}\}' }}&lt;/span&gt;
        🎉
      &lt;/template&gt;

      &lt;!-- Custom cells --&gt;
      &lt;template v-slot:cell-content="{ cell, view, events, goNarrower }"&gt;
        &lt;span class="vuecal__cell-date" :class="view.id" v-if="view.id === 'day'" @click="goNarrower"&gt;
          {{ '\{\{ cell.date.getDate() \}\}' }}
        &lt;/span&gt;
        &lt;span class="vuecal__cell-events-count" v-if="view.id === 'month' &amp;&amp; events.length"&gt;{{ '\{\{ events.length \}\}' }}&lt;/span&gt;
        &lt;span class="vuecal__no-event" v-if="['week', 'day'].includes(view.id) &amp;&amp; !events.length"&gt;Nothing here 👌&lt;/span&gt;
      &lt;/template&gt;

      &lt;!-- Alternatively to custom cells if you just want custom no-event text: --&gt;
      &lt;!-- &lt;template v-slot:no-event&gt;Nothing here 👌&lt;/template&gt; --&gt;
    &lt;/vue-cal&gt;

  //- Example.
  h4.title
    a(href="#ex--custom-event-rendering") # Custom event rendering
    a#ex--custom-event-rendering(name="ex--custom-event-rendering")
  p.mb-2 Using Vue.js scoped slots, you can override the events rendering.

  highlight-message.my-2(type="tips").
    If you are not familiar with scoped slots and destructuring slot-scope, you should first read about it:
    #[a(href="https://vuejs.org/v2/guide/components-slots.html#Scoped-Slots" target="_blank") vuejs.org/v2/guide/components-slots.html #[v-icon(small color="primary") open_in_new]].
  highlight-message.my-3(type="info")
    | By default an event is rendered as follows.#[br]
    | It is a good idea to reuse the same CSS classes as the different elements have associated styles:#[br]
    sshpre.mt-3.mb-1(language="html-vue").
      &lt;div class="vuecal__event"&gt;
          &lt;!-- Will be added if `editable-events` option is set to `true` --&gt;
          &lt;div class="vuecal__event-delete" /&gt;
    sshpre.my-2.ml-5(language="html-vue").
      Now this is the part you can customize:

      &lt;!-- Will be added if a title is set --&gt;
      &lt;div class="vuecal__event-title" /&gt;
      &lt;!-- or if title is set and `editable-events` option is set to `true` --&gt;
      &lt;div class="vuecal__event-title vuecal__event-title--edit" contenteditable /&gt;

      &lt;!-- Will be added if `time` option is set to `true` --&gt;
      &lt;div class="vuecal__event-time" /&gt;

      &lt;!-- Will be added if a content is set --&gt;
      &lt;div class="vuecal__event-content" /&gt;
    sshpre.my-1(language="html-vue").
          &lt;!-- Will be added if `editable-events` option is set to `true` --&gt;
          &lt;div class="vuecal__event-resize-handle" /&gt;
      &lt;/div&gt;
  p.mb-2.
    Two parameters are passed through the scoped slot:
  ul
    li #[span.code event]: The event full object containing dates, time, title, content and custom attributes.
    li #[span.code view]: The current selected view id.
  p.mt-2.
    You can set any custom attribute you want on an event, they will then be accessible in your custom event renderer!#[br]
    Note that #[span.code _eid] is a reserved keyword.

  v-card.my-2.ma-auto.main-content(style="height: 523px")
    //- vue-cal.vuecal--green-theme.ex--custom-event-rendering(
      selected-date="2018-11-19"
      :time-from="9 * 60"
      :time-to="19 * 60"
      hide-weekends
      :events="eventsToPop")
      template(v-slot:event-renderer="{ event, view }")
        v-icon.mt-2(color="white" x-large) {{ event.icon }}
        .vuecal__event-title.mb-4(v-html="event.title")
        small.vuecal__event-time
          strong.mr-1 Event start:
          span {{ event.start.substr(11) }}
          br
          strong.mr-1 Event end:
          span {{ event.end.substr(11) }}
  sshpre(language="html-vue" label="Vue Template").
    &lt;vue-cal selected-date="2018-11-19"
             :time-from="9 * 60"
             :time-to="19 * 60"
             hide-weekends
             :events="events"&gt;
      &lt;template v-slot:event-renderer="{ event, view }"&gt;
        &lt;v-icon&gt;{{ '\{\{ event.icon \}\}' }}&lt;/v-icon&gt;

        &lt;div class="vuecal__event-title" v-html="event.title" /&gt;
        &lt;!-- Or if your events are editable: --&gt;
        &lt;div class="vuecal__event-title vuecal__event-title--edit"
             contenteditable
             @blur="event.title = $event.target.innerHTML"
             v-html="event.title" /&gt;

        &lt;small class="vuecal__event-time"&gt;
          &lt;strong&gt;Event start:&lt;/strong&gt; &lt;span&gt;{{ '\{\{ event.start.substr(11) \}\}' }}&lt;/span&gt;&lt;br/&gt;
          &lt;strong&gt;Event end:&lt;/strong&gt; &lt;span&gt;{{ '\{\{ event.end.substr(11) \}\}' }}&lt;/span&gt;
        &lt;/small&gt;
      &lt;/template&gt;
    &lt;/vue-cal&gt;

  sshpre(language="js" label="Javascript").
    events: [
      {
        start: '2018-11-20 14:00',
        end: '2018-11-20 18:00',
        title: 'Need to go shopping',
        icon: 'shopping_cart', // Custom attribute.
        class: 'leisure'
      },
      {
        start: '2018-11-22 10:00',
        end: '2018-11-22 15:00',
        title: 'Golf with John',
        icon: 'golf_course', // Custom attribute.
        class: 'sport'
      }
    ]

  //- API
  h2.headline.mt-5.pt-5
    a(href="#api") API
    a#api(name="api")
  p Here is the list of all the available views.
  sshpre.mt-2(language="js").
    ['years', 'year', 'month', 'week', 'day']
  p Here is the list of all the parameters available and their decription bellow this table.
  sshpre.mt-2(language="js").
    locale:                 [String],          default: 'en'
    hideViewSelector:       [Boolean],         default: false
    hideTitleBar:           [Boolean],         default: false
    hideBody:               [Boolean],         default: false
    hideWeekends:           [Boolean],         default: false
    disableViews:           [Array],           default: []
    defaultView:            [String],          default: 'week'
    todayButton:            [Boolean],         default: false
    selectedDate:           [String, Date],    default: ''
    minDate:                [String, Date],    default: ''
    maxDate:                [String, Date],    default: ''
    startWeekOnSunday:      [Boolean],         default: false
    small:                  [Boolean],         default: false
    xsmall:                 [Boolean],         default: false
    transitions:            [Boolean],         default: true
    clickToNavigate:        [Boolean],         default: false
    dblClickToNavigate:     [Boolean],         default: true
    time:                   [Boolean],         default: true
    timeFrom:               [Number],          default: 0 // In minutes.
    timeTo:                 [Number],          default: 24 * 60 // In minutes.
    timeStep:               [Number],          default: 30 // In minutes.
    timeCellHeight:         [Number],          default: 40 // In pixels.
    twelveHour:             [Boolean],         default: false
    timeFormat:             [String],          default: ''
    minCellWidth:           [Number],          default: 0 // In pixels.
    splitDays:              [Array],           default: []
    events:                 [Array],           default: []
    editableEvents:         [Boolean],         default: false
    noEventOverlaps:        [Boolean],         default: false
    eventsOnMonthView:      [Boolean, String], default: false
    eventsCountOnYearView:  [Boolean],         default: false
    showAllDayEvents:       [Boolean, String], default: false
    onEventClick:           [Function],        default: null
    onEventDblclick:        [Function],        default: null
    onEventCreate:          [Function],        default: null

  ul.pl-0.api-options
    li
      code.mr-2 locale
      span.code [String], default: 'en'
      p.
        Allows you to translate the calendar texts in a given language.#[br]
        Use a 2 letter locale code (ISO 639-1) unless a distinction is needed. E.g. #[span.code 'pt-br'] for Portuguese-Brasilian.
      highlight-message(type="info")
        | Currently available languages are {{ localesList.map(l => l.label).join(', ') }}.#[br]
        | If you are interested in providing a language support please do a pull request with a json file into the i18n directory.#[br]
        | this is what a language json looks like.

        sshpre.my-2(language="json").
          {
            "weekDays": ["Monday", "Tuesday", "Wednesday", "Thursday", "Friday", "Saturday", "Sunday"],
            "months": ["January", "February", "March", "April", "May", "June", "July", "August", "September", "October", "November", "December"],
            "years": "Years",
            "year": "Year",
            "month": "Month",
            "week": "Week",
            "day": "Day",
            "today": "Today",
            "noEvent": "No Event",
            "allDay": "All day",
            "deleteEvent": "Delete",
            "createEvent": "Create an event",
            "dateFormat": "DDDD d mmmm yyyy"
          }
        p.
          Regarding the #[span.code dateFormat] translation, this is the format of the full
          date you can see in a single day view title.#[br]
          #[span.code DDDD] stands for the full-letter day of week, #[span.code mmmm] stands for
          full-letter month, #[span.code d] stands for the date of the month (0-31),
          #[span.code yyyy] stands for full year, #[span.code {S}] stands for st/nd/rd/th and only in English.

      highlight-message(type="tips").
        Note that 2 media queries will shorten the days of the week to 3 letters then 1 letter when it does not fit.#[br]
        You can read more about it in the # Responsiveness &amp; Media Queries section in the #[a(href="#css-notes") CSS Notes].
    li
      code.mr-2 hideViewSelector
      span.code [Boolean], default: false
      p.
        When set to true, the top view selector will disappear.#[br]
        You can still navigate from a view to another by clicking a cell (narrower view) or
        the view title (broader view).
    li
      code.mr-2 hideTitleBar
      span.code [Boolean], default: false
      p.
        When set to true, the title bar with navigating arrows will disappear.#[br]
        You can still navigate from a view to another with the view selector and clicking
        a cell (narrower view).
    li
      code.mr-2 hideBody
      span.code [Boolean], default: false
      p.
        When set to true, the whole calendar body will disappear - cells and timeline.#[br]
        Also means that all the logic usually triggered from the calendar's body won't run at all.
    li
      code.mr-2 hideWeekends
      span.code [Boolean], default: false
      p.
        Hide the weekend and shows only Monday to Friday on month view and week view.#[br]
        The weekend are still visible in day view not to break the behavior of the arrows.#[br]
        Note that by hiding the arrows you won't be able to see a weekend day in day view if hideWeekends is true.
    li
      code.mr-2 disableViews
      span.code [Array], default: []
      p.
        Allows you to totally disable one or more of the available views.#[br]
        Accepted view names are 'years', 'year', 'month', 'week', 'day'.#[br]
        Note that the navigation between views via cells click or title click won't
        break and will only navigate to views you have allowed.
    li
      code.mr-2 defaultView
      span.code [String], default: 'week'
      p.
        Allows you to set a default view, for the first time you load the calendar.#[br]
        Accepts one of 'years', 'year', 'month', 'week', 'day'.
    li
      code.mr-2 todayButton
      span.code [Boolean], default: false
      p Adds a Today button in the title bar to quickly go to Today's date.#[br]
    li
      code.mr-2 selectedDate
      span.code [String, Date], default: ''
      p.
        Accepts a formatted string or plain JS Date object.#[br]
        Set a selected date, for the first time you load the calendar.#[br]
        This day will be highlighted and the first view will naturally show this date.#[br]
        E.g. setting a date in year 2000 with a defaultView of week, will show you that week of year 2000.#[br]#[br]
        Updating the #[span.code selectedDate] programmatically after the first calendar load,
        will update the view if needed to show this date.#[br]Refer to the #[a(href="#ex--sync-two-calendars") Sync two vue-cal instances] example.
      highlight-message(type="warning").
        A correct string date format is #[code {{ currentDateFormatted }}] or
        #[code="{{ currentDateFormatted.split(' ')[0] }}"] if you don't need the time.
        Only these formats will work in string. You can also provide a native Javascript Date object.
    li
      code.mr-2 minDate
      span.code [String, Date], default: ''
      p.
        Accepts a formatted string or plain JS Date object.#[br]
        Set a minimum date for the cells to be selectable.#[br]
        By default the cell will be grayed out when out of range but CSS classes let you customize this.
    li
      code.mr-2 maxDate
      span.code [String, Date], default: ''
      p.
        Accepts a formatted string or plain JS Date object.#[br]
        Set a maximum date for the cells to be selectable.#[br]
        By default the cell will be grayed out when out of range but CSS classes let you customize this.
    li
      code.mr-2 startWeekOnSunday
      span.code [Boolean], default: false
      p.
        By default weeks start on Monday but with this option you can start the week on Sunday.
    li
      code.mr-2 small
      span.code [Boolean], default: false
      p.
        When set to #[span.code true], the days of the week headings will be truncated to 3 letters.#[br]
        Does not apply to the title of the day view.#[br]
        2 media queries are truncating the days of the week bellow 450px,
        read on in the #[a(href="#css-notes") CSS Notes].
    li
      code.mr-2 xsmall
      span.code [Boolean], default: false
      p.
        When set to true, the days of the week headings will be truncated to 1 letter.#[br]
        Does not apply to the title of the day view.#[br]
        In Addition, the whole calendar gets applied a smaller font size of 0.9em,
        and the current view title is also reduced.#[br]
        2 media queries are truncating the days of the week bellow 450px,
        read on in the #[a(href="#css-notes") CSS Notes].
    li
      code.mr-2 transitions
      span.code [Boolean], default: true
      p Enable / disable the CSS transitions between all the views and view states.
    li
      code.mr-2 clickToNavigate
      span.code [Boolean], default: false
      p.
        When set to true a single click (or tap for touch devices) will take you to a narrower view if available.#[br]
        You can always go back to a broader view by clicking the view title or selecting another view from the view selector if enabled.#[br]
        The navigation to narrower view can be disabled by setting both #[span.code clickToNavigate] and #[span.code dblClickToNavigate] to false.
    li
      code.mr-2 dblClickToNavigate
      span.code [Boolean], default: true
      p.
        When set to true a double click (or double tap for touch devices) will take you to a narrower view if available.#[br]
        You can always go back to a broader view by clicking the view title or selecting another view from the view selector if enabled.#[br]
        The navigation to narrower view can be disabled by setting both #[span.code clickToNavigate] and #[span.code dblClickToNavigate] to false.
    li
      code.mr-2 time
      span.code [Boolean], default: true
      p.
        Whether you want to display the timeline and handle events with time or only date.#[br]
        Note that time is made of #[span.code hours:minutes] #[strong.ml-2 and no second].
    li
      code.mr-2 timeFrom
      span.code [Number], default: 0
      p.
        If #[span.code time] is enabled, set the start of the timeline in minutes.
        By default it starts at midnight.
    li
      code.mr-2 timeTo
      span.code [Number], default: 24 * 60
      p.
        If #[span.code time] is enabled, set the end of the timeline in minutes.
        By default it ends at 23.59.
    li
      code.mr-2 timeStep
      span.code [Number], default: 30
      p.
        If #[span.code time] is enabled, set the time increment in minutes.
    li
      code.mr-2 timeCellHeight
      span.code [Number], default: 40
      p.
        If #[span.code time] is enabled, set the time cell height in pixels.#[br]
        this is very important as it is used to calculate the events position in the day.
    li
      code.mr-2 twelveHour
      span.code [Boolean], default: false
      p.
        If #[span.code time] is enabled, the default time format is 24hour.#[br]
        With #[span.code twelveHour] set to true (use #[span.code twelve-hour] in template),
        the time format will show 12 hours suffixed with am/pm.
    li
      code.mr-2 timeFormat
      span.code [String], default: ''
      p.mb-2.
        When defined, overrides the default time format in time cells and events.#[br]
        Formatted time can contain any character but the following characters will be replaced:
      ul.ml-3
        li #[strong.code H]: Hours no leading zero, 24-hour format
        li #[strong.code HH]: Hours with leading zero, 24-hour format
        li #[strong.code h]: Hours no leading zero, 12-hour format
        li #[strong.code hh]: Hours with leading zero, 12-hour format
        li #[strong.code m]: Minutes no leading zero
        li #[strong.code mm]: Minutes with leading zero
        li #[strong.code {am}]: am or pm
        li.
          The characters #[strong.code {], #[strong.code }] are removed and used only to
          separate characters with no space.#[br]
          E.g. #[span.code "h:mm{am}"].
    li
      code.mr-2 minCellWidth
      span.code [Number], default: 0
      p.
        In the current version, this is for day splits only.#[br]
        When a number is set, in pixels, the calendar body will have a horizontal
        scrollbar if the cells don't fit naturally in the calendar container.
    li
      code.mr-2 splitDays
      span.code [Array], default: []
      p.
        Split each day into multiple vertical splits.#[br]
        Accepts an array of split objects with attributes.#[br]
        Each split object can have these attributes: #[span.code { class: 'string', label: 'string' }]
    li
      code.mr-2 editableEvents
      span.code [Boolean], default: false
      p
        | When #[span.code editableEvents] set to true, allows:
        ul
          li Dragging events (this feature is coming soon)
          li Resizing events by dragging the handle showing at the bottom of each event if #[span.code time] is set to true,
          li Deleting events by click and hold an event
          li Editing events title
    li
      code.mr-2 noEventOverlaps
      span.code [Boolean], default: false
      p.
        When #[span.code noEventOverlaps] is set to true, all the overlapping events will not
        overlap but instead split the cell width in 2 or 3.
    li
      code.mr-2 eventsOnMonthView
      span.code [Boolean, String], default: false
      p.
        When set to true, the events will also be displayed on month view
        (including events from visible out of scope days).#[br]
        When set to the string '#[span.code short]', only the event's title will be displayed.
    li
      code.mr-2 eventsCountOnYearView
      span.code [Boolean], default: false
      p.
        When set to true, the events count will also be displayed on #[span.code years]
        &amp; #[span.code year] views.
    li
      code.mr-2 showAllDayEvents
      span.code [Boolean, String], default: false
      ul
        li.mb-2.
          When the #[span.code showAllDayEvents] is set to #[span.code true] the events with an
          #[span.code allDay] attribute set to #[span.code true] will be displayed in a fixed top
          bar on the #[span.code week] &amp; #[span.code day] views.#[br]
          The all day events bar will only show up if the options #[span.code showAllDayEvents] &amp;
          #[span.code time] are set to #[span.code true].#[br]
          #[span.code time] is important since without time information every event is an all-day
          event there is no point in separating them then.
        li.mb-2.
          When #[span.code showAllDayEvents] is set to #[span.code false], all the all day events
          (#[span.code allDay] attribute set to #[span.code true]), will show up as a normal
          background event.
        li.mb-2.
          On month view, switching #[span.code showAllDayEvents] on and off will not have any impact
          since both should display the all day events.
        li.mb-2.
          #[span.code showAllDayEvents] accepts a #[span.code Boolean] or the string
          #[span.code 'short'], to display only the event title.
    li
      code.mr-2 onEventClick
      span.code [Function], default: null
      p.
        A callback function to execute when an event is clicked.#[br]
        this function receives 2 parameters: #[span.code event], the clicked calendar event,
        and #[span.code e], the associated JavaScript DOM event.
    li
      code.mr-2 onEventDblclick
      span.code [Function], default: null
      p.
        A callback function to execute when an event is double clicked.#[br]
        this function receives 2 parameters: #[span.code event], the double clicked calendar event,
        and #[span.code e], the associated JavaScript DOM event.
    li
      code.mr-2 onEventCreate
      span.code [Function], default: null
      p.
        A callback function to execute when an event is created.#[br]
        this function receives 2 parameters: #[span.code event], the created event,
        and #[span.code deleteEvent], a function to delete the created event.
    li
      code.mr-2 events
      span.code [Array], default: []
      p.
        Allows you to place events in the calendar.#[br]
        Accepts an array of event objects.#[br]
        This is what an event object must look like:
      p
        sshpre.mt-2(language="js").
          {
            start: '2018-11-19 12:00', // Required.
            end: '2018-11-19 14:00', // Required.
            title: 'String', // Optional.
            content: 'String', // Optional.
            class: 'String', // Optional.
            background: [Boolean] // Optional. (Event type not CSS property)
            split: [Number] // Optional.
            allDay: [Boolean] // Optional.
          }
        ul
          li If no #[span.code title] is provided, no title will be displayed.
          li.
            #[span.code content] accepts free HTML, for instance:
            '&lt;i class="v-icon material-icons"&gt;local_hospital&lt;/i&gt;'.#[br]
            If no #[span.code content] is provided, no content will be displayed.
          li.
            You may need an event CSS #[span.code class] to handle different event types
            for instance. With different classes you can apply different styles to the events.#[br]
            E.g. backgrounds, images, borders, etc.
          li.
            The #[span.code background] attribute sets an event as a background event,
            which allows overlapping and disable the ability to drag &amp; resize.
          li.
            When using #[span.code splitDays], the #[span.code split] attribute accepts a number,
            starting from 1, corresponding to the split you want the event to appear in.
          li.
            When the #[span.code showAllDayEvents] and #[span.code time] options are set to true,
            all the events with an attribute #[span.code allDay] set to true will show up in a
            fixed bar (week &amp; day views).

      highlight-message(type="warning")
        ul
          li
            strong The events are internally identified by the key #[span.code `_eid`]. This is a reserved keyword.
          li.mt-2
            | Correct date formats are #[code {{ currentDateFormatted }}] or
            | #[code="{{ currentDateFormatted.split(' ')[0] }}"] if you don't want any time in the whole calendar.
            | Only these formats will work.#[br]
            strong You can't mix events with time and events without, and you can only remove time if the time option is set to false.

  h2.headline.mt-5.pt-5
    a(href="#css-notes") CSS Notes
    a#css-notes(name="css-notes")
  p You can easily change the calendar design with CSS.

  h3.mt-5 # Color &amp; rounded Themes
  p.
    Currently 2 color themes (green &amp; blue) are available, in addition to the standard grey theme.#[br]
    You can apply a green or blue theme by using the CSS class #[span.code vuecal--green-theme] or  #[span.code vuecal--blue-theme].
  p.
    If you want another color theme, you can define your own easily.#[br]
    This is what a standard color theme looks like.
    You can copy and change any color to quickly get a nice render.#[br]
    If that is still not doing what you want you can change even more in your own CSS.

  sshpre(language="css" label="CSS").
    /* Green-theme. */
    .vuecal__menu, .vuecal__cell-events-count {background-color: #42b983;}
    .vuecal__menu li {border-bottom-color: #fff;color: #fff;}
    .vuecal__menu li.active {background-color: rgba(255, 255, 255, 0.15);}
    .vuecal__title-bar {background-color: #e4f5ef;}
    .vuecal__cell.today, .vuecal__cell.current {background-color: rgba(240, 240, 255, 0.4);}
    .vuecal:not(.vuecal--day-view) .vuecal__cell.selected {background-color: rgba(235, 255, 245, 0.4);}
    .vuecal__cell.selected:before {border-color: rgba(66, 185, 131, 0.5);}

  p
    strong Rounded Theme#[br]
    | You can use the rounded cells theme like in the Example #[a(href="#ex--calendar-themes") Calendar themes - Rounded cells],
    | by applying the CSS class #[span.code vuecal--rounded-theme] to the Vue Cal wrapper.

  h3.mt-5 # Responsiveness &amp; Media Queries
  p.
    This calendar is fully responsive.#[br]
    To help you in making the calendar always look perfect,
    2 media queries (to keep it simple) are in place for small screens.#[br]
    The media queries operate downward from 550px &amp; 450px, to truncate the text
    of the days of the week from full day name to 3 letters and to 1 letter according to the available space.#[br]#[br]

    If this is not enough for your particular use, you can add your own in your CSS.#[br]
    Additionally, you can use the options #[span.code small] &amp; #[span.code xsmall]
    to truncate week days at any size.

  h3.mt-5 # Disabled Text Selection
  p.
    By default the selection is disabled in the whole calendar except in the events.
    you can override this by CSS.

  h2.headline.mt-5.pt-5.mb-2
    a(href="#release-notes") Release Notes
    a#release-notes(name="release-notes")

<<<<<<< HEAD
  div #[strong Version 2.0.0]
    highlight-message(type="success")
      ul
        li New scoped slots syntax, requires Vue@2.6.0+
        li Added ability to resize horizontally
        li Added function to get minutes at cursor
        li
          | Internal events structure has changed:
          ul
            li.
              Externalize all locales from main library#[br]
              Now, only the locale you need will be loaded on demand (as a separate request).#[br]
              This will ensure Vue Cal keeps its file size as light as possible.
            li Refactored multiple day events &amp; save segments inside events
            li Refactored event object save segments inside events
            li.
              #[span.code startDate]/#[span.code endDate] are now Date Objects.#[br]
              If you want formatted strings, use #[span.code start]/#[span.code end] instead
            li.
              #[span.code startTime] &amp; #[span.code endTime] are removed as redundant,
              use #[span.code start]/#[span.code end] or #[span.code startDate]/#[span.code endDate] instead
        li Add a javascript Date object in events
        li Allow javascript Date object in event dates definition
        li Add a resizing class on events being resized
        li Add deletable, resizable attributes on events to override global
        li Cancel event deletion with escape key
        li Focus a multiple day event highlights all the segments
        li Calculate event segments within current view only
        li Improve rendering performances on event resizing
        li Improve resizing events logic
        li Week view date range takes #[span.code hideWeekends] in consideration
        li.
          Renamed the option #[span.code 12-hour] (invalid HTML attribute) to
          #[span.code twelve-hour] and the corresponding css class to
          #[span.code .vuecal--twelve-hour].
        li Fix bug: allow date selection before Epoch time!
        li.
          On month view, out of scope events returned by emitted events don't include
          events that are already in the events array of the current month.
          (may happen with multiple-day events)
      //- TODO:
        add accessibility
        do all the @todo
        use view events as much as possible instead of mutableEvents
        cleanup mutableEvents
        at any time return view events not mutable events to user
        add recurring events
        do an example with event creation on simple click
        check resizing multiple day events starting before 1999-11-01
        multiple day events ending at 24:00 don't show resizer 23:59 ok
        while resizing multiple days, prevent endTime < startTime
        option for sticky split labels
        document about overriding global deletable, resizable
=======
  div #[strong Version 1.61.0] Add Traditional Chinese language
>>>>>>> ce577891
  div #[strong Version 1.60.0] Add Danish language
  div #[strong Version 1.59.0] Add Czech language
  div #[strong Version 1.58.0] Add Ukrainian language
  div #[strong Version 1.57.0] Add an option to display a Today button
    highlight-message(type="success").
      The CSS class of the title bar has changed from #[span.code .vuecal__title] to #[span.code .vuecal__title-bar].#[br]
      The class #[span.code .vuecal__title] is now only wrapping the title, inside the #[span.code .vuecal__title-bar].#[br]
    highlight-message(type="tips").
      If you have a custom theme, you will need to update it as per the theme example in the #[a(href="#css-notes") CSS Notes].
  div #[strong Version 1.56.0] Allow #[span.code minCellWidth] independently of #[span.code splitDays]
  div #[strong Version 1.55.0] Set view and cells end dates to 23:59:59
    highlight-message(type="success")
      ul
        li This update ensures the coverage of the full range of days when fetching your events from an AJAX call.
        li.
          The #[span.code day-click] &amp; #[span.code day-focus] emitted events are renamed to
          #[span.code cell-click] &amp; #[span.code cell-focus] as they are also triggered on
          #[span.code years] &amp; #[span.code year] views.
        li Adaptive width on events-count (for count numbers on more than 1 digit)
        li On month view, removed redundant css classes from events (classes related to event overlaps)
  div #[strong Version 1.54.0] Add min &amp; max dates for cell selection
    highlight-message(type="success")
      ul
        li.
          The CSS class #[span.code .splitted] (appearing on the #[span.code .vuecal__cell] element
          when the cell is split) is renamed to #[span.code .vuecal__cell--has-splits].
        li.
          The #[span.code selectedDate] option, like min &amp; max dates, now also accept a
          plain JS Date Object.
  div #[strong Version 1.53.0] Add click/dblclick ability on weekdays headings on week view
  div #[strong Version 1.52.0] Separate #[span.code outOfScopeEvents] &amp; #[span.code events] in month view
    highlight-message(type="success").
      In month view only, the emitted events #[span.code ready] &amp; #[span.code view-change]
      now return an object containing a new #[span.code outOfScopeEvents] array separated from the events array
  div #[strong Version 1.51.0] Add Bosnian &amp; Serbian languages
  div #[strong Version 1.50.0] Create a new event on cell click &amp; hold
  div #[strong Version 1.49.0] Add Hebrew language
  div #[strong Version 1.48.0] Add Bulgarian language
  div #[strong Version 1.47.0] Add events count on #[span.code years] &amp; #[span.code year] views
    highlight-message(type="success").
      As it can now be used on #[span.code years] &amp; #[span.code year] views, the former
      #[span.code events-count-month-view] slot is now renamed to #[span.code events-count].
  div #[strong Version 1.46.0] Allow cell customization
    highlight-message(type="success").
      For consistency, the slots #[span.code arrowPrev] &amp; #[span.code arrowNext]
      are now renamed to #[span.code arrow-prev] &amp; #[span.code arrow-next].

  div #[strong Version 1.45.0] Add #[span.code cell-click] emitted event
  div #[strong Version 1.44.0] Add Slovenian &amp; Hungarian languages
  div #[strong Version 1.43.0] Add Catalan language
  div #[strong Version 1.42.0] Add Norwegian language
  div #[strong Version 1.41.0] Add Romanian language
  div #[strong Version 1.39.0] Add Vietnamese language
  div #[strong Version 1.38.0] #[span.code showAllDayEvents] now also accepts string 'short'
  div #[strong Version 1.37.0] Add text 'All day' in all i18n files
  div #[strong Version 1.36.0] Add out of scope events in month view
    highlight-message(type="success").
      On a month view, the events from the out of scope days
      (cells before and after the current month) are now also be displayed when using
      the #[span.code eventsOnMonthView] option, and returned in the array of events in
      the #[span.code ready] &amp; #[span.code view-change] emited events.
  div #[strong Version 1.35.0] Allow displaying all-day events in fixed top bar
  div #[strong Version 1.34.0] Allow starting week on Sunday
  div
    | #[strong Version 1.33.0] Minor internal structure improvements
    highlight-message(type="success").
      In order to make the internal structure less verbose, the #[span.code events-count] slot
      use has been simplified.#[br]
      Refer to the #[a(href="#ex--events-indicators") Month view with events indicators] example.
      A few default CSS rules have also been updated.#[br]
  div
    | #[strong Version 1.32.0] Allow Syncing 2 vue-cal instances
    highlight-message(type="success").
      The #[span.code selected-date] option now also accepts a native Javascript Date object.#[br]
      Refer to the #[span.code selectedDate] option in the #[a(href="#api") API] section.
  div #[strong Version 1.31.0] Add CSS transitions option
  div #[strong Version 1.30.0] Allow custom event rendering
  div #[strong Version 1.29.0] Accept a callback function on event click / dblclick
  div #[strong Version 1.28.0] Add Polish language
  div
    | #[strong Version 1.27.0] Allow overriding 'No event' text
    highlight-message(type="success").
      The #[span.code events-on-month-view] option now also accepts the string '#[span.code short]'.#[br]
      Refer to the #[a(href="#ex--events-on-month-view") Display events on month view] example.
  div #[strong Version 1.26.0] Emitted events #[span.code ready] &amp; #[span.code view-change] return events
  div #[strong Version 1.25.0] Support multiple day events
  div
    | #[strong Version 1.24.0] Allow hiding the calendar body
    highlight-message(type="success").
      Week days headings now have a today CSS class when equals to today's date.
  div #[strong Version 1.22.0] Add Slovak language
  div #[strong Version 1.21.0] Add Georgian language
  div #[strong Version 1.20.0] Allow displaying events on month view
  div #[strong Version 1.19.0] Emit events on mouse-enter &amp; mouse-leave an event
  div #[strong Version 1.18.0] Allow overriding indicators in month view
  div #[strong Version 1.17.0] Allow overriding time cells &amp; title
  div #[strong Version 1.16.0] Highlight Today's current time
  div #[strong Version 1.15.0] Add German language
  div
    | #[strong Version 1.14.0] Add custom time format &amp; emit event on #[span.code cell-focus]
    highlight-message(type="success")
      ul
        li The emitted #[span.code view-change] event now returns an object with a view name and startDate.
        li The emitted events-related events now also return native JS Date objects.
        li Refer to the #[a(href="#ex--emitted-events") emitted events example].
  div #[strong Version 1.13.0] Add Swedish language
  div #[strong Version 1.12.0] Add Croatian language
  div
    | #[strong Version 1.11.0] Add events indicators in month view
    highlight-message(type="tips").
      If you have created a custom theme, you will need to update it adding the new indicator
      #[span.code .vuecal__cell-events-count], as per the theme example in the #[a(href="#css-notes") CSS Notes].
    highlight-message(type="success").
      The default #[span.code time-step] option value is now 60 minutes (previously 30).
  div #[strong Version 1.10.0] Allow no event overlaps
  div #[strong Version 1.9.0] Add Dutch language
  div #[strong Version 1.8.0] Display up to 3 simultaneous events &amp; redraw overlaps on event resize &amp; delete
  div #[strong Version 1.7.0] Vue Cal emits events
  div #[strong Version 1.6.0] Allow event deletion on touch devices
  div #[strong Version 1.5.0] Add Russian language
  div
    | #[strong Version 1.4.0] Allow editing events title
    highlight-message(type="success")
      ul
        li The delete button now appears on click and hold.
        li All the events are now read-only by default you can add the option #[span.code editableEvents] to allow edition.
        li.
          The #[span.code editableEvents] option triggers all the editing features on and off.#[br]
          Refer to the #[span.code editableEvents] option in the #[a(href="#api") API] section.
  div #[strong Version 1.3.0] Add Simplified Chinese language &amp; bug fixes
  div
    | #[strong Version 1.2.0] Allow event deletion
    highlight-message(type="success").
      You now have the ability to select an event independently of a cell.#[br]
      On event focus the event z-index is increased and a delete button appears to delete the event.#[br]
      Hovering an event also increases its z-index so you can see the event more easily in case of overlaps.
  div.mt-3 #[strong Version 1.1.0] Allow event resizing + Spanish &amp; Portuguese-Brasil languages.
  div.mt-3 #[strong Version 1.0.0] First public release

  v-dialog(v-model="showDialog" max-width="600")
    v-card
      v-card-title.primary.white--text
        v-icon.mr-3(color="white") {{ selectedEvent.icon }}
        span.headline.text-uppercase {{ selectedEvent.title }}
        v-spacer
        strong {{ (selectedEvent.start || '').substr(0, 10) }}
      v-card-text
        p(v-html="selectedEvent.contentFull")
        strong Event details:
        ul
          li Event starts at: -{{ (selectedEvent.start || '').substr(11) }}
          li Event ends at: -{{ (selectedEvent.end || '').substr(11) }}

  v-dialog(v-model="showEventCreationDialog" :persistent="true" max-width="420")
    v-card
      v-card-title.pa-2.primary.white--text
        v-text-field.ma-0.pa-0(v-model="selectedEvent.title" placeholder="Event Title" hide-details color="white")
      v-card-text
        v-textarea.ma-0.pa-0(v-model="selectedEvent.content" placeholder="Event Content" hide-details)
        v-layout.justify-space-between
          v-select.flex.shrink(
            :items="eventsCssClasses"
            placeholder="Event CSS Class"
            @change="selectedEvent.classes = [$event]"
            hide-details
            style="max-width: 170px")
          v-switch.flex.shrink(v-model="selectedEvent.background" label="background Event" color="primary")
        v-layout
          v-spacer
          v-btn(small @click="cancelEventCreation()") Cancel
          v-btn(small color="primary" @click="closeCreationDialog()") Save
</template>

<script>
import VueCal from '@/components/vue-cal'
import Sshpre from 'simple-syntax-highlighter'
import 'simple-syntax-highlighter/dist/sshpre.css'
import highlightMessage from '@/components/highlight-message'

const events = [
  {
    start: '2018-10-30 10:30',
    end: '2018-10-30 11:30',
    title: 'Doctor appointment',
    content: '<i class="v-icon material-icons">local_hospital</i>',
    class: 'health',
    split: 1
  },
  {
    start: '2018-11-16 10:30',
    end: '2018-11-16 11:30',
    title: 'Doctor appointment',
    content: '<i class="v-icon material-icons">local_hospital</i>',
    class: 'health',
    split: 1
  },
  {
    start: '2018-11-19 10:35',
    end: '2018-11-19 11:30',
    title: 'Doctor appointment',
    content: '<i class="v-icon material-icons">local_hospital</i>',
    class: 'health',
    split: 1
  },
  {
    start: '2018-11-19 18:30',
    end: '2018-11-19 19:15',
    title: 'Dentist appointment',
    content: '<i class="v-icon material-icons">local_hospital</i>',
    class: 'health',
    split: 2
  },
  {
    start: '2018-11-20 18:30',
    end: '2018-11-20 20:30',
    title: 'Crossfit',
    content: '<i class="v-icon material-icons">fitness_center</i>',
    class: 'sport',
    split: 1
  },
  {
    start: '2018-11-21 11:00',
    end: '2018-11-21 13:00',
    title: 'Brunch with Jane',
    content: '<i class="v-icon material-icons">local_cafe</i>',
    class: 'leisure',
    split: 1
  },
  {
    start: '2018-11-21 19:30',
    end: '2018-11-21 23:00',
    title: 'Swimming lesson',
    content: '<i class="v-icon material-icons">pool</i>',
    class: 'sport',
    split: 1
  },
  {
    start: '2018-11-23 12:30',
    end: '2018-11-23 13:00',
    title: 'Macca\'s with Mark',
    content: '<i class="v-icon material-icons">fastfood</i>',
    class: 'leisure',
    split: 2
  },
  {
    start: '2018-11-23 21:00',
    end: '2018-11-23 23:30',
    title: 'Movie time',
    content: '<i class="v-icon material-icons">local_play</i>',
    class: 'leisure',
    split: 1
  },
  {
    start: '2018-11-30 21:00',
    end: '2018-11-30 23:30',
    title: 'Another movie tonight',
    content: '<i class="v-icon material-icons">local_play</i>',
    class: 'leisure',
    split: 1
  }
]

export default {
  components: { VueCal, Sshpre, highlightMessage },
  data: () => ({
    localesList: [
      { code: 'bs', label: 'Bosnian' },
      { code: 'bg', label: 'Bulgarian' },
      { code: 'ca', label: 'Catalan' },
      { code: 'zh-cn', label: 'Chinese (Simplified)' },
      { code: 'zh-hk', label: 'Chinese (Traditional)' },
      { code: 'hr', label: 'Croatian' },
      { code: 'da', label: 'Danish' },
      { code: 'nl', label: 'Dutch' },
      { code: 'en', label: 'English' },
      { code: 'fr', label: 'French' },
      { code: 'ka', label: 'Georgian' },
      { code: 'de', label: 'German' },
      { code: 'he', label: 'Hebrew' },
      { code: 'hu', label: 'Hungarian' },
      { code: 'it', label: 'Italian' },
      { code: 'no', label: 'Norwegian' },
      { code: 'pl', label: 'Polish' },
      { code: 'pt-br', label: 'Portuguese Brasilian' },
      { code: 'ro', label: 'Romanian' },
      { code: 'ru', label: 'Russian' },
      { code: 'sr', label: 'Serbian' },
      { code: 'sk', label: 'Slovak' },
      { code: 'sl', label: 'Slovenian' },
      { code: 'es', label: 'Spanish' },
      { code: 'sv', label: 'Swedish' },
      { code: 'uk', label: 'Ukrainian' },
      { code: 'vi', label: 'Vietnamese' }
    ],
    locale: 'zh-cn',
    splitsExampleMinCellWidth: 400,
    example1theme: 'green',
    overlapEvents: true,
    indicatorStyle: 'count',
    now: new Date(),
    logs: [],
    showDialog: false,
    showEventCreationDialog: false,
    showAllDayEvents: 0,
    shortEventsOnMonthView: false,
    events,
    selectedEvent: {},
    eventsCssClasses: ['leisure', 'sport', 'health'],
    selectedDate: null,
    logMouseEvents: false,
    overlappingEvents: [
      ...events,
      {
        start: '2018-11-21 14:00',
        end: '2018-11-21 22:00',
        title: 'A big thing',
        content: '<i class="v-icon material-icons">sentiment_satisfied_alt</i>',
        class: 'health'
      },
      {
        start: '2018-11-21 16:00',
        end: '2018-11-21 19:00',
        title: 'Another thing',
        content: '<i class="v-icon material-icons">thumb_up</i>',
        class: 'blue-event'
      },
      {
        start: '2018-11-23 21:00',
        end: '2018-11-23 23:30',
        title: 'Eat pop corns',
        content: '<i class="v-icon material-icons">local_play</i>',
        class: 'leisure'
      },
      {
        start: '2018-11-23 21:00',
        end: '2018-11-23 23:30',
        title: 'Enjoy the movie',
        content: '<i class="v-icon material-icons">local_play</i>',
        class: 'leisure'
      }
    ],
    eventsCopy: [
      ...events,
      {
        start: '2018-11-21 12:00',
        end: '2018-11-21 12:30',
        title: 'Call mum',
        content: '<i class="v-icon material-icons">local_cafe</i>',
        class: 'leisure'
      },
      {
        start: '2018-11-23 21:00',
        end: '2018-11-23 23:30',
        title: 'Eat pop corns',
        content: '<i class="v-icon material-icons">local_play</i>',
        class: 'leisure'
      },
      {
        start: '2018-11-23 21:00',
        end: '2018-11-23 23:30',
        title: 'Enjoy the movie',
        content: '<i class="v-icon material-icons">local_play</i>',
        class: 'leisure'
      }
    ],
    eventsCopy2: [
      ...events
    ],
    multipleDayEvents: [
      {
        start: '1999-10-31 22:00',
        end: '2018-11-20 23:59',
        title: 'Running Marathon',
        content: '<i class="v-icon material-icons">directions_run</i>',
        class: 'sport'
      },
      {
        start: '2018-11-20 00:00',
        end: '2018-11-21 23:59',
        title: 'Drink water!',
        content: '<i class="v-icon material-icons">local_drink</i>',
        class: 'health'
      },
      {
        start: '2018-11-21 19:00',
        end: '2018-11-23 11:30',
        title: 'Trip to India',
        content: '<i class="v-icon material-icons">flight</i>',
        class: 'leisure'
      }
    ],
    allDayEvents: [
      {
        start: '2019-02-12',
        end: '2019-02-12',
        title: 'Day off!',
        content: '<i class="v-icon material-icons">beach_access</i>',
        class: 'beach',
        allDay: true
      },
      {
        start: '2019-02-14',
        end: '2019-02-14',
        title: 'Valentine\'s day',
        content: '<i class="v-icon material-icons">favorite_outline</i>',
        class: 'love',
        allDay: true
      },
      {
        start: '2019-02-14',
        end: '2019-02-14',
        title: 'Need to go shopping',
        content: '<i class="v-icon material-icons">shopping_cart</i>',
        class: 'leisure',
        allDay: true
      },
      {
        start: '2019-02-11 10:35',
        end: '2019-02-11 11:30',
        title: 'Doctor appointment',
        content: '<i class="v-icon material-icons">local_hospital</i>',
        class: 'health',
        split: 1
      },
      {
        start: '2019-02-11 18:30',
        end: '2019-02-11 19:15',
        title: 'Dentist appointment',
        content: '<i class="v-icon material-icons">local_hospital</i>',
        class: 'health',
        split: 2
      },
      {
        start: '2019-02-12 18:30',
        end: '2019-02-12 20:30',
        title: 'Crossfit',
        content: '<i class="v-icon material-icons">fitness_center</i>',
        class: 'sport',
        split: 1
      },
      {
        start: '2019-02-13 11:00',
        end: '2019-02-13 13:00',
        title: 'Brunch with Jane',
        content: '<i class="v-icon material-icons">local_cafe</i>',
        class: 'leisure',
        split: 1
      },
      {
        start: '2019-02-13 19:30',
        end: '2019-02-13 23:00',
        title: 'Swimming lesson',
        content: '<i class="v-icon material-icons">pool</i>',
        class: 'sport',
        split: 1
      },
      {
        start: '2019-02-15 12:30',
        end: '2019-02-15 13:00',
        title: 'Macca\'s with Mark',
        content: '<i class="v-icon material-icons">fastfood</i>',
        class: 'leisure',
        split: 2
      },
      {
        start: '2019-02-15 21:00',
        end: '2019-02-15 23:30',
        title: 'Movie time',
        content: '<i class="v-icon material-icons">local_play</i>',
        class: 'leisure',
        split: 1
      }
    ],
    splitEvents: [
      ...events,
      {
        start: '2018-11-21 12:00',
        end: '2018-11-21 12:30',
        title: 'Call mum',
        content: '<i class="v-icon material-icons">local_cafe</i>',
        class: 'leisure',
        split: 1
      },
      {
        start: '2018-11-21 20:00',
        end: '2018-11-21 22:00',
        title: 'Salsa',
        content: '<i class="v-icon material-icons">directions_walk</i>',
        class: 'sport',
        split: 2
      },
      {
        start: '2018-11-23 21:00',
        end: '2018-11-23 23:30',
        title: 'Movie time',
        content: '<i class="v-icon material-icons">local_play</i>',
        class: 'leisure',
        split: 2
      }
    ],
    backgroundEvents: [
      ...events,
      {
        start: '2018-11-19 12:00',
        end: '2018-11-19 14:00',
        title: 'LUNCH',
        class: 'lunch',
        background: true
      },
      {
        start: '2018-11-20 12:00',
        end: '2018-11-20 14:00',
        title: 'LUNCH',
        class: 'lunch',
        background: true
      },
      {
        start: '2018-11-21 12:00',
        end: '2018-11-21 14:00',
        title: 'LUNCH',
        class: 'lunch',
        background: true
      },
      {
        start: '2018-11-22 12:00',
        end: '2018-11-22 14:00',
        title: 'LUNCH',
        class: 'lunch',
        background: true
      },
      {
        start: '2018-11-23 12:00',
        end: '2018-11-23 14:00',
        title: 'LUNCH',
        class: 'lunch',
        background: true
      }
    ],
    timelessEvents: [
      {
        start: '2018-11-21',
        end: '2018-11-21',
        title: 'Need to go shopping',
        content: '<i class="v-icon material-icons">shopping_cart</i>',
        class: 'leisure'
      },
      {
        start: '2018-11-21',
        end: '2018-11-21',
        title: 'Golf with John',
        content: '<i class="v-icon material-icons">golf_course</i>',
        class: 'sport'
      },
      {
        start: '2018-11-22',
        end: '2018-11-22',
        title: 'Dad\'s birthday!',
        content: '<i class="v-icon material-icons">cake</i>',
        class: 'sport'
      },
      {
        start: '2018-11-23',
        end: '2018-11-23',
        title: 'Black Friday',
        content: '<i class="v-icon material-icons">shopping_cart</i>',
        class: 'leisure'
      }
    ],
    eventsToPop: [
      {
        start: '2018-11-20 14:00',
        end: '2018-11-20 18:00',
        title: 'Need to go shopping',
        icon: 'shopping_cart',
        content: 'Click to see my shopping list',
        contentFull: 'My shopping list is rather long:<br><ul><li>Avocadoes</li><li>Tomatoes</li><li>Potatoes</li><li>Mangoes</li></ul>',
        class: 'leisure'
      },
      {
        start: '2018-11-22 10:00',
        end: '2018-11-22 15:00',
        title: 'Golf with John',
        icon: 'golf_course',
        content: 'Do I need to tell how many holes?',
        contentFull: 'Okay.<br>It will be a 18 hole golf course.',
        class: 'sport'
      }
    ],
    deleteEventFunction: null
  }),
  methods: {
    logEvents (emittedEventName, params) {
      if (!this.logMouseEvents && ['event-mouse-enter', 'event-mouse-leave'].indexOf(emittedEventName) !== -1) {
        return
      }
      this.logs.unshift({ name: emittedEventName, args: JSON.stringify(params) })
    },
    clearEventsLog () {
      this.logs = []
    },
    customEventsCount: events => events ? events.filter(e => e.class === 'leisure').length : 0,
    onEventClick (event, e) {
      this.selectedEvent = event
      this.showDialog = true
      e.stopPropagation()
    },
    cancelEventCreation () {
      this.closeCreationDialog()
      this.deleteEventFunction()
    },
    closeCreationDialog () {
      this.showEventCreationDialog = false
      this.selectedEvent = {}
    },
    onEventCreate (event, deleteEventFunction) {
      this.selectedEvent = event
      this.showEventCreationDialog = true
      this.deleteEventFunction = deleteEventFunction

      return event
    },
    customEventCreation (event) {
      const date = prompt('Create event on (YYYY-mm-dd)', '2018-11-20')
      if (/^\d{4}-\d{2}-\d{2}$/.test(date)) {
        this.$refs.vuecal.createEvent(date, 12 * 60, { title: 'New Event', content: 'yay! 🎉', classes: ['leisure'] })
      }
      else if (date) alert('Wrong date format.')
    }
  },
  computed: {
    currentDateFormatted () {
      const y = this.now.getFullYear()
      const m = this.now.getMonth()
      const d = this.now.getDate()
      const h = this.now.getHours()
      const min = this.now.getMinutes()
      return `${y}-${(m < 10 ? '0' : '') + m}-${(d < 10 ? '0' : '') + d} ${(h < 10 ? '0' : '') + h}:${(min < 10 ? '0' : '') + min}`
    },
    minDate () {
      let now = new Date()
      let date = new Date(now)
      date.setDate(now.getDate() - 15)
      return date
    },
    maxDate () {
      let now = new Date()
      let date = new Date(now)
      date.setDate(now.getDate() + 15)
      return date
    }
  }
}
</script>

<style lang="scss">
$primary: #42b983;

.scrollable {
  height: 250px;
  overflow-y: scroll;
  padding-right: 1.8em;
}

.main-content {
  max-width: 800px;
  height: 650px;
}

.documentation {
  h2:not(.todo) {
    font-size: 27px !important;
    border-bottom: 1px solid #eee;
    margin-bottom: 30px;
    padding-bottom: 8px;
  }

  h3 {
    margin-top: 80px;
    padding: 10px 0 0;
  }

  h3 a {
    font-size: 26px;
    font-weight: normal;
    color: #888 !important;

    .v-icon {vertical-align: bottom;}
  }

  h4 {margin: 70px 0 8px;}
  h3 + h4 {margin-top: 20px;}

  h4 a {color: inherit !important;}

  .todo .v-chip__content {
    padding: 0 3px;
  }

  .flame {
    max-width: 90px;
    opacity: 0.6;
    color: rgb(254, 247, 176);
    text-shadow: 1px 0 0 #fd0, -1px 0 0 #fd0, 0 1px 0 #fd0, 0 -1px 0 #fd0;
  }

  .api-options {list-style-type: none;}
  .api-options > li {margin-top: 2em;}
  .api-options p {margin-left: 1.5em;margin-top: 0.5em;}
}

// Yellow theme.
.vuecal--yellow-theme {
  .vuecal__menu, .vuecal__cell-events-count {background-color: rgba(255, 179, 0, 0.8);color: #fff;}
  .vuecal__menu li.active {background-color: rgba(255, 255, 255, 0.15);}
  .vuecal__title-bar {background-color: rgba(255, 236, 202, 0.5);}
  .vuecal__cell.today, .vuecal__cell.current {background-color: rgba(240, 240, 255, 0.4);}
  &:not(.vuecal--day-view) .vuecal__cell.selected {background-color: rgba(255, 236, 202, 0.4);}
  .vuecal__cell.selected:before {border-color: rgba(235, 216, 182, 0.5);}
}

// Examples.
// =====================================================
.ex--min-max-dates {
  .disabled {text-decoration: line-through;}
  .before-min {color: #b6d6c7;}
  .after-max {color: #008b8b;}
}
// Custom vue-cal title & "no event" text example.
.ex--custom-title-and-cells {
  .vuecal__cell-events-count {margin-top: -2px;}

  .vuecal__cell .clickable {display: block;}

  .vuecal__cell .clickable.month {
    position: absolute;
    top: 0;
    right: 0;
    color: $primary;
    font-size: 1.2em;
    padding: 0 4px;
    text-decoration: underline;
    display: inline-block;
  }

  .vuecal__cell .vuecal__cell-content {height: 100%;}

  .vuecal__no-event {padding-top: 3em;}
}

// Today-current-time example.
.ex--today-current-time-and-disabled-views {
  .vuecal__now-line {color: #06c;}
}

// Events on month view example.
.event-indicator--dash .vuecal__cell-events-count {
  width: 18px;
  height: 2px;
  color: transparent;
}

.event-indicator--dot .vuecal__cell-events-count {
  width: 4px;
  min-width: 0;
  height: 4px;
  padding: 0;
  color: transparent;
}

.ex--events-indicators {
  .vuecal__cell-events-count span {
    background: $primary;
    height: 100%;
    border-radius: 12px;
    display: block;
  }
}

.ex--custom-events-count {
  .vuecal__cell-events-count span {
    background: $primary;
    height: 100%;
    min-width: 12px;
    padding: 0 3px;
    border-radius: 12px;
    display: block;
  }
  .vuecal__cell-events-count {background: transparent;}
}

.ex--events-on-month-view.vuecal--month-view {
  .vuecal__cell {height: 80px;}

  .vuecal__cell-content {
    justify-content: flex-start;
    height: 100%;
    align-items: flex-end;
  }

  .vuecal__cell-date {padding: 3px 4px;}
}

.event-indicator--cell .vuecal__cell--has-events {background-color: #fffacd;}
.event-indicator--cell .vuecal__cell-events-count {display: none;}

.vuecal--month-view .vuecal__no-event {display: none;}

// Today button example.
.ex--adding-a-today-button {
  .today-button {
    // font-size: 0.7em;
    min-width: 0;
    height: auto;
    padding: 1px 8px;
  }
  .v-btn--floating.v-btn--small {width: 26px;height: 26px;background-color: transparent !important;}
}

// Split days example.
.vuecal__cell-split.him {background-color: rgba(221, 238, 255, 0.5);}
.vuecal__cell-split.him .split-label {color: rgba(0, 84, 194, 0.1);font-size: 30px;font-weight: 500;}
.vuecal__cell-split.her {background-color: rgba(255, 232, 251, 0.5);}
.vuecal__cell-split.her .split-label {color: rgba(255, 0, 106, 0.1);font-size: 30px;font-weight: 500;}

.vuecal__event.leisure {background-color: rgba(253, 156, 66, 0.85);border: 1px solid rgb(233, 136, 46);color: #fff;}
.vuecal__event.health {background-color: rgba(164, 230, 210, 0.9);border: 1px solid rgb(144, 210, 190);}
.vuecal__event.sport {background-color: rgba(255, 102, 102, 0.85);border: 1px solid rgb(235, 82, 82);color: #fff;}
.vuecal__event.love {background-color: rgba(255, 58, 143, 0.7);border: 1px solid rgb(235, 38, 123);color: #fff;}
.vuecal__event.blue-event {background-color: rgba(100, 200, 255, 0.8);border: 1px solid rgb(80, 180, 235);color: #fff;}
.vuecal__event.beach {background-color: rgba(255, 200, 90, 0.75);border: 1px solid #ffc356;}

.vuecal__event.lunch {
  background: repeating-linear-gradient(45deg, transparent, transparent 10px, #f2f2f2 10px, #f2f2f2 20px);
  color: #999;
  display: flex;
  justify-content: center;
  align-items: center;
}
.vuecal__event.lunch .vuecal__event-time {display: none;align-items: center;}

.vuecal__time-cell .hours.line:before {border-color: $primary;}

.ex--multiple-day-events .vuecal__event {
  border-radius: 5px;

  &.sport {
    background-color: rgba(255, 185, 185, 0.8);
    border: none;
    border-left: 3px solid rgba(230, 55, 55, 0.3);
    color: #c55656;
  }
  &.leisure {
    background-color: rgba(255, 202, 154, 0.8);
    border: none;
    border-left: 3px solid rgba(250, 118, 36, 0.3);
    color: #b57335;
  }
  &.health {
    background-color: rgba(200, 248, 233, 0.8);
    border: none;
    border-left: 3px solid rgba(99, 186, 139, 0.4);
    color: #219671;
  }

  &.event-start {border-radius: 5px 5px 0 0;}
  &.event-middle {border-radius: 0;}
  &.event-end {border-radius: 0 0 5px 5px;}
}

.ex--open-dialog-on-event-click {
  .vuecal__event {cursor: pointer;}

  .vuecal__event-title {
    font-size: 1.2em;
    font-weight: bold;
    margin: 4px 0 8px;
  }

  .vuecal__event-time {
    display: inline-block;
    margin-bottom: 12px;
    padding-bottom: 12px;
    border-bottom: 1px solid rgba(0, 0, 0, 0.2);
  }

  .vuecal__event-content {
    font-style: italic;
  }
}

.ex--all-day-events {
  .vuecal__cell-content {
    align-self: flex-start;
  }

  .vuecal__cell-date {
    text-align: right;
    padding: 4px;
  }

  &.vuecal--week-view .vuecal__bg .vuecal__event--all-day.love,
  &.vuecal--day-view .vuecal__bg .vuecal__event--all-day.love {right: 50%;}
  &.vuecal--week-view .vuecal__bg .vuecal__event--all-day.leisure,
  &.vuecal--day-view .vuecal__bg .vuecal__event--all-day.leisure {left: 50%;}
}
</style><|MERGE_RESOLUTION|>--- conflicted
+++ resolved
@@ -2420,7 +2420,6 @@
     a(href="#release-notes") Release Notes
     a#release-notes(name="release-notes")
 
-<<<<<<< HEAD
   div #[strong Version 2.0.0]
     highlight-message(type="success")
       ul
@@ -2474,9 +2473,7 @@
         while resizing multiple days, prevent endTime < startTime
         option for sticky split labels
         document about overriding global deletable, resizable
-=======
   div #[strong Version 1.61.0] Add Traditional Chinese language
->>>>>>> ce577891
   div #[strong Version 1.60.0] Add Danish language
   div #[strong Version 1.59.0] Add Czech language
   div #[strong Version 1.58.0] Add Ukrainian language
