--- conflicted
+++ resolved
@@ -912,25 +912,6 @@
 
   sshpre(language="html-vue" label="Vue Template").
     &lt;vue-cal selected-date="2018-11-19"
-<<<<<<< HEAD
-              :time-from="7 * 60"
-              :time-to="23 * 60"
-              :disable-views="['years', 'year', 'month']"
-              hide-weekends
-              editable-events
-              :events="events"
-              @ready="logEvents('ready', $event)"
-              @view-change="logEvents('view-change', $event)"
-              @day-focus="logEvents('day-focus', $event)"
-              @event-focus="logEvents('event-focus', $event)"
-              @event-mouse-enter="logEvents('event-mouse-enter', $event)"
-              @event-mouse-leave="logEvents('event-mouse-leave', $event)"
-              @event-title-change="logEvents('event-title-change', $event)"
-              @event-content-change="logEvents('event-content-change', $event)"
-              @event-duration-change="logEvents('event-duration-change', $event)"
-              @event-create="logEvents('event-create', $event)"
-              @event-delete="logEvents('event-delete', $event)"&gt;
-=======
              :time-from="7 * 60"
              :time-to="23 * 60"
              :disable-views="['years', 'year', 'month']"
@@ -946,8 +927,8 @@
              @event-title-change="logEvents('event-title-change', $event)"
              @event-content-change="logEvents('event-content-change', $event)"
              @event-duration-change="logEvents('event-duration-change', $event)"
+             @event-create="logEvents('event-create', $event)"
              @event-delete="logEvents('event-delete', $event)"&gt;
->>>>>>> e56eac8c
     &lt;/vue-cal&gt;
 
   h2.headline.mt-5.pt-5
