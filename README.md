--- conflicted
+++ resolved
@@ -44,11 +44,8 @@
 
 ## Release Notes
 
-<<<<<<< HEAD
-- __Version 2.4.0__ Control Previous & Next externally
-=======
+- __Version 2.5.0__ Control Previous & Next externally
 - __Version 2.4.0__ Added Korean language
->>>>>>> 5a3d1e21
 - __Version 2.3.0__ Added Turkish language
 - __Version 2.2.0__ Allow rejecting event creation through `on-event-create`
 - __Version 2.1.0__ Added split id in `cell-click`, `cell-dblclick` &amp; `cell-focus` emitted events
