# vue-cal

[![Latest Version on NPM](https://img.shields.io/npm/v/vue-cal.svg?style=flat-square)](https://npmjs.com/package/vue-cal)
[![Software License](https://img.shields.io/badge/license-MIT-brightgreen.svg?style=flat-square)](LICENSE.md)
[![npm](https://img.shields.io/npm/dt/vue-cal.svg?style=flat-square)](https://www.npmjs.com/package/vue-cal)

> A Vue JS full calendar, no dependency, no BS. :metal:

## Installation

```
npm i --S vue-cal
```

## Demo & Documentation
> [https://antoniandre.github.io/vue-cal](//antoniandre.github.io/vue-cal)

## Browser Support
![Chrome](https://raw.github.com/alrra/browser-logos/master/src/chrome/chrome_48x48.png) | ![Firefox](https://raw.github.com/alrra/browser-logos/master/src/firefox/firefox_48x48.png) | ![Safari](https://raw.github.com/alrra/browser-logos/master/src/safari/safari_48x48.png) | ![Opera](https://raw.github.com/alrra/browser-logos/master/src/opera/opera_48x48.png) | ![Edge](https://raw.github.com/alrra/browser-logos/master/src/edge/edge_48x48.png) | ![IE](https://raw.github.com/alrra/browser-logos/master/src/archive/internet-explorer_9-11/internet-explorer_9-11_48x48.png) |
--- | --- | --- | --- | --- | --- |
Latest ✔ | Latest ✔ | Latest ✔ | Latest ✔ | Latest ✔ | 10+ ✔ |


___


## Release Notes

<<<<<<< HEAD
=======
- __Version 1.38.0__ showAllDayEvents now also accepts string 'short'
>>>>>>> be2b9ee6
- __Version 1.36.0__ Add out of scope events in month view
- __Version 1.35.0__ Allow displaying all-day events in fixed top bar
- __Version 1.34.0__ Allow starting week on Sunday
- __Version 1.33.0__ Minor internal structure improvements
- __Version 1.32.0__ Allow Syncing 2 vue-cal instances
- __Version 1.31.0__ Add CSS transitions option
- __Version 1.30.0__ Allow custom event rendering
- __Version 1.29.0__ Accept a callback function on event click / dblclick
- __Version 1.28.0__ Add Polish language
- __Version 1.27.0__ Allow overriding 'No event' text
- __Version 1.26.0__ Emitted events ready &amp; view-change return events
- __Version 1.25.0__ Support multiple day events
- __Version 1.24.0__ Allow hiding the calendar body
- __Version 1.22.0__ Add Slovak language
- __Version 1.21.0__ Add Georgian language
- __Version 1.20.0__ Allow displaying events on month view
- __Version 1.19.0__ Emit events on mouse-enter &amp; mouse-leave an event
- __Version 1.18.0__ Allow overriding indicators in month view
- __Version 1.17.0__ Allow overriding time cells &amp; title
- __Version 1.16.0__ Highlight Today's current time
- __Version 1.15.0__ Add German language
- __Version 1.14.0__ Add custom time format &amp; emit an event on day-focus
- __Version 1.13.0__ Add Swedish language
- __Version 1.12.0__ Add Croatian language
- __Version 1.11.0__ Add events indicators in month view
- __Version 1.10.0__ Allow no event overlaps
- __Version 1.9.0__ Add Dutch language
- __Version 1.8.0__ Display simultaneous events &amp; redraw overlaps on event resize &amp; delete
- __Version 1.7.0__ Vue Cal emits events
- __Version 1.6.0__ Allow event deletion on touch devices
- __Version 1.5.0__ Add Russian language
- __Version 1.4.0__ Allow edition of event title + click &amp; hold to delete
- __Version 1.3.0__ Add Simplified Chinese language &amp; bug fixes
- __Version 1.2.0__ Allow events deletion
- __Version 1.1.0__ Allow events resizing + add Spanish &amp; Portuguese-Brasil languages
- __Version 1.0.0__ First public release<|MERGE_RESOLUTION|>--- conflicted
+++ resolved
@@ -26,10 +26,7 @@
 
 ## Release Notes
 
-<<<<<<< HEAD
-=======
 - __Version 1.38.0__ showAllDayEvents now also accepts string 'short'
->>>>>>> be2b9ee6
 - __Version 1.36.0__ Add out of scope events in month view
 - __Version 1.35.0__ Allow displaying all-day events in fixed top bar
 - __Version 1.34.0__ Allow starting week on Sunday
