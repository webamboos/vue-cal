{
  "name": "vue-cal",
<<<<<<< HEAD
  "version": "3.10.4",
=======
  "version": "4.3.2",
>>>>>>> a6e84997
  "description": "A Vue JS full calendar, no dependency, no BS. :metal:",
  "author": "Antoni Andre <antoniandre.web@gmail.com>",
  "repository": "https://github.com/antoniandre/vue-cal",
  "homepage": "https://antoniandre.github.io/vue-cal",
  "license": "MIT",
  "funding": "https://github.com/sponsors/antoniandre",
  "scripts": {
    "dev": "vite",
    "build": "vite build --base /vue-cal/",
    "build-bundle": "BUNDLE=true vite build && mv ./dist/style.css ./dist/vuecal.css && rm ./dist/favicon.ico",
    "serve": "vite preview --root docs --base /vue-cal/",
    "lint": "vite lint"
  },
  "main": "dist/vue-cal.cjs.js",
  "module": "dist/vue-cal.es.js",
  "unpkg": "dist/vue-cal.iife.js",
  "jsdelivr": "dist/vue-cal.iife.js",
  "exports": {
    ".": {
      "import": "./dist/vue-cal.es.js",
      "require": "./dist/vue-cal.cjs.js"
    },
    "./package.json": "./package.json",
    "./dist/*": "./dist/*"
  },
  "files": [
    "dist",
    "package.json",
    "README.md",
    "LICENSE"
  ],
  "devDependencies": {
    "@babel/core": "^7.18.9",
    "@babel/eslint-parser": "^7.18.9",
    "@babel/plugin-proposal-class-properties": "^7.18.6",
    "@fortawesome/fontawesome-free": "^5.15.4",
<<<<<<< HEAD
    "@vue/cli-plugin-babel": "^4.5.17",
    "@vue/cli-plugin-eslint": "^4.5.17",
    "@vue/cli-plugin-router": "^4.5.17",
    "@vue/cli-service": "^4.5.17",
    "@vue/eslint-config-standard": "^5.1.2",
    "babel-eslint": "^10.1.0",
    "core-js": "^3.21.1",
    "eslint": "^7.32.0",
    "eslint-plugin-import": "^2.26.0",
    "eslint-plugin-node": "^11.1.0",
    "eslint-plugin-promise": "^4.3.1",
    "eslint-plugin-standard": "^4.1.0",
    "eslint-plugin-vue": "^6.2.2",
    "pug": "^3.0.2",
    "pug-plain-loader": "^1.1.0",
    "regenerator-runtime": "^0.13.9",
    "sass-loader": "^10.2.1",
    "simple-syntax-highlighter": "^1.5.0",
    "vue": "^2.6.14",
    "vue-cli-plugin-vuetify": "^2.4.8",
    "vue-router": "^3.5.3",
    "vue-scrollto": "^2.20.0",
    "vue-template-compiler": "^2.6.14",
    "vuetify": "^2.6.4"
=======
    "@mdi/font": "^6.9.96",
    "@vitejs/plugin-vue": "^2.3.3",
    "@vue/compiler-sfc": "^3.2.37",
    "autoprefixer": "^10.4.7",
    "eslint": "^8.20.0",
    "rollup": "^2.77.2",
    "rollup-plugin-terser": "^7.0.2",
    "sass": "^1.54.0",
    "simple-syntax-highlighter": "^2.2.3",
    "vite": "^2.9.14",
    "vite-plugin-pug": "^0.3.1",
    "vue": "^3.2.37",
    "vue-router": "^4.1.3",
    "wave-ui": "^2.40.2"
  },
  "peerDependencies": {
    "vue": "^2.6.14 || ^3.2.0"
>>>>>>> a6e84997
  },
  "keywords": [
    "vuecal",
    "vue cal",
    "vue calendar",
    "full calendar",
    "calendar events",
    "vue",
    "vuejs",
    "vue 3",
    "vue 2",
    "ui"
  ]
}<|MERGE_RESOLUTION|>--- conflicted
+++ resolved
@@ -1,10 +1,6 @@
 {
   "name": "vue-cal",
-<<<<<<< HEAD
-  "version": "3.10.4",
-=======
   "version": "4.3.2",
->>>>>>> a6e84997
   "description": "A Vue JS full calendar, no dependency, no BS. :metal:",
   "author": "Antoni Andre <antoniandre.web@gmail.com>",
   "repository": "https://github.com/antoniandre/vue-cal",
@@ -41,32 +37,6 @@
     "@babel/eslint-parser": "^7.18.9",
     "@babel/plugin-proposal-class-properties": "^7.18.6",
     "@fortawesome/fontawesome-free": "^5.15.4",
-<<<<<<< HEAD
-    "@vue/cli-plugin-babel": "^4.5.17",
-    "@vue/cli-plugin-eslint": "^4.5.17",
-    "@vue/cli-plugin-router": "^4.5.17",
-    "@vue/cli-service": "^4.5.17",
-    "@vue/eslint-config-standard": "^5.1.2",
-    "babel-eslint": "^10.1.0",
-    "core-js": "^3.21.1",
-    "eslint": "^7.32.0",
-    "eslint-plugin-import": "^2.26.0",
-    "eslint-plugin-node": "^11.1.0",
-    "eslint-plugin-promise": "^4.3.1",
-    "eslint-plugin-standard": "^4.1.0",
-    "eslint-plugin-vue": "^6.2.2",
-    "pug": "^3.0.2",
-    "pug-plain-loader": "^1.1.0",
-    "regenerator-runtime": "^0.13.9",
-    "sass-loader": "^10.2.1",
-    "simple-syntax-highlighter": "^1.5.0",
-    "vue": "^2.6.14",
-    "vue-cli-plugin-vuetify": "^2.4.8",
-    "vue-router": "^3.5.3",
-    "vue-scrollto": "^2.20.0",
-    "vue-template-compiler": "^2.6.14",
-    "vuetify": "^2.6.4"
-=======
     "@mdi/font": "^6.9.96",
     "@vitejs/plugin-vue": "^2.3.3",
     "@vue/compiler-sfc": "^3.2.37",
@@ -84,7 +54,6 @@
   },
   "peerDependencies": {
     "vue": "^2.6.14 || ^3.2.0"
->>>>>>> a6e84997
   },
   "keywords": [
     "vuecal",
