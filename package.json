{
  "name": "vue-cal",
  "version": "1.46.0",
  "description": "A Vue JS full calendar, no dependency, no BS. :metal:",
  "repository": "https://github.com/antoniandre/vue-cal",
  "author": "Antoni Andre <antoniandre.web@gmail.com>",
  "license": "MIT",
  "main": "./dist/vuecal.common.js",
  "unpkg": "dist/vuecal.umd.min.js",
  "keywords": [
    "full calendar",
    "calendar",
    "vue",
    "vuejs",
    "ui"
  ],
  "files": [
    "dist",
    "package.json",
    "README.md",
    "LICENSE"
  ],
  "scripts": {
    "serve": "vue-cli-service serve",
    "build": "vue-cli-service build",
    "build-bundle": "vue-cli-service build --target lib --name vuecal ./src/components/vue-cal/index.vue --dest ./dist",
    "lint": "vue-cli-service lint"
  },
  "devDependencies": {
<<<<<<< HEAD
    "@vue/cli-plugin-babel": "^3.4.1",
    "@vue/cli-plugin-eslint": "^3.4.1",
    "@vue/cli-service": "^3.4.1",
=======
    "@vue/cli-plugin-babel": "^3.4.0",
    "@vue/cli-plugin-eslint": "^3.4.0",
    "@vue/cli-service": "^3.5.3",
>>>>>>> 22354a39
    "@vue/eslint-config-standard": "^3.0.5",
    "babel-polyfill": "^6.26.0",
    "node-sass": "^4.11.0",
    "pug": "^2.0.3",
    "pug-plain-loader": "^1.0.0",
    "sass-loader": "^7.0.1",
    "simple-syntax-highlighter": "^1.0.6",
    "vue": "^2.6.10",
    "vue-cli-plugin-vuetify": "^0.2.1",
    "vue-scrollto": "^2.15.0",
    "vue-template-compiler": "^2.6.10",
    "vuetify": "^1.5.9"
  },
  "dependencies": {}
}<|MERGE_RESOLUTION|>--- conflicted
+++ resolved
@@ -27,15 +27,9 @@
     "lint": "vue-cli-service lint"
   },
   "devDependencies": {
-<<<<<<< HEAD
-    "@vue/cli-plugin-babel": "^3.4.1",
-    "@vue/cli-plugin-eslint": "^3.4.1",
-    "@vue/cli-service": "^3.4.1",
-=======
     "@vue/cli-plugin-babel": "^3.4.0",
     "@vue/cli-plugin-eslint": "^3.4.0",
     "@vue/cli-service": "^3.5.3",
->>>>>>> 22354a39
     "@vue/eslint-config-standard": "^3.0.5",
     "babel-polyfill": "^6.26.0",
     "node-sass": "^4.11.0",
