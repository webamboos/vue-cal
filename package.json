{
  "name": "vue-cal",
<<<<<<< HEAD
  "version": "3.10.3",
=======
  "version": "4.2.0",
>>>>>>> 85d0d0b2
  "description": "A Vue JS full calendar, no dependency, no BS. :metal:",
  "author": "Antoni Andre <antoniandre.web@gmail.com>",
  "scripts": {
    "serve": "vue-cli-service serve",
    "build": "vue-cli-service build",
    "lint": "vue-cli-service lint",
    "build-bundle": "vue-cli-service build --target lib --name vuecal ./src/vue-cal/index.vue --dest ./dist",
    "postbuild-bundle": "rm -rf ./dist/vuecal.common.i18n ./dist/vuecal.umd.i18n ./dist/vuecal.common.drag-and-drop.js ./dist/vuecal.umd.drag-and-drop.js && mv ./dist/vuecal.umd.min.i18n ./dist/i18n && mv ./dist/vuecal.umd.min.drag-and-drop.js ./dist/drag-and-drop.js && rm ./dist/demo.html"
  },
  "main": "./dist/vuecal.common.js",
  "unpkg": "dist/vuecal.umd.min.js",
  "jsdelivr": "dist/vuecal.umd.min.js",
  "files": [
    "dist",
    "package.json",
    "README.md",
    "LICENSE"
  ],
  "devDependencies": {
<<<<<<< HEAD
    "@babel/core": "^7.17.9",
    "@babel/eslint-parser": "^7.17.0",
    "@babel/plugin-proposal-class-properties": "^7.16.7",
    "@fortawesome/fontawesome-free": "^5.15.4",
    "@mdi/font": "^6.6.96",
    "@vitejs/plugin-vue": "^2.3.1",
    "@vue/compiler-sfc": "^3.2.32",
    "autoprefixer": "^10.4.4",
    "eslint": "^8.13.0",
    "rollup-plugin-delete": "^2.0.0",
    "sass": "^1.50.0",
    "simple-syntax-highlighter": "^1.5.0",
    "vite-plugin-pug": "^0.3.1",
    "vue-router": "^4.0.14"
=======
    "@babel/plugin-proposal-private-methods": "^7.12.1",
    "@fortawesome/fontawesome-free": "^5.15.1",
    "@vue/cli-plugin-babel": "^4.5.7",
    "@vue/cli-plugin-eslint": "^4.5.7",
    "@vue/cli-plugin-router": "^4.5.7",
    "@vue/cli-service": "^4.5.7",
    "@vue/compiler-sfc": "^3.0.0-beta.1",
    "@vue/eslint-config-standard": "^5.1.2",
    "babel-eslint": "^10.1.0",
    "core-js": "^3.8.1",
    "eslint": "^7.16.0",
    "eslint-plugin-import": "^2.22.1",
    "eslint-plugin-node": "^11.1.0",
    "eslint-plugin-promise": "^4.2.1",
    "eslint-plugin-standard": "^4.0.1",
    "eslint-plugin-vue": "^7.0.1",
    "node-sass": "^4.14.1",
    "pug": "^3.0.0",
    "pug-plain-loader": "^1.1.0",
    "regenerator-runtime": "^0.13.7",
    "sass-loader": "^10.0.3",
    "simple-syntax-highlighter": "^2.0.4",
    "vue": "^3.0.5",
    "vue-cli-plugin-vuetify": "^2.0.7",
    "vue-router": "^4.0.0-beta.13",
    "vue-scrollto": "^2.19.1",
    "vuetify": "^2.3.14"
>>>>>>> 85d0d0b2
  },
  "keywords": [
    "vue calendar",
    "full calendar",
    "vuejs",
    "vue3",
    "ui"
  ],
  "license": "MIT",
  "repository": "https://github.com/antoniandre/vue-cal"
}<|MERGE_RESOLUTION|>--- conflicted
+++ resolved
@@ -1,10 +1,6 @@
 {
   "name": "vue-cal",
-<<<<<<< HEAD
-  "version": "3.10.3",
-=======
   "version": "4.2.0",
->>>>>>> 85d0d0b2
   "description": "A Vue JS full calendar, no dependency, no BS. :metal:",
   "author": "Antoni Andre <antoniandre.web@gmail.com>",
   "scripts": {
@@ -24,7 +20,6 @@
     "LICENSE"
   ],
   "devDependencies": {
-<<<<<<< HEAD
     "@babel/core": "^7.17.9",
     "@babel/eslint-parser": "^7.17.0",
     "@babel/plugin-proposal-class-properties": "^7.16.7",
@@ -39,35 +34,6 @@
     "simple-syntax-highlighter": "^1.5.0",
     "vite-plugin-pug": "^0.3.1",
     "vue-router": "^4.0.14"
-=======
-    "@babel/plugin-proposal-private-methods": "^7.12.1",
-    "@fortawesome/fontawesome-free": "^5.15.1",
-    "@vue/cli-plugin-babel": "^4.5.7",
-    "@vue/cli-plugin-eslint": "^4.5.7",
-    "@vue/cli-plugin-router": "^4.5.7",
-    "@vue/cli-service": "^4.5.7",
-    "@vue/compiler-sfc": "^3.0.0-beta.1",
-    "@vue/eslint-config-standard": "^5.1.2",
-    "babel-eslint": "^10.1.0",
-    "core-js": "^3.8.1",
-    "eslint": "^7.16.0",
-    "eslint-plugin-import": "^2.22.1",
-    "eslint-plugin-node": "^11.1.0",
-    "eslint-plugin-promise": "^4.2.1",
-    "eslint-plugin-standard": "^4.0.1",
-    "eslint-plugin-vue": "^7.0.1",
-    "node-sass": "^4.14.1",
-    "pug": "^3.0.0",
-    "pug-plain-loader": "^1.1.0",
-    "regenerator-runtime": "^0.13.7",
-    "sass-loader": "^10.0.3",
-    "simple-syntax-highlighter": "^2.0.4",
-    "vue": "^3.0.5",
-    "vue-cli-plugin-vuetify": "^2.0.7",
-    "vue-router": "^4.0.0-beta.13",
-    "vue-scrollto": "^2.19.1",
-    "vuetify": "^2.3.14"
->>>>>>> 85d0d0b2
   },
   "keywords": [
     "vue calendar",
